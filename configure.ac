--- conflicted
+++ resolved
@@ -405,7 +405,6 @@
    AC_DEFINE_UNQUOTED([SWIFT_STARS_DENSITY_CHECKS], [$enableval] ,[Enable stars density brute-force checks])
 fi
 
-<<<<<<< HEAD
 # Check if black holes density checks are on for some particles.
 AC_ARG_ENABLE([black-holes-density-checks],
    [AS_HELP_STRING([--enable-black-holes-density-checks],
@@ -418,7 +417,8 @@
    AC_MSG_ERROR(Need to specify the fraction of particles to check when using --enable-black-holes-density-checks!)
 elif test "$black_holes_density_checks" != "no"; then
    AC_DEFINE_UNQUOTED([SWIFT_BLACK_HOLES_DENSITY_CHECKS], [$enableval] ,[Enable black holes density brute-force checks])
-=======
+fi
+
 # Check if ghost statistics are enabled
 AC_ARG_ENABLE([ghost-statistics],
    [AS_HELP_STRING([--enable-ghost-statistics],
@@ -431,7 +431,6 @@
    AC_MSG_ERROR(Need to specify the number of bins when using --enable-ghost-statistics!)
 elif test "$ghost_stats" != "no"; then
    AC_DEFINE_UNQUOTED([SWIFT_GHOST_STATS], [$enableval] ,[Enable ghost statistics for hydro, stars and black holes])
->>>>>>> 231cdd06
 fi
 
 # Check whether we want to switch on glass making
