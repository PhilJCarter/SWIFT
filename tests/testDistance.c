/*******************************************************************************
 * This file is part of SWIFT.
 * Copyright (C) 2016 Matthieu Schaller (schaller@strw.leidenuniv.nl).
 *
 * This program is free software: you can redistribute it and/or modify
 * it under the terms of the GNU Lesser General Public License as published
 * by the Free Software Foundation, either version 3 of the License, or
 * (at your option) any later version.
 *
 * This program is distributed in the hope that it will be useful,
 * but WITHOUT ANY WARRANTY; without even the implied warranty of
 * MERCHANTABILITY or FITNESS FOR A PARTICULAR PURPOSE.  See the
 * GNU General Public License for more details.
 *
 * You should have received a copy of the GNU Lesser General Public License
 * along with this program.  If not, see <http://www.gnu.org/licenses/>.
 *
 ******************************************************************************/
#include "../config.h"
#include "swift.h"

#include <fenv.h>
#include <stdio.h>
#include <stdlib.h>
#include <string.h>

void compute_interaction(struct part *pi, struct part *pj, float mu_0, float a,
                         float H) {

  /* Compute the distance between the two particles */
  const float dx[3] = {pi->x[0] - pj->x[0], pi->x[1] - pj->x[1],
                       pi->x[2] - pj->x[2]};
  const float r2 = dx[0] * dx[0] + dx[1] * dx[1] + dx[2] * dx[2];

  if (r2 < pi->h * pi->h * kernel_gamma2) {

    /* And interact them (density) */
    runner_iact_density(r2, dx, pi->h, pj->h, pi, pj, a, H);
<<<<<<< HEAD
    runner_iact_mhd_density(r2, dx, pi->h, pj->h, pi, pj, a, H);
=======
    runner_iact_mhd_density(r2, dx, pi->h, pj->h, pi, pj, mu_0, a, H);
>>>>>>> 83f57e77
    runner_iact_chemistry(r2, dx, pi->h, pj->h, pi, pj, a, H);
    runner_iact_pressure_floor(r2, dx, pi->h, pj->h, pi, pj, a, H);
    runner_iact_star_formation(r2, dx, pi->h, pj->h, pi, pj, a, H);

#ifdef EXTRA_HYDRO_LOOP

    /* And interact them (gradient) */
    runner_iact_gradient(r2, dx, pi->h, pj->h, pi, pj, a, H);
    runner_iact_mhd_gradient(r2, dx, pi->h, pj->h, pi, pj, mu_0, a, H);
#endif

    /* And interact them (force) */
    runner_iact_force(r2, dx, pi->h, pj->h, pi, pj, a, H);
<<<<<<< HEAD
    runner_iact_mhd_force(r2, dx, pi->h, pj->h, pi, pj, a, H);
=======
    runner_iact_mhd_force(r2, dx, pi->h, pj->h, pi, pj, mu_0, a, H);
>>>>>>> 83f57e77
  }
}

void test(void) {

  /* Start with some values for the cosmological parameters */
  const float a = (float)random_uniform(0.8, 1.);
  const float H = 1.f;
  const float mu_0 = 4. * M_PI;

  /* Create two random particles (don't do this at home !) */
  struct part pi, pj;
  for (size_t i = 0; i < sizeof(struct part) / sizeof(float); ++i) {
    *(((float *)&pi) + i) = (float)random_uniform(0., 2.);
    *(((float *)&pj) + i) = (float)random_uniform(0., 2.);
  }

  /* Make the particle smoothing length, id and time-bin reasonable */
  pi.h = 1.f;
  pj.h = 1.f;
  pi.id = 1ll;
  pj.id = 2ll;
  pi.time_bin = 1;
  pj.time_bin = 1;

  /* Place the first particle at (1, 1, 1) */
  pi.x[0] = 1.;
  pi.x[1] = 1.;
  pi.x[2] = 1.;

  /* Move the second particle at various distances from the first */
  for (double dist = 1.0f; 1.0 + dist > 1.0; dist /= 2.) {

    pj.x[0] = pi.x[0] + random_uniform(0., dist * pi.h);
    pj.x[1] = pi.x[1] + random_uniform(0., dist * pi.h);
    pj.x[2] = pi.x[2] + random_uniform(0., dist * pi.h);

    compute_interaction(&pi, &pj, mu_0, a, H);
  }

  /* Also test 0 distance */
  pj.x[0] = pi.x[0];
  pj.x[1] = pi.x[1];
  pj.x[2] = pi.x[2];

  compute_interaction(&pi, &pj, mu_0, a, H);
}

int main(int argc, char *argv[]) {

  /* Initialize CPU frequency, this also starts time. */
  unsigned long long cpufreq = 0;
  clocks_set_cpufreq(cpufreq);

/* Choke on FPEs */
#ifdef HAVE_FE_ENABLE_EXCEPT
  feenableexcept(FE_DIVBYZERO | FE_INVALID | FE_OVERFLOW);
#endif

  /* Get some randomness going */
  const int seed = time(NULL);
  message("Seed = %d", seed);
  srand(seed);

  for (int i = 0; i < 100; ++i) {
    message("Random test %d/100", i);
    test();
  }
  message("All good");

  return 0;
}<|MERGE_RESOLUTION|>--- conflicted
+++ resolved
@@ -36,11 +36,7 @@
 
     /* And interact them (density) */
     runner_iact_density(r2, dx, pi->h, pj->h, pi, pj, a, H);
-<<<<<<< HEAD
-    runner_iact_mhd_density(r2, dx, pi->h, pj->h, pi, pj, a, H);
-=======
     runner_iact_mhd_density(r2, dx, pi->h, pj->h, pi, pj, mu_0, a, H);
->>>>>>> 83f57e77
     runner_iact_chemistry(r2, dx, pi->h, pj->h, pi, pj, a, H);
     runner_iact_pressure_floor(r2, dx, pi->h, pj->h, pi, pj, a, H);
     runner_iact_star_formation(r2, dx, pi->h, pj->h, pi, pj, a, H);
@@ -54,11 +50,7 @@
 
     /* And interact them (force) */
     runner_iact_force(r2, dx, pi->h, pj->h, pi, pj, a, H);
-<<<<<<< HEAD
-    runner_iact_mhd_force(r2, dx, pi->h, pj->h, pi, pj, a, H);
-=======
     runner_iact_mhd_force(r2, dx, pi->h, pj->h, pi, pj, mu_0, a, H);
->>>>>>> 83f57e77
   }
 }
 
