/*******************************************************************************
 * This file is part of SWIFT.
 * Copyright (c) 2012 Pedro Gonnet (pedro.gonnet@durham.ac.uk),
 *                    Matthieu Schaller (matthieu.schaller@durham.ac.uk).
 *
 * This program is free software: you can redistribute it and/or modify
 * it under the terms of the GNU Lesser General Public License as published
 * by the Free Software Foundation, either version 3 of the License, or
 * (at your option) any later version.
 *
 * This program is distributed in the hope that it will be useful,
 * but WITHOUT ANY WARRANTY; without even the implied warranty of
 * MERCHANTABILITY or FITNESS FOR A PARTICULAR PURPOSE.  See the
 * GNU General Public License for more details.
 *
 * You should have received a copy of the GNU Lesser General Public License
 * along with this program.  If not, see <http://www.gnu.org/licenses/>.
 *
 ******************************************************************************/

/* Config parameters. */
#include "../config.h"

#if defined(HAVE_HDF5) && !defined(WITH_MPI)

/* Some standard headers. */
#include <hdf5.h>
#include <math.h>
#include <stddef.h>
#include <stdio.h>
#include <stdlib.h>
#include <string.h>

/* This object's header. */
#include "single_io.h"

/* Local includes. */
#include "common_io.h"
#include "engine.h"
#include "error.h"
#include "kernel_hydro.h"
#include "part.h"
#include "units.h"

/*-----------------------------------------------------------------------------
 * Routines reading an IC file
 *-----------------------------------------------------------------------------*/

/**
 * @brief Reads a data array from a given HDF5 group.
 *
 * @param grp The group from which to read.
 * @param name The name of the array to read.
 * @param type The #DATA_TYPE of the attribute.
 * @param N The number of particles.
 * @param dim The dimension of the data (1 for scalar, 3 for vector)
 * @param part_c A (char*) pointer on the first occurrence of the field of
 *interest in the parts array
 * @param partSize The size in bytes of the particle structure.
 * @param importance If COMPULSORY, the data must be present in the IC file. If
 *OPTIONAL, the array will be zeroed when the data is not present.
 * @param internal_units The #UnitSystem used internally
 * @param ic_units The #UnitSystem used in the ICs
 * @param convFactor The UnitConversionFactor for this array
 *
 * @todo A better version using HDF5 hyper-slabs to read the file directly into
 *the part array
 * will be written once the structures have been stabilized.
 */
/* void readArrayBackEnd(hid_t grp, char* name, enum DATA_TYPE type, int N, */
/*                       int dim, char* part_c, size_t partSize, */
/*                       enum DATA_IMPORTANCE importance, */
/*                       const struct UnitSystem* internal_units, */
/*                       const struct UnitSystem* ic_units, */
/*                       enum UnitConversionFactor convFactor) { */

void readArray(hid_t h_grp, const struct io_props prop, int N,
               long long N_total, long long offset,
               const struct UnitSystem* internal_units,
               const struct UnitSystem* ic_units) {

  const size_t typeSize = sizeOfType(prop.type);
  const size_t copySize = typeSize * prop.dimension;
  const size_t num_elements = N * prop.dimension;

  /* Check whether the dataspace exists or not */
  const htri_t exist = H5Lexists(h_grp, prop.name, 0);
  if (exist < 0) {
    error("Error while checking the existence of data set '%s'.", prop.name);
  } else if (exist == 0) {
    if (prop.importance == COMPULSORY) {
      error("Compulsory data set '%s' not present in the file.", prop.name);
    } else {
      /* message("Optional data set '%s' not present. Zeroing this particle
       * prop...", name);	   */

      for (int i = 0; i < N; ++i)
        memset(prop.field + i * prop.partSize, 0, copySize);

      return;
    }
  }

  message("Reading %s '%s' array...",
          prop.importance == COMPULSORY ? "compulsory" : "optional  ",
          prop.name);

  /* Open data space */
  const hid_t h_data = H5Dopen(h_grp, prop.name, H5P_DEFAULT);
  if (h_data < 0) {
    error("Error while opening data space '%s'.", prop.name);
  }

  /* Check data type */
  const hid_t h_type = H5Dget_type(h_data);
  if (h_type < 0) error("Unable to retrieve data type from the file");
  // if (!H5Tequal(h_type, hdf5Type(type)))
  //  error("Non-matching types between the code and the file");

  /* Allocate temporary buffer */
  void* temp = malloc(num_elements * typeSize);
  if (temp == NULL) error("Unable to allocate memory for temporary buffer");

  /* Read HDF5 dataspace in temporary buffer */
  /* Dirty version that happens to work for vectors but should be improved */
  /* Using HDF5 dataspaces would be better */
  const hid_t h_err =
      H5Dread(h_data, hdf5Type(prop.type), H5S_ALL, H5S_ALL, H5P_DEFAULT, temp);
  if (h_err < 0) {
    error("Error while reading data array '%s'.", prop.name);
  }

  /* Unit conversion if necessary */
  const double factor =
      units_conversion_factor(ic_units, internal_units, prop.units);
  if (factor != 1. && exist != 0) {

    message("aaa");

    if (isDoublePrecision(prop.type)) {
      double* temp_d = temp;
      for (int i = 0; i < num_elements; ++i) temp_d[i] *= factor;
    } else {
      float* temp_f = temp;
      for (int i = 0; i < num_elements; ++i) temp_f[i] *= factor;
    }
  }

  /* Copy temporary buffer to particle data */
  char* temp_c = temp;
  for (int i = 0; i < N; ++i)
    memcpy(prop.field + i * prop.partSize, &temp_c[i * copySize], copySize);

  /* Free and close everything */
  free(temp);
  H5Tclose(h_type);
  H5Dclose(h_data);
}

/*-----------------------------------------------------------------------------
 * Routines writing an output file
 *-----------------------------------------------------------------------------*/

/**
 * @brief Writes a data array in given HDF5 group.
 *
 * @param grp The group in which to write.
 * @param fileName The name of the file in which the data is written
 * @param xmfFile The FILE used to write the XMF description
 * @param partTypeGroupName The name of the group containing the particles in
 *the HDF5 file.
 * @param name The name of the array to write.
 * @param type The #DATA_TYPE of the array.
 * @param N The number of particles to write.
 * @param dim The dimension of the data (1 for scalar, 3 for vector)
 * @param part_c A (char*) pointer on the first occurrence of the field of
 *interest in the parts array.
 * @param partSize The size in bytes of the particle structure.
 * @param internal_units The #UnitSystem used internally
 * @param snapshot_units The #UnitSystem used in the snapshots
 * @param convFactor The UnitConversionFactor for this array
 *
 * @todo A better version using HDF5 hyper-slabs to write the file directly from
 *the part array
 * will be written once the structures have been stabilized.
 */
void writeArrayBackEnd(hid_t grp, char* fileName, FILE* xmfFile,
                       char* partTypeGroupName, char* name, enum DATA_TYPE type,
                       int N, int dim, char* part_c, size_t partSize,
                       const struct UnitSystem* internal_units,
                       const struct UnitSystem* snapshot_units,
                       enum UnitConversionFactor convFactor) {

  const size_t typeSize = sizeOfType(type);
  const size_t copySize = typeSize * dim;
  const size_t num_elements = N * dim;

  /* message("Writing '%s' array...", name); */

  /* Allocate temporary buffer */
  void* temp = malloc(N * dim * sizeOfType(type));
  if (temp == NULL) error("Unable to allocate memory for temporary buffer");

  /* Copy particle data to temporary buffer */
  char* temp_c = temp;
  for (int i = 0; i < N; ++i)
    memcpy(&temp_c[i * copySize], part_c + i * partSize, copySize);

  /* Unit conversion if necessary */
  const double factor =
      units_conversion_factor(internal_units, snapshot_units, convFactor);
  if (factor != 1.) {

    message("aaa");

    if (isDoublePrecision(type)) {
      double* temp_d = temp;
      for (int i = 0; i < num_elements; ++i) temp_d[i] *= factor;
    } else {
      float* temp_f = temp;
      for (int i = 0; i < num_elements; ++i) temp_f[i] *= factor;
    }
  }

  /* Create data space */
  const hid_t h_space = H5Screate(H5S_SIMPLE);
  int rank;
  hsize_t shape[2];
  hsize_t chunk_shape[2];
  if (h_space < 0) {
    error("Error while creating data space for field '%s'.", name);
  }

  if (dim > 1) {
    rank = 2;
    shape[0] = N;
    shape[1] = dim;
    chunk_shape[0] = 1 << 16; /* Just a guess...*/
    chunk_shape[1] = dim;
  } else {
    rank = 1;
    shape[0] = N;
    shape[1] = 0;
    chunk_shape[0] = 1 << 16; /* Just a guess...*/
    chunk_shape[1] = 0;
  }

  /* Make sure the chunks are not larger than the dataset */
  if (chunk_shape[0] > N) chunk_shape[0] = N;

  /* Change shape of data space */
  hid_t h_err = H5Sset_extent_simple(h_space, rank, shape, NULL);
  if (h_err < 0) {
    error("Error while changing data space shape for field '%s'.", name);
  }

  /* Dataset properties */
  const hid_t h_prop = H5Pcreate(H5P_DATASET_CREATE);

  /* Set chunk size */
  h_err = H5Pset_chunk(h_prop, rank, chunk_shape);
  if (h_err < 0) {
    error("Error while setting chunk size (%lld, %lld) for field '%s'.",
          chunk_shape[0], chunk_shape[1], name);
  }

  /* Impose data compression */
  h_err = H5Pset_deflate(h_prop, 4);
  if (h_err < 0) {
    error("Error while setting compression options for field '%s'.", name);
  }

  /* Create dataset */
  const hid_t h_data = H5Dcreate(grp, name, hdf5Type(type), h_space,
                                 H5P_DEFAULT, h_prop, H5P_DEFAULT);
  if (h_data < 0) {
    error("Error while creating dataspace '%s'.", name);
  }

  /* Write temporary buffer to HDF5 dataspace */
  h_err = H5Dwrite(h_data, hdf5Type(type), h_space, H5S_ALL, H5P_DEFAULT, temp);
  if (h_err < 0) {
    error("Error while writing data array '%s'.", name);
  }

  /* Write XMF description for this data set */
  writeXMFline(xmfFile, fileName, partTypeGroupName, name, N, dim, type);

  /* Write unit conversion factors for this data set */
  char buffer[FIELD_BUFFER_SIZE];
  units_cgs_conversion_string(buffer, snapshot_units, convFactor);
  writeAttribute_d(h_data, "CGS conversion factor",
                   units_cgs_conversion_factor(snapshot_units, convFactor));
  writeAttribute_f(h_data, "h-scale exponent",
                   units_h_factor(snapshot_units, convFactor));
  writeAttribute_f(h_data, "a-scale exponent",
                   units_a_factor(snapshot_units, convFactor));
  writeAttribute_s(h_data, "Conversion factor", buffer);

  /* Free and close everything */
  free(temp);
  H5Pclose(h_prop);
  H5Dclose(h_data);
  H5Sclose(h_space);
}

/**
 * @brief A helper macro to call the readArrayBackEnd function more easily.
 *
 * @param grp The group from which to read.
 * @param name The name of the array to read.
 * @param type The #DATA_TYPE of the attribute.
 * @param N The number of particles.
 * @param dim The dimension of the data (1 for scalar, 3 for vector)
 * @param part The array of particles to fill
 * @param N_total Unused parameter in non-MPI mode
 * @param offset Unused parameter in non-MPI mode
 * @param field The name of the field (C code name as defined in part.h) to fill
 * @param importance Is the data compulsory or not
 * @param internal_units The #UnitSystem used internally
 * @param ic_units The #UnitSystem used in the ICs
 * @param convFactor The UnitConversionFactor for this array
 *
 */
/* #define readArray(grp, name, type, N, dim, part, N_total, offset, field,  \
 */
/*                   importance, internal_units, ic_units, convFactor)       \
 */
/*   readArrayBackEnd(grp, name, type, N, dim, (char*)(&(part[0]).field),    \
 */
/*                    sizeof(part[0]), importance, internal_units, ic_units, \
 */
/*                    convFactor) */

/**
 * @brief A helper macro to call the readArrayBackEnd function more easily.
 *
 * @param grp The group in which to write.
 * @param fileName The name of the file in which the data is written
 * @param xmfFile The FILE used to write the XMF description
 * @param name The name of the array to write.
 * @param partTypeGroupName The name of the group containing the particles in
 *the HDF5 file.
 * @param type The #DATA_TYPE of the array.
 * @param N The number of particles to write.
 * @param dim The dimension of the data (1 for scalar, 3 for vector)
 * @param part A (char*) pointer on the first occurrence of the field of
 * interest in the parts array
 * @param N_total Unused parameter in non-MPI mode
 * @param mpi_rank Unused parameter in non-MPI mode
 * @param offset Unused parameter in non-MPI mode
 * @param field The name (code name) of the field to read from.
 * @param internal_units The #UnitSystem used internally
 * @param snapshot_units The #UnitSystem used in the snapshots
 * @param convFactor The UnitConversionFactor for this array
 *
 */
#define writeArray(grp, fileName, xmfFile, partTypeGroupName, name, type, N,  \
                   dim, part, N_total, mpi_rank, offset, field,               \
                   internal_units, snapshot_units, convFactor)                \
  writeArrayBackEnd(grp, fileName, xmfFile, partTypeGroupName, name, type, N, \
                    dim, (char*)(&(part[0]).field), sizeof(part[0]),          \
                    internal_units, snapshot_units, convFactor)

/* Import the right hydro definition */
#include "hydro_io.h"
/* Import the right gravity definition */
#include "gravity_io.h"

/**
 * @brief Reads an HDF5 initial condition file (GADGET-3 type)
 *
 * @param fileName The file to read.
 * @param internal_units The system units used internally
 * @param dim (output) The dimension of the volume.
 * @param parts (output) Array of Gas particles.
 * @param gparts (output) Array of #gpart particles.
 * @param Ngas (output) number of Gas particles read.
 * @param Ngparts (output) The number of #gpart read.
 * @param periodic (output) 1 if the volume is periodic, 0 if not.
 * @param flag_entropy 1 if the ICs contained Entropy in the InternalEnergy
 * field
 * @param dry_run If 1, don't read the particle. Only allocates the arrays.
 *
 * Opens the HDF5 file fileName and reads the particles contained
 * in the parts array. N is the returned number of particles found
 * in the file.
 *
 * @warning Can not read snapshot distributed over more than 1 file !!!
 * @todo Read snapshots distributed in more than one file.
 *
 */
<<<<<<< HEAD
void read_ic_single(char* fileName, const struct UnitSystem* internal_units,
                    double dim[3], struct part** parts, struct gpart** gparts,
                    size_t* Ngas, size_t* Ngparts, int* periodic, int dry_run) {

=======
void read_ic_single(char* fileName, double dim[3], struct part** parts,
                    struct gpart** gparts, size_t* Ngas, size_t* Ngparts,
                    int* periodic, int* flag_entropy, int dry_run) {
>>>>>>> 95790946
  hid_t h_file = 0, h_grp = 0;
  /* GADGET has only cubic boxes (in cosmological mode) */
  double boxSize[3] = {0.0, -1.0, -1.0};
  /* GADGET has 6 particle types. We only keep the type 0 & 1 for now...*/
  int numParticles[NUM_PARTICLE_TYPES] = {0};
  int numParticles_highWord[NUM_PARTICLE_TYPES] = {0};
  size_t N[NUM_PARTICLE_TYPES] = {0};
  size_t Ndm;

  /* Open file */
  /* message("Opening file '%s' as IC.", fileName); */
  h_file = H5Fopen(fileName, H5F_ACC_RDONLY, H5P_DEFAULT);
  if (h_file < 0) {
    error("Error while opening file '%s'.", fileName);
  }

  /* Open header to read simulation properties */
  /* message("Reading runtime parameters..."); */
  h_grp = H5Gopen(h_file, "/RuntimePars", H5P_DEFAULT);
  if (h_grp < 0) error("Error while opening runtime parameters\n");

  /* Read the relevant information */
  readAttribute(h_grp, "PeriodicBoundariesOn", INT, periodic);

  /* Close runtime parameters */
  H5Gclose(h_grp);

  /* Open header to read simulation properties */
  /* message("Reading file header..."); */
  h_grp = H5Gopen(h_file, "/Header", H5P_DEFAULT);
  if (h_grp < 0) error("Error while opening file header\n");

  /* Read the relevant information and print status */
  readAttribute(h_grp, "Flag_Entropy_ICs", INT, flag_entropy);
  readAttribute(h_grp, "BoxSize", DOUBLE, boxSize);
  readAttribute(h_grp, "NumPart_Total", UINT, numParticles);
  readAttribute(h_grp, "NumPart_Total_HighWord", UINT, numParticles_highWord);

  for (int ptype = 0; ptype < NUM_PARTICLE_TYPES; ++ptype)
    N[ptype] = ((long long)numParticles[ptype]) +
               ((long long)numParticles_highWord[ptype] << 32);

  dim[0] = boxSize[0];
  dim[1] = (boxSize[1] < 0) ? boxSize[0] : boxSize[1];
  dim[2] = (boxSize[2] < 0) ? boxSize[0] : boxSize[2];

  /* Close header */
  H5Gclose(h_grp);

  /* Read the unit system used in the snapshots */
  struct UnitSystem* ic_units = malloc(sizeof(struct UnitSystem));
  if (ic_units == NULL) error("Unable to allocate memory for IC unit system");
  readUnitSystem(h_file, ic_units);

  /* Tell the user if a conversion will be needed */
  if (units_are_equal(ic_units, internal_units)) {

    message("IC and internal units match. No conversion needed");

  } else {

    message("Conversion needed from:");
    message("(ICs) Unit system: U_M =      %e g.", ic_units->UnitMass_in_cgs);
    message("(ICs) Unit system: U_L =      %e cm.",
            ic_units->UnitLength_in_cgs);
    message("(ICs) Unit system: U_t =      %e s.", ic_units->UnitTime_in_cgs);
    message("(ICs) Unit system: U_I =      %e A.",
            ic_units->UnitCurrent_in_cgs);
    message("(ICs) Unit system: U_T =      %e K.",
            ic_units->UnitTemperature_in_cgs);
    message("to:");
    message("(internal) Unit system: U_M = %e g.",
            internal_units->UnitMass_in_cgs);
    message("(internal) Unit system: U_L = %e cm.",
            internal_units->UnitLength_in_cgs);
    message("(internal) Unit system: U_t = %e s.",
            internal_units->UnitTime_in_cgs);
    message("(internal) Unit system: U_I = %e A.",
            internal_units->UnitCurrent_in_cgs);
    message("(internal) Unit system: U_T = %e K.",
            internal_units->UnitTemperature_in_cgs);
  }

  /* Allocate memory to store SPH particles */
  *Ngas = N[0];
  if (posix_memalign((void*)parts, part_align, *Ngas * sizeof(struct part)) !=
      0)
    error("Error while allocating memory for SPH particles");
  bzero(*parts, *Ngas * sizeof(struct part));

  /* Allocate memory to store all particles */
  Ndm = N[1];
  *Ngparts = N[1] + N[0];
  if (posix_memalign((void*)gparts, gpart_align,
                     *Ngparts * sizeof(struct gpart)) != 0)
    error("Error while allocating memory for gravity particles");
  bzero(*gparts, *Ngparts * sizeof(struct gpart));

  /* Loop over all particle types */
  for (int ptype = 0; ptype < NUM_PARTICLE_TYPES; ptype++) {

    /* Don't do anything if no particle of this kind */
    if (N[ptype] == 0) continue;

    /* Open the particle group in the file */
    char partTypeGroupName[PARTICLE_GROUP_BUFFER_SIZE];
    snprintf(partTypeGroupName, PARTICLE_GROUP_BUFFER_SIZE, "/PartType%d",
             ptype);
    h_grp = H5Gopen(h_file, partTypeGroupName, H5P_DEFAULT);
    if (h_grp < 0) {
      error("Error while opening particle group %s.", partTypeGroupName);
    }

    /* message("Group %s found - reading...", partTypeGroupName); */

    /* Read particle fields into the particle structure */
    switch (ptype) {

      case GAS:
        if (!dry_run)
          hydro_read_particles(h_grp, *Ngas, *Ngas, 0, *parts, internal_units,
                               ic_units);
        break;

      case DM:
        if (!dry_run)
          darkmatter_read_particles(h_grp, Ndm, Ndm, 0, *gparts, internal_units,
                                    ic_units);
        break;

      default:
        message("Particle Type %d not yet supported. Particles ignored", ptype);
    }

    /* Close particle group */
    H5Gclose(h_grp);
  }

  /* Prepare the DM particles */
  if (!dry_run) prepare_dm_gparts(*gparts, Ndm);

  /* Now duplicate the hydro particle into gparts */
  if (!dry_run) duplicate_hydro_gparts(*parts, *gparts, *Ngas, Ndm);

  /* message("Done Reading particles..."); */

  /* Clean up */
  free(ic_units);

  /* Close file */
  H5Fclose(h_file);
}

/**
 * @brief Writes an HDF5 output file (GADGET-3 type) with its XMF descriptor
 *
 * @param e The engine containing all the system.
 * @param baseName The common part of the snapshot file name.
 * @param internal_units The #UnitSystem used internally
 * @param snapshot_units The #UnitSystem used in the snapshots
 *
 * Creates an HDF5 output file and writes the particles contained
 * in the engine. If such a file already exists, it is erased and replaced
 * by the new one.
 * The companion XMF file is also updated accordingly.
 *
 * Calls #error() if an error occurs.
 *
 */
void write_output_single(struct engine* e, const char* baseName,
                         const struct UnitSystem* internal_units,
                         const struct UnitSystem* snapshot_units) {

  hid_t h_file = 0, h_grp = 0;
  const size_t Ngas = e->s->nr_parts;
  const size_t Ntot = e->s->nr_gparts;
  int periodic = e->s->periodic;
  int numFiles = 1;
  struct part* parts = e->s->parts;
  struct gpart* gparts = e->s->gparts;
  struct gpart* dmparts = NULL;
  static int outputCount = 0;

  /* Number of unassociated gparts */
  const size_t Ndm = Ntot > 0 ? Ntot - Ngas : 0;

  long long N_total[NUM_PARTICLE_TYPES] = {Ngas, Ndm, 0};

  /* File name */
  char fileName[FILENAME_BUFFER_SIZE];
  snprintf(fileName, FILENAME_BUFFER_SIZE, "%s_%03i.hdf5", baseName,
           outputCount);

  /* First time, we need to create the XMF file */
  if (outputCount == 0) createXMFfile(baseName);

  /* Prepare the XMF file for the new entry */
  FILE* xmfFile = 0;
  xmfFile = prepareXMFfile(baseName);

  /* Write the part corresponding to this specific output */
  writeXMFoutputheader(xmfFile, fileName, e->time);

  /* Open file */
  /* message("Opening file '%s'.", fileName); */
  h_file = H5Fcreate(fileName, H5F_ACC_TRUNC, H5P_DEFAULT, H5P_DEFAULT);
  if (h_file < 0) {
    error("Error while opening file '%s'.", fileName);
  }

  /* Open header to write simulation properties */
  /* message("Writing runtime parameters..."); */
  h_grp =
      H5Gcreate(h_file, "/RuntimePars", H5P_DEFAULT, H5P_DEFAULT, H5P_DEFAULT);
  if (h_grp < 0) error("Error while creating runtime parameters group\n");

  /* Write the relevant information */
  writeAttribute(h_grp, "PeriodicBoundariesOn", INT, &periodic, 1);

  /* Close runtime parameters */
  H5Gclose(h_grp);

  /* Open header to write simulation properties */
  /* message("Writing file header..."); */
  h_grp = H5Gcreate(h_file, "/Header", H5P_DEFAULT, H5P_DEFAULT, H5P_DEFAULT);
  if (h_grp < 0) error("Error while creating file header\n");

  /* Print the relevant information and print status */
  writeAttribute(h_grp, "BoxSize", DOUBLE, e->s->dim, 3);
  double dblTime = e->time;
  writeAttribute(h_grp, "Time", DOUBLE, &dblTime, 1);

  /* GADGET-2 legacy values */
  /* Number of particles of each type */
  unsigned int numParticles[NUM_PARTICLE_TYPES] = {0};
  unsigned int numParticlesHighWord[NUM_PARTICLE_TYPES] = {0};
  for (int ptype = 0; ptype < NUM_PARTICLE_TYPES; ++ptype) {
    numParticles[ptype] = (unsigned int)N_total[ptype];
    numParticlesHighWord[ptype] = (unsigned int)(N_total[ptype] >> 32);
  }
  writeAttribute(h_grp, "NumPart_ThisFile", LONGLONG, N_total,
                 NUM_PARTICLE_TYPES);
  writeAttribute(h_grp, "NumPart_Total", UINT, numParticles,
                 NUM_PARTICLE_TYPES);
  writeAttribute(h_grp, "NumPart_Total_HighWord", UINT, numParticlesHighWord,
                 NUM_PARTICLE_TYPES);
  double MassTable[NUM_PARTICLE_TYPES] = {0};
  writeAttribute(h_grp, "MassTable", DOUBLE, MassTable, NUM_PARTICLE_TYPES);
  unsigned int flagEntropy[NUM_PARTICLE_TYPES] = {0};
  flagEntropy[0] = writeEntropyFlag();
  writeAttribute(h_grp, "Flag_Entropy_ICs", UINT, flagEntropy,
                 NUM_PARTICLE_TYPES);
  writeAttribute(h_grp, "NumFilesPerSnapshot", INT, &numFiles, 1);

  /* Close header */
  H5Gclose(h_grp);

  /* Print the code version */
  writeCodeDescription(h_file);

  /* Print the SPH parameters */
  h_grp = H5Gcreate(h_file, "/SPH", H5P_DEFAULT, H5P_DEFAULT, H5P_DEFAULT);
  if (h_grp < 0) error("Error while creating SPH group");
  writeSPHflavour(h_grp);
  H5Gclose(h_grp);

  /* Print the runtime parameters */
  h_grp =
      H5Gcreate(h_file, "/Parameters", H5P_DEFAULT, H5P_DEFAULT, H5P_DEFAULT);
  if (h_grp < 0) error("Error while creating parameters group");
  parser_write_params_to_hdf5(e->parameter_file, h_grp);
  H5Gclose(h_grp);

  /* Print the system of Units used in the spashot */
  writeUnitSystem(h_file, snapshot_units, "Units");

  /* Print the system of Units used internally */
  writeUnitSystem(h_file, internal_units, "InternalUnits");

  /* Loop over all particle types */
  for (int ptype = 0; ptype < NUM_PARTICLE_TYPES; ptype++) {

    /* Don't do anything if no particle of this kind */
    if (numParticles[ptype] == 0) continue;

    /* Add the global information for that particle type to the XMF meta-file */
    writeXMFgroupheader(xmfFile, fileName, numParticles[ptype], ptype);

    /* Open the particle group in the file */
    char partTypeGroupName[PARTICLE_GROUP_BUFFER_SIZE];
    snprintf(partTypeGroupName, PARTICLE_GROUP_BUFFER_SIZE, "/PartType%d",
             ptype);
    h_grp = H5Gcreate(h_file, partTypeGroupName, H5P_DEFAULT, H5P_DEFAULT,
                      H5P_DEFAULT);
    if (h_grp < 0) {
      error("Error while creating particle group.\n");
    }

    /* message("Writing particle arrays..."); */

    /* Write particle fields from the particle structure */
    switch (ptype) {

      case GAS:
        hydro_write_particles(h_grp, fileName, partTypeGroupName, xmfFile, Ngas,
                              Ngas, 0, 0, parts, internal_units,
                              snapshot_units);
        break;

      case DM:
        /* Allocate temporary array */
        if (posix_memalign((void*)&dmparts, gpart_align,
                           Ndm * sizeof(struct gpart)) != 0)
          error("Error while allocating temporart memory for DM particles");
        bzero(dmparts, Ndm * sizeof(struct gpart));

        /* Collect the DM particles from gpart */
        collect_dm_gparts(gparts, Ntot, dmparts, Ndm);

        /* Write DM particles */
        darkmatter_write_particles(h_grp, fileName, partTypeGroupName, xmfFile,
                                   Ndm, Ndm, 0, 0, dmparts, internal_units,
                                   snapshot_units);

        /* Free temporary array */
        free(dmparts);
        break;

      default:
        error("Particle Type %d not yet supported. Aborting", ptype);
    }

    /* Close particle group */
    H5Gclose(h_grp);

    /* Close this particle group in the XMF file as well */
    writeXMFgroupfooter(xmfFile, ptype);
  }

  /* Write LXMF file descriptor */
  writeXMFoutputfooter(xmfFile, outputCount, e->time);

  /* message("Done writing particles..."); */

  /* Close file */
  H5Fclose(h_file);

  ++outputCount;
}

#endif /* HAVE_HDF5 */<|MERGE_RESOLUTION|>--- conflicted
+++ resolved
@@ -378,8 +378,6 @@
  * @param Ngas (output) number of Gas particles read.
  * @param Ngparts (output) The number of #gpart read.
  * @param periodic (output) 1 if the volume is periodic, 0 if not.
- * @param flag_entropy 1 if the ICs contained Entropy in the InternalEnergy
- * field
  * @param dry_run If 1, don't read the particle. Only allocates the arrays.
  *
  * Opens the HDF5 file fileName and reads the particles contained
@@ -390,16 +388,10 @@
  * @todo Read snapshots distributed in more than one file.
  *
  */
-<<<<<<< HEAD
 void read_ic_single(char* fileName, const struct UnitSystem* internal_units,
                     double dim[3], struct part** parts, struct gpart** gparts,
-                    size_t* Ngas, size_t* Ngparts, int* periodic, int dry_run) {
-
-=======
-void read_ic_single(char* fileName, double dim[3], struct part** parts,
-                    struct gpart** gparts, size_t* Ngas, size_t* Ngparts,
-                    int* periodic, int* flag_entropy, int dry_run) {
->>>>>>> 95790946
+                    size_t* Ngas, size_t* Ngparts, int* periodic, int* flag_entropy, int dry_run) {
+
   hid_t h_file = 0, h_grp = 0;
   /* GADGET has only cubic boxes (in cosmological mode) */
   double boxSize[3] = {0.0, -1.0, -1.0};
@@ -445,6 +437,9 @@
   dim[0] = boxSize[0];
   dim[1] = (boxSize[1] < 0) ? boxSize[0] : boxSize[1];
   dim[2] = (boxSize[2] < 0) ? boxSize[0] : boxSize[2];
+
+  /* message("Found %d particles in a %speriodic box of size [%f %f %f].",  */
+  /* 	  *N, (periodic ? "": "non-"), dim[0], dim[1], dim[2]);  */
 
   /* Close header */
   H5Gclose(h_grp);
@@ -498,6 +493,12 @@
     error("Error while allocating memory for gravity particles");
   bzero(*gparts, *Ngparts * sizeof(struct gpart));
 
+  /* message("Allocated %8.2f MB for particles.", *N * sizeof(struct part) /
+   * (1024.*1024.)); */
+
+  /* message("BoxSize = %lf", dim[0]); */
+  /* message("NumPart = [%zd, %zd] Total = %zd", *Ngas, Ndm, *Ngparts); */
+
   /* Loop over all particle types */
   for (int ptype = 0; ptype < NUM_PARTICLE_TYPES; ptype++) {
 
