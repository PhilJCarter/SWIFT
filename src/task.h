/*******************************************************************************
 * This file is part of SWIFT.
 * Copyright (c) 2012 Pedro Gonnet (pedro.gonnet@durham.ac.uk)
 *                    Matthieu Schaller (matthieu.schaller@durham.ac.uk)
 *               2015 Peter W. Draper (p.w.draper@durham.ac.uk)
 *               2016 John A. Regan (john.a.regan@durham.ac.uk)
 *                    Tom Theuns (tom.theuns@durham.ac.uk)
 *
 * This program is free software: you can redistribute it and/or modify
 * it under the terms of the GNU Lesser General Public License as published
 * by the Free Software Foundation, either version 3 of the License, or
 * (at your option) any later version.
 *
 * This program is distributed in the hope that it will be useful,
 * but WITHOUT ANY WARRANTY; without even the implied warranty of
 * MERCHANTABILITY or FITNESS FOR A PARTICULAR PURPOSE.  See the
 * GNU General Public License for more details.
 *
 * You should have received a copy of the GNU Lesser General Public License
 * along with this program.  If not, see <http://www.gnu.org/licenses/>.
 *
 ******************************************************************************/
#ifndef SWIFT_TASK_H
#define SWIFT_TASK_H

/* Includes. */
#include "cell.h"
#include "cycle.h"

/* Some constants. */
#define task_maxwait 3
#define task_maxunlock 15

/* The different task types. */
enum task_types {
  task_type_none = 0,
  task_type_sort,
  task_type_self,
  task_type_pair,
  task_type_sub_self,
  task_type_sub_pair,
  task_type_init,
  task_type_ghost,
<<<<<<< HEAD
  task_type_extra_ghost,
  task_type_drift,
=======
>>>>>>> 879a5034
  task_type_kick,
  task_type_kick_fixdt,
  task_type_send,
  task_type_recv,
  task_type_grav_gather_m,
  task_type_grav_fft,
  task_type_grav_mm,
  task_type_grav_up,
  task_type_grav_external,
  task_type_count
};

extern const char *taskID_names[];

/* The different task sub-types. */
enum task_subtypes {
  task_subtype_none = 0,
  task_subtype_density,
  task_subtype_gradient,
  task_subtype_force,
  task_subtype_grav,
  task_subtype_tend,
  task_subtype_count
};

/* The kind of action the task perform */
enum task_actions {
  task_action_none,
  task_action_part,
  task_action_gpart,
  task_action_all,
  task_action_multipole,
  task_action_count
};

extern const char *subtaskID_names[];

/* Data of a task. */
struct task {

  enum task_types type;
  enum task_subtypes subtype;
  char skip, tight, implicit;
  int flags, wait, rank, weight;

  struct cell *ci, *cj;

  void *buff;

#ifdef WITH_MPI
  MPI_Request req;
#endif

  int rid, last_rid;
  ticks tic, toc;

  int nr_unlock_tasks;
  struct task **unlock_tasks;
};

/* Function prototypes. */
void task_unlock(struct task *t);
float task_overlap(const struct task *ta, const struct task *tb);
int task_lock(struct task *t);
void task_print_mask(unsigned int mask);
void task_print_submask(unsigned int submask);
void task_do_rewait(struct task *t);

#endif /* SWIFT_TASK_H */<|MERGE_RESOLUTION|>--- conflicted
+++ resolved
@@ -41,11 +41,7 @@
   task_type_sub_pair,
   task_type_init,
   task_type_ghost,
-<<<<<<< HEAD
   task_type_extra_ghost,
-  task_type_drift,
-=======
->>>>>>> 879a5034
   task_type_kick,
   task_type_kick_fixdt,
   task_type_send,
