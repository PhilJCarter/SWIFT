/*******************************************************************************
 * This file is part of SWIFT.
 * Copyright (c) 2012 Pedro Gonnet (pedro.gonnet@durham.ac.uk)
 *                    Matthieu Schaller (matthieu.schaller@durham.ac.uk)
 *               2015 Peter W. Draper (p.w.draper@durham.ac.uk)
 *               2016 John A. Regan (john.a.regan@durham.ac.uk)
 *                    Tom Theuns (tom.theuns@durham.ac.uk)
 *
 * This program is free software: you can redistribute it and/or modify
 * it under the terms of the GNU Lesser General Public License as published
 * by the Free Software Foundation, either version 3 of the License, or
 * (at your option) any later version.
 *
 * This program is distributed in the hope that it will be useful,
 * but WITHOUT ANY WARRANTY; without even the implied warranty of
 * MERCHANTABILITY or FITNESS FOR A PARTICULAR PURPOSE.  See the
 * GNU General Public License for more details.
 *
 * You should have received a copy of the GNU Lesser General Public License
 * along with this program.  If not, see <http://www.gnu.org/licenses/>.
 *
 ******************************************************************************/
#ifndef SWIFT_TASK_H
#define SWIFT_TASK_H

#include "../config.h"

/* Includes. */
#include "cell.h"
#include "cycle.h"

/**
 * @brief The different task types.
 */
enum task_types {
  task_type_none = 0,
  task_type_sort,
  task_type_self,
  task_type_pair,
  task_type_sub_self,
  task_type_sub_pair,
  task_type_init,
  task_type_ghost,
  task_type_extra_ghost,
  task_type_kick,
  task_type_kick_fixdt,
  task_type_send,
  task_type_recv,
  task_type_grav_gather_m,
  task_type_grav_fft,
  task_type_grav_mm,
  task_type_grav_up,
  task_type_grav_external,
<<<<<<< HEAD
  task_type_comm_root,
=======
>>>>>>> a35e49bb
  task_type_count
};

/**
 * @brief The different task sub-types (for pairs, selfs and sub-tasks).
 */
enum task_subtypes {
  task_subtype_none = 0,
  task_subtype_density,
  task_subtype_gradient,
  task_subtype_force,
  task_subtype_grav,
  task_subtype_tend,
  task_subtype_count
};

/**
 * @brief The type of particles/objects this task acts upon in a given cell.
 */
enum task_actions {
  task_action_none,
  task_action_part,
  task_action_gpart,
  task_action_all,
  task_action_multipole,
  task_action_count
};

/**
 * @brief Names of the task types.
 */
extern const char *taskID_names[];

/**
 * @brief Names of the task sub-types.
 */
extern const char *subtaskID_names[];

/**
 * @brief A task to be run by the #scheduler.
 */
struct task {

  /*! Type of the task */
  enum task_types type;

  /*! Sub-type of the task (for the tasks that have one */
  enum task_subtypes subtype;

  /*! Flags used to carry additional information (e.g. sort directions) */
  int flags;

  /*! Number of unsatisfied dependencies */
  int wait;

  /*! Rank of a task in the order */
  int rank;

  /*! Weight of the task */
  int weight;

  /*! Pointers to the cells this task acts upon */
  struct cell *ci, *cj;

  /*! ID of the queue or runner owning this task */
  int rid;

  /*! Number of tasks unlocked by this one */
  int nr_unlock_tasks;

  /*! List of tasks unlocked by this one */
  struct task **unlock_tasks;

#ifdef WITH_MPI

  /*! Buffer for this task's communications */
  void *buff;

  /*! MPI request corresponding to this task */
  MPI_Request req;

#endif

  /*! Start and end time of this task */
  ticks tic, toc;

  /*! Should the scheduler skip this task ? */
  char skip;

  /*! Does this task require the particles to be tightly in the cell ? */
  char tight;

  /*! Is this task implicit (i.e. does not do anything) ? */
  char implicit;
};

/* Function prototypes. */
void task_unlock(struct task *t);
float task_overlap(const struct task *ta, const struct task *tb);
int task_lock(struct task *t);
void task_print_mask(unsigned int mask);
void task_print_submask(unsigned int submask);
void task_do_rewait(struct task *t);

#endif /* SWIFT_TASK_H */<|MERGE_RESOLUTION|>--- conflicted
+++ resolved
@@ -51,10 +51,6 @@
   task_type_grav_mm,
   task_type_grav_up,
   task_type_grav_external,
-<<<<<<< HEAD
-  task_type_comm_root,
-=======
->>>>>>> a35e49bb
   task_type_count
 };
 
