--- conflicted
+++ resolved
@@ -78,13 +78,8 @@
     part_type.c xmf.c gravity_properties.c gravity.c \
     collectgroup.c hydro_space.c equation_of_state.c \
     chemistry.c cosmology.c restart.c mesh_gravity.c velociraptor_interface.c \
-<<<<<<< HEAD
     outputlist.c velociraptor_dummy.c logger_io.c memuse.c mpiuse.c memuse_rnodes.c fof.c \
-    hashmap.c \
-=======
-    outputlist.c velociraptor_dummy.c logger_io.c memuse.c fof.c \
     hashmap.c pressure_floor.c \
->>>>>>> ddc84a6d
     $(EAGLE_COOLING_SOURCES) $(EAGLE_FEEDBACK_SOURCES)
 
 # Include files for distribution, not installation.
