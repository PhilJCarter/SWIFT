# This file is part of SWIFT.
# Copyright (c) 2012 Pedro Gonnet (pedro.gonnet@durham.ac.uk),
#                    Matthieu Schaller (matthieu.schaller@durham.ac.uk).
#
# This program is free software: you can redistribute it and/or modify
# it under the terms of the GNU General Public License as published by
# the Free Software Foundation, either version 3 of the License, or
# (at your option) any later version.
#
# This program is distributed in the hope that it will be useful,
# but WITHOUT ANY WARRANTY; without even the implied warranty of
# MERCHANTABILITY or FITNESS FOR A PARTICULAR PURPOSE.  See the
# GNU General Public License for more details.
#
# You should have received a copy of the GNU General Public License
# along with this program.  If not, see <http://www.gnu.org/licenses/>.

# Add the debug flag to the whole thing
AM_CFLAGS = -DTIMER $(HDF5_CPPFLAGS)

# Assign a "safe" version number
AM_LDFLAGS = $(HDF5_LDFLAGS) $(FFTW_LIBS) -version-info 0:0:0

# The git command, if available.
GIT_CMD = @GIT_CMD@

# Additional dependencies for shared libraries.
EXTRA_LIBS = $(HDF5_LIBS) $(PROFILER_LIBS) $(TCMALLOC_LIBS) $(JEMALLOC_LIBS)

# MPI libraries.
MPI_LIBS = $(METIS_LIBS) $(MPI_THREAD_LIBS)
MPI_FLAGS = -DWITH_MPI $(METIS_INCS)

# Build the libswiftsim library
lib_LTLIBRARIES = libswiftsim.la
# Build a MPI-enabled version too?
if HAVEMPI
lib_LTLIBRARIES += libswiftsim_mpi.la
endif

# List required headers
include_HEADERS = space.h runner.h queue.h task.h lock.h cell.h part.h const.h \
    engine.h swift.h serial_io.h timers.h debug.h scheduler.h proxy.h parallel_io.h \
    common_io.h single_io.h multipole.h map.h tools.h partition.h clocks.h parser.h \
    physical_constants.h physical_constants_cgs.h potential.h version.h \
    hydro_properties.h riemann.h threadpool.h cooling.h cooling_struct.h sourceterms.h \
    sourceterms_struct.h statistics.h memswap.h cache.h runner_doiact_vec.h profiler.h \
    dump.h logger.h active.h timeline.h xmf.h gravity_properties.h gravity_derivatives.h \
<<<<<<< HEAD
    collectgroup.h
=======
    hydro_space.h
>>>>>>> ab6d8549

# Common source files
AM_SOURCES = space.c runner.c queue.c task.c cell.c engine.c \
    serial_io.c timers.c debug.c scheduler.c proxy.c parallel_io.c \
    units.c common_io.c single_io.c multipole.c version.c map.c \
    kernel_hydro.c tools.c part.c partition.c clocks.c parser.c \
    physical_constants.c potential.c hydro_properties.c \
    runner_doiact_fft.c threadpool.c cooling.c sourceterms.c \
    statistics.c runner_doiact_vec.c profiler.c dump.c logger.c \
    part_type.c xmf.c gravity_properties.c gravity.c \
<<<<<<< HEAD
    collectgroup.c
=======
    hydro_space.c
>>>>>>> ab6d8549

# Include files for distribution, not installation.
nobase_noinst_HEADERS = align.h approx_math.h atomic.h cycle.h error.h inline.h kernel_hydro.h kernel_gravity.h \
		 kernel_long_gravity.h vector.h cache.h runner_doiact.h runner_doiact_vec.h runner_doiact_grav.h runner_doiact_fft.h \
                 runner_doiact_nosort.h units.h intrinsics.h minmax.h kick.h timestep.h drift.h adiabatic_index.h io_properties.h \
		 dimension.h equation_of_state.h part_type.h \
		 gravity.h gravity_io.h \
		 gravity/Default/gravity.h gravity/Default/gravity_iact.h gravity/Default/gravity_io.h \
		 gravity/Default/gravity_debug.h gravity/Default/gravity_part.h  \
		 sourceterms.h \
	 	 hydro.h hydro_io.h \
		 hydro/Minimal/hydro.h hydro/Minimal/hydro_iact.h hydro/Minimal/hydro_io.h \
                 hydro/Minimal/hydro_debug.h hydro/Minimal/hydro_part.h \
		 hydro/Default/hydro.h hydro/Default/hydro_iact.h hydro/Default/hydro_io.h \
                 hydro/Default/hydro_debug.h hydro/Default/hydro_part.h \
		 hydro/Gadget2/hydro.h hydro/Gadget2/hydro_iact.h hydro/Gadget2/hydro_io.h \
                 hydro/Gadget2/hydro_debug.h hydro/Gadget2/hydro_part.h \
		 hydro/PressureEntropy/hydro.h hydro/PressureEntropy/hydro_iact.h hydro/PressureEntropy/hydro_io.h \
                 hydro/PressureEntropy/hydro_debug.h hydro/PressureEntropy/hydro_part.h \
		 hydro/Gizmo/hydro.h hydro/Gizmo/hydro_iact.h hydro/Gizmo/hydro_io.h \
                 hydro/Gizmo/hydro_debug.h hydro/Gizmo/hydro_part.h \
	         riemann/riemann_hllc.h riemann/riemann_trrs.h \
		 riemann/riemann_exact.h riemann/riemann_vacuum.h \
	 	 stars.h stars_io.h \
		 stars/Default/star.h stars/Default/star_iact.h stars/Default/star_io.h \
		 stars/Default/star_debug.h stars/Default/star_part.h  \
	         potential/none/potential.h potential/point_mass/potential.h \
                 potential/isothermal/potential.h potential/disc_patch/potential.h \
                 potential/sine_wave/potential.h \
		 cooling/none/cooling.h cooling/none/cooling_struct.h \
	         cooling/const_du/cooling.h cooling/const_du/cooling_struct.h \
                 cooling/const_lambda/cooling.h cooling/const_lambda/cooling_struct.h \
                 memswap.h dump.h logger.h


# Sources and flags for regular library
libswiftsim_la_SOURCES = $(AM_SOURCES)
libswiftsim_la_CFLAGS = $(AM_CFLAGS)
libswiftsim_la_LDFLAGS = $(AM_LDFLAGS) $(EXTRA_LIBS)

# Sources and flags for MPI library
libswiftsim_mpi_la_SOURCES = $(AM_SOURCES)
libswiftsim_mpi_la_CFLAGS = $(AM_CFLAGS) $(MPI_FLAGS)
libswiftsim_mpi_la_LDFLAGS = $(AM_LDFLAGS) $(MPI_LIBS) $(EXTRA_LIBS)
libswiftsim_mpi_la_SHORTNAME = mpi


# Versioning. If any sources change then update the version_string.h file with
# the current git revision and package version.
# May have a checkout without a version_string.h file and no git command (tar/zip
# download), allow that, but make sure we know it.
version_string.h: version_string.h.in $(AM_SOURCES) $(include_HEADERS) $(noinst_HEADERS)
	if test "X$(GIT_CMD)" != "X"; then \
	    GIT_REVISION=`$(GIT_CMD) describe --abbrev=8  --always --tags --dirty`; \
	    GIT_BRANCH=`$(GIT_CMD) branch | sed -n 's/^\* \(.*\)/\1/p'`; \
            GIT_DATE=`$(GIT_CMD) log -1 --format=%ci`; \
	    sed -e "s,@PACKAGE_VERSION\@,$(PACKAGE_VERSION)," \
	        -e "s,@GIT_REVISION\@,$${GIT_REVISION}," \
	        -e "s|@GIT_BRANCH\@|$${GIT_BRANCH}|" \
	        -e "s|@GIT_DATE\@|$${GIT_DATE}|" \
	        -e "s|@SWIFT_CFLAGS\@|$(CFLAGS)|" $< > version_string.h; \
	else \
	    if test ! -f version_string.h; then \
	        sed -e "s,@PACKAGE_VERSION\@,$(PACKAGE_VERSION)," \
	            -e "s,@GIT_REVISION\@,unknown," \
		    -e "s,@GIT_BRANCH\@,unknown," \
		    -e "s,@GIT_DATE\@,unknown," \
	            -e "s|@SWIFT_CFLAGS\@|$(CFLAGS)|" $< > version_string.h; \
	    fi; \
	fi

#  Make sure version_string.h is built first.
BUILT_SOURCES = version_string.h

#  And distribute the built files.
EXTRA_DIST = version_string.h version_string.h.in<|MERGE_RESOLUTION|>--- conflicted
+++ resolved
@@ -46,11 +46,7 @@
     hydro_properties.h riemann.h threadpool.h cooling.h cooling_struct.h sourceterms.h \
     sourceterms_struct.h statistics.h memswap.h cache.h runner_doiact_vec.h profiler.h \
     dump.h logger.h active.h timeline.h xmf.h gravity_properties.h gravity_derivatives.h \
-<<<<<<< HEAD
-    collectgroup.h
-=======
-    hydro_space.h
->>>>>>> ab6d8549
+    collectgroup.h hydro_space.h
 
 # Common source files
 AM_SOURCES = space.c runner.c queue.c task.c cell.c engine.c \
@@ -61,11 +57,7 @@
     runner_doiact_fft.c threadpool.c cooling.c sourceterms.c \
     statistics.c runner_doiact_vec.c profiler.c dump.c logger.c \
     part_type.c xmf.c gravity_properties.c gravity.c \
-<<<<<<< HEAD
-    collectgroup.c
-=======
-    hydro_space.c
->>>>>>> ab6d8549
+    collectgroup.c hydro_space.c
 
 # Include files for distribution, not installation.
 nobase_noinst_HEADERS = align.h approx_math.h atomic.h cycle.h error.h inline.h kernel_hydro.h kernel_gravity.h \
