# This file is part of SWIFT.
# Copyright (c) 2012 Pedro Gonnet (pedro.gonnet@durham.ac.uk),
#                    Matthieu Schaller (schaller@strw.leidenuniv.nl).
#
# This program is free software: you can redistribute it and/or modify
# it under the terms of the GNU General Public License as published by
# the Free Software Foundation, either version 3 of the License, or
# (at your option) any later version.
#
# This program is distributed in the hope that it will be useful,
# but WITHOUT ANY WARRANTY; without even the implied warranty of
# MERCHANTABILITY or FITNESS FOR A PARTICULAR PURPOSE.  See the
# GNU General Public License for more details.
#
# You should have received a copy of the GNU General Public License
# along with this program.  If not, see <http://www.gnu.org/licenses/>.

# Add the non-standard paths to the included library headers
AM_CFLAGS = $(HDF5_CPPFLAGS) $(GSL_INCS) $(FFTW_INCS) $(NUMA_INCS) $(GRACKLE_INCS)  $(SUNDIALS_INCS) $(OPENMP_CFLAGS) $(CHEALPIX_CFLAGS)

# Assign a "safe" version number
AM_LDFLAGS = $(HDF5_LDFLAGS) $(FFTW_LIBS)

# The git command, if available.
GIT_CMD = @GIT_CMD@

# Additional dependencies for shared libraries.
EXTRA_LIBS = $(GSL_LIBS) $(HDF5_LIBS) $(FFTW_LIBS) $(NUMA_LIBS) $(PROFILER_LIBS) $(TCMALLOC_LIBS) $(JEMALLOC_LIBS) $(TBBMALLOC_LIBS) $(GRACKLE_LIBS)  $(SUNDIALS_LIBS) $(CHEALPIX_LIBS)

# MPI libraries.
MPI_LIBS = $(PARMETIS_LIBS) $(METIS_LIBS) $(MPI_THREAD_LIBS)
MPI_FLAGS = -DWITH_MPI $(PARMETIS_INCS) $(METIS_INCS)

# Build the libswiftsim library and a convenience library just for the gravity tasks
lib_LTLIBRARIES = libswiftsim.la
noinst_LTLIBRARIES = libgrav.la 
# Build a MPI-enabled version too?
if HAVEMPI
lib_LTLIBRARIES += libswiftsim_mpi.la
noinst_LTLIBRARIES += libgrav_mpi.la
endif

# List required headers
include_HEADERS = space.h runner.h queue.h task.h lock.h cell.h part.h const.h 
include_HEADERS += cell_hydro.h cell_stars.h cell_grav.h cell_sinks.h cell_black_holes.h cell_rt.h
include_HEADERS += engine.h swift.h serial_io.h timers.h debug.h scheduler.h proxy.h parallel_io.h 
include_HEADERS += common_io.h single_io.h distributed_io.h map.h tools.h  partition_fixed_costs.h 
include_HEADERS += partition.h clocks.h parser.h physical_constants.h physical_constants_cgs.h potential.h version.h 
include_HEADERS += hydro_properties.h riemann.h threadpool.h cooling_io.h cooling.h cooling_struct.h cooling_properties.h cooling_debug.h
include_HEADERS += statistics.h memswap.h cache.h runner_doiact_hydro_vec.h runner_doiact_undef.h profiler.h entropy_floor.h 
include_HEADERS += csds.h active.h timeline.h xmf.h gravity_properties.h gravity_derivatives.h 
include_HEADERS += gravity_softened_derivatives.h vector_power.h collectgroup.h hydro_space.h sort_part.h 
include_HEADERS += chemistry.h chemistry_io.h chemistry_struct.h chemistry_debug.h cosmology.h restart.h space_getsid.h utilities.h 
include_HEADERS += cbrt.h exp10.h velociraptor_interface.h swift_velociraptor_part.h output_list.h 
include_HEADERS += csds_io.h tracers_io.h tracers.h tracers_struct.h tracers_debug.h star_formation_io.h star_formation_debug.h extra_io.h
include_HEADERS += fof.h fof_struct.h fof_io.h fof_catalogue_io.h
include_HEADERS += multipole.h multipole_accept.h multipole_struct.h binomial.h integer_power.h sincos.h 
include_HEADERS += star_formation_struct.h star_formation.h star_formation_iact.h 
include_HEADERS += star_formation_logger.h star_formation_logger_struct.h 
include_HEADERS += pressure_floor.h pressure_floor_struct.h pressure_floor_iact.h pressure_floor_debug.h
include_HEADERS += velociraptor_struct.h velociraptor_io.h random.h memuse.h mpiuse.h memuse_rnodes.h 
include_HEADERS += black_holes.h black_holes_io.h black_holes_properties.h black_holes_struct.h black_holes_debug.h
include_HEADERS += feedback.h feedback_struct.h feedback_properties.h feedback_debug.h
include_HEADERS += space_unique_id.h line_of_sight.h io_compression.h
include_HEADERS += rays.h rays_struct.h
include_HEADERS += sink.h sink_struct.h sink_io.h sink_properties.h sink_debug.h
include_HEADERS += particle_splitting.h particle_splitting_struct.h
include_HEADERS += chemistry_csds.h star_formation_csds.h
include_HEADERS += mesh_gravity.h mesh_gravity_mpi.h mesh_gravity_patch.h mesh_gravity_sort.h row_major_id.h
include_HEADERS += hdf5_object_to_blob.h ic_info.h particle_buffer.h exchange_structs.h
include_HEADERS += lightcone/lightcone.h lightcone/lightcone_particle_io.h lightcone/lightcone_replications.h
include_HEADERS += lightcone/lightcone_crossing.h lightcone/lightcone_array.h lightcone/lightcone_map.h
include_HEADERS += lightcone/lightcone_map_types.h lightcone/projected_kernel.h lightcone/lightcone_shell.h
include_HEADERS += lightcone/healpix_util.h lightcone/pixel_index.h
include_HEADERS += power_spectrum.h
include_HEADERS += ghost_stats.h

# source files for EAGLE extra I/O
EAGLE_EXTRA_IO_SOURCES=
if HAVEEAGLEEXTRAIO
EAGLE_EXTRA_IO_SOURCES += extra_io/EAGLE/extra_lightcone_map_types.c
endif

# source files for QLA (Ploeckinger+20) cooling
QLA_COOLING_SOURCES =
if HAVEQLACOOLING
QLA_COOLING_SOURCES += cooling/QLA/cooling.c cooling/QLA/cooling_tables.c
endif

# source files for QLA (Wiersma+09) cooling
QLA_EAGLE_COOLING_SOURCES =
if HAVEQLAEAGLECOOLING
QLA_COOLING_SOURCES += cooling/QLA_EAGLE/cooling.c cooling/QLA_EAGLE/cooling_tables.c
endif

# source files for EAGLE cooling
EAGLE_COOLING_SOURCES =
if HAVEEAGLECOOLING
EAGLE_COOLING_SOURCES += cooling/EAGLE/cooling.c cooling/EAGLE/cooling_tables.c
endif

# source files for COLIBRE cooling
COLIBRE_COOLING_SOURCES =
if HAVECOLIBRECOOLING
COLIBRE_COOLING_SOURCES += cooling/COLIBRE/cooling.c cooling/COLIBRE/cooling_tables.c
endif

# source files for EAGLE feedback
EAGLE_FEEDBACK_SOURCES =
if HAVEEAGLETHERMALFEEDBACK
EAGLE_FEEDBACK_SOURCES += feedback/EAGLE_thermal/feedback.c
endif
if HAVEEAGLEKINETICFEEDBACK
EAGLE_FEEDBACK_SOURCES += feedback/EAGLE_kinetic/feedback.c
endif

# source files for GRACKLE cooling
GRACKLE_COOLING_SOURCES =
if HAVEGRACKLECOOLING
GRACKLE_COOLING_SOURCES += cooling/grackle/cooling.c
endif

# source files for GEAR feedback
GEAR_FEEDBACK_SOURCES =
if HAVEGEARFEEDBACK
GEAR_FEEDBACK_SOURCES += feedback/GEAR/stellar_evolution.c feedback/GEAR/feedback.c \
	feedback/GEAR/initial_mass_function.c feedback/GEAR/supernovae_ia.c feedback/GEAR/supernovae_ii.c
endif

# source files for GEAR RT
GEAR_RT_SOURCES =
if HAVEGEARRT
GEAR_RT_SOURCES += rt/GEAR/rt_interaction_cross_sections.c
endif

# source files for SPHM1RT cooling
SPHM1RT_RT_SOURCES =
if HAVESPHM1RTRT
SPHM1RT_RT_SOURCES += rt/SPHM1RT/rt_rate_equations.c
SPHM1RT_RT_SOURCES += rt/SPHM1RT/rt_cooling.c
endif

# Common source files
<<<<<<< HEAD
AM_SOURCES = space.c runner_main.c runner_doiact_hydro.c runner_doiact_limiter.c \
    runner_doiact_stars.c runner_doiact_black_holes.c runner_ghost.c runner_recv.c \
    runner_sort.c runner_drift.c runner_black_holes.c runner_time_integration.c \
    runner_doiact_hydro_vec.c runner_others.c\
    queue.c task.c cell.c engine.c engine_maketasks.c engine_split_particles.c \
    engine_marktasks.c engine_drift.c engine_unskip.c engine_collect_end_of_step.c \
    engine_redistribute.c engine_fof.c serial_io.c timers.c debug.c scheduler.c \
    proxy.c parallel_io.c units.c common_io.c single_io.c multipole.c version.c map.c \
    kernel_hydro.c tools.c part.c partition.c clocks.c parser.c distributed_io.c \
    physical_constants.c potential.c hydro_properties.c \
    threadpool.c cooling.c star_formation.c \
    statistics.c profiler.c dump.c logger.c \
    part_type.c xmf.c gravity_properties.c gravity.c \
    collectgroup.c hydro_space.c equation_of_state.c io_compression.c \
    chemistry.c cosmology.c restart.c mesh_gravity.c velociraptor_interface.c \
    output_list.c velociraptor_dummy.c logger_io.c memuse.c mpiuse.c memuse_rnodes.c fof.c \
    hashmap.c pressure_floor.c space_unique_id.c output_options.c line_of_sight.c \
    turb_driving.c \
    $(QLA_COOLING_SOURCES) \
    $(EAGLE_COOLING_SOURCES) $(EAGLE_FEEDBACK_SOURCES) \
    $(GRACKLE_COOLING_SOURCES) $(GEAR_FEEDBACK_SOURCES) \
    $(COLIBRE_COOLING_SOURCES)
=======
AM_SOURCES = space.c space_rebuild.c space_regrid.c space_unique_id.c 
AM_SOURCES += space_sort.c space_split.c space_extras.c space_first_init.c space_init.c 
AM_SOURCES += space_cell_index.c space_recycle.c 
AM_SOURCES += runner_main.c runner_doiact_hydro.c runner_doiact_limiter.c 
AM_SOURCES += runner_doiact_stars.c runner_doiact_black_holes.c runner_ghost.c
AM_SOURCES += runner_recv.c runner_pack.c
AM_SOURCES += runner_sort.c runner_drift.c runner_black_holes.c runner_time_integration.c 
AM_SOURCES += runner_doiact_hydro_vec.c runner_others.c
AM_SOURCES += runner_sinks.c
AM_SOURCES += cell.c cell_convert_part.c cell_drift.c cell_lock.c cell_pack.c cell_split.c 
AM_SOURCES += cell_unskip.c 
AM_SOURCES += engine.c engine_maketasks.c engine_split_particles.c engine_strays.c 
AM_SOURCES += engine_marktasks.c engine_drift.c engine_unskip.c engine_collect_end_of_step.c 
AM_SOURCES += engine_redistribute.c engine_fof.c engine_proxy.c engine_io.c engine_config.c 
AM_SOURCES += queue.c task.c timers.c debug.c scheduler.c proxy.c version.c 
AM_SOURCES += common_io.c common_io_copy.c common_io_cells.c common_io_fields.c 
AM_SOURCES += single_io.c serial_io.c distributed_io.c parallel_io.c 
AM_SOURCES += output_options.c line_of_sight.c restart.c parser.c xmf.c 
AM_SOURCES += kernel_hydro.c tools.c map.c part.c partition.c clocks.c  
AM_SOURCES += physical_constants.c units.c potential.c hydro_properties.c 
AM_SOURCES += threadpool.c cooling.c star_formation.c 
AM_SOURCES += hydro.c stars.c
AM_SOURCES += statistics.c profiler.c csds.c part_type.c 
AM_SOURCES += gravity_properties.c gravity.c multipole.c 
AM_SOURCES += collectgroup.c hydro_space.c equation_of_state.c io_compression.c 
AM_SOURCES += chemistry.c cosmology.c velociraptor_interface.c 
AM_SOURCES += output_list.c velociraptor_dummy.c csds_io.c memuse.c mpiuse.c memuse_rnodes.c
AM_SOURCES += fof.c fof_catalogue_io.c
AM_SOURCES += hashmap.c
AM_SOURCES += mesh_gravity.c mesh_gravity_mpi.c mesh_gravity_patch.c mesh_gravity_sort.c
AM_SOURCES += runner_neutrino.c
AM_SOURCES += neutrino/Default/fermi_dirac.c neutrino/Default/neutrino.c neutrino/Default/neutrino_response.c 
AM_SOURCES += rt_parameters.c hdf5_object_to_blob.c ic_info.c exchange_structs.c particle_buffer.c
AM_SOURCES += lightcone/lightcone.c lightcone/lightcone_particle_io.c lightcone/lightcone_replications.c
AM_SOURCES += lightcone/healpix_util.c lightcone/lightcone_array.c lightcone/lightcone_map.c
AM_SOURCES += lightcone/lightcone_map_types.c lightcone/projected_kernel.c lightcone/lightcone_shell.c
AM_SOURCES += power_spectrum.c
AM_SOURCES += ghost_stats.c
AM_SOURCES += $(EAGLE_EXTRA_IO_SOURCES)
AM_SOURCES += $(QLA_COOLING_SOURCES) $(QLA_EAGLE_COOLING_SOURCES) 
AM_SOURCES += $(EAGLE_COOLING_SOURCES) $(EAGLE_FEEDBACK_SOURCES) 
AM_SOURCES += $(GRACKLE_COOLING_SOURCES) $(GEAR_FEEDBACK_SOURCES) 
AM_SOURCES += $(COLIBRE_COOLING_SOURCES)
AM_SOURCES += $(SPHM1RT_RT_SOURCES)
AM_SOURCES += $(GEAR_RT_SOURCES)
>>>>>>> 711416f0

# Include files for distribution, not installation.
nobase_noinst_HEADERS = align.h approx_math.h atomic.h barrier.h cycle.h error.h inline.h kernel_hydro.h kernel_gravity.h 
nobase_noinst_HEADERS += gravity_iact.h kernel_long_gravity.h vector.h accumulate.h cache.h exp.h log.h
nobase_noinst_HEADERS += runner_doiact_nosort.h runner_doiact_hydro.h runner_doiact_stars.h runner_doiact_black_holes.h runner_doiact_grav.h 
nobase_noinst_HEADERS += runner_doiact_functions_hydro.h runner_doiact_functions_stars.h runner_doiact_functions_black_holes.h 
nobase_noinst_HEADERS += runner_doiact_functions_limiter.h runner_doiact_limiter.h units.h intrinsics.h minmax.h 
nobase_noinst_HEADERS += runner_doiact_sinks.h
nobase_noinst_HEADERS += kick.h timestep.h drift.h adiabatic_index.h io_properties.h dimension.h part_type.h periodic.h memswap.h 
nobase_noinst_HEADERS += timestep_limiter.h timestep_limiter_iact.h timestep_sync.h timestep_sync_part.h timestep_limiter_struct.h 
nobase_noinst_HEADERS += csds.h sign.h csds_io.h hashmap.h gravity.h gravity_io.h gravity_csds.h  gravity_cache.h output_options.h
nobase_noinst_HEADERS += gravity/Default/gravity.h gravity/Default/gravity_iact.h gravity/Default/gravity_io.h 
nobase_noinst_HEADERS += gravity/Default/gravity_debug.h gravity/Default/gravity_part.h  
nobase_noinst_HEADERS += gravity/MultiSoftening/gravity.h gravity/MultiSoftening/gravity_iact.h gravity/MultiSoftening/gravity_io.h 
nobase_noinst_HEADERS += gravity/MultiSoftening/gravity_debug.h gravity/MultiSoftening/gravity_part.h 
nobase_noinst_HEADERS += gravity/MultiSoftening/gravity_csds.h 
nobase_noinst_HEADERS += equation_of_state.h 
nobase_noinst_HEADERS += equation_of_state/ideal_gas/equation_of_state.h equation_of_state/isothermal/equation_of_state.h
nobase_noinst_HEADERS += signal_velocity.h
nobase_noinst_HEADERS += hydro.h hydro_io.h hydro_csds.h hydro_parameters.h 
nobase_noinst_HEADERS += hydro/None/hydro.h hydro/None/hydro_iact.h hydro/None/hydro_io.h 
nobase_noinst_HEADERS += hydro/None/hydro_debug.h hydro/None/hydro_part.h 
nobase_noinst_HEADERS += hydro/None/hydro_parameters.h 
nobase_noinst_HEADERS += hydro/Minimal/hydro.h hydro/Minimal/hydro_iact.h hydro/Minimal/hydro_io.h 
nobase_noinst_HEADERS += hydro/Minimal/hydro_debug.h hydro/Minimal/hydro_part.h 
nobase_noinst_HEADERS += hydro/Minimal/hydro_parameters.h 
nobase_noinst_HEADERS += hydro/Phantom/hydro.h hydro/Phantom/hydro_iact.h hydro/Phantom/hydro_io.h 
nobase_noinst_HEADERS += hydro/Phantom/hydro_debug.h hydro/Phantom/hydro_part.h 
nobase_noinst_HEADERS += hydro/Phantom/hydro_parameters.h 
nobase_noinst_HEADERS += hydro/Gadget2/hydro.h hydro/Gadget2/hydro_iact.h hydro/Gadget2/hydro_io.h 
nobase_noinst_HEADERS += hydro/Gadget2/hydro_debug.h hydro/Gadget2/hydro_part.h 
nobase_noinst_HEADERS += hydro/Gadget2/hydro_parameters.h hydro/Gadget2/hydro_csds.h 
nobase_noinst_HEADERS += hydro/PressureEntropy/hydro.h hydro/PressureEntropy/hydro_iact.h hydro/PressureEntropy/hydro_io.h 
nobase_noinst_HEADERS += hydro/PressureEntropy/hydro_debug.h hydro/PressureEntropy/hydro_part.h 
nobase_noinst_HEADERS += hydro/PressureEntropy/hydro_parameters.h 
nobase_noinst_HEADERS += hydro/PressureEnergy/hydro.h hydro/PressureEnergy/hydro_iact.h hydro/PressureEnergy/hydro_io.h 
nobase_noinst_HEADERS += hydro/PressureEnergy/hydro_debug.h hydro/PressureEnergy/hydro_part.h 
nobase_noinst_HEADERS += hydro/PressureEnergy/hydro_parameters.h 
nobase_noinst_HEADERS += hydro/PressureEnergyMorrisMonaghanAV/hydro.h hydro/PressureEnergyMorrisMonaghanAV/hydro_iact.h hydro/PressureEnergyMorrisMonaghanAV/hydro_io.h 
nobase_noinst_HEADERS += hydro/PressureEnergyMorrisMonaghanAV/hydro_debug.h hydro/PressureEnergyMorrisMonaghanAV/hydro_part.h 
nobase_noinst_HEADERS += hydro/PressureEnergyMorrisMonaghanAV/hydro_parameters.h 
nobase_noinst_HEADERS += hydro/AnarchyPU/hydro.h hydro/AnarchyPU/hydro_iact.h hydro/AnarchyPU/hydro_io.h 
nobase_noinst_HEADERS += hydro/AnarchyPU/hydro_debug.h hydro/AnarchyPU/hydro_part.h 
nobase_noinst_HEADERS += hydro/AnarchyPU/hydro_parameters.h 
nobase_noinst_HEADERS += hydro/SPHENIX/hydro.h hydro/SPHENIX/hydro_iact.h hydro/SPHENIX/hydro_io.h 
nobase_noinst_HEADERS += hydro/SPHENIX/hydro_debug.h hydro/SPHENIX/hydro_part.h hydro/SPHENIX/hydro_csds.h
nobase_noinst_HEADERS += hydro/SPHENIX/hydro_parameters.h
nobase_noinst_HEADERS += hydro/Gasoline/hydro.h hydro/Gasoline/hydro_iact.h hydro/Gasoline/hydro_io.h 
nobase_noinst_HEADERS += hydro/Gasoline/hydro_debug.h hydro/Gasoline/hydro_part.h
nobase_noinst_HEADERS += hydro/Gasoline/hydro_parameters.h 
nobase_noinst_HEADERS += hydro/Gizmo/hydro_parameters.h 
nobase_noinst_HEADERS += hydro/Gizmo/hydro_io.h hydro/Gizmo/hydro_debug.h 
nobase_noinst_HEADERS += hydro/Gizmo/hydro.h hydro/Gizmo/hydro_iact.h 
nobase_noinst_HEADERS += hydro/Gizmo/hydro_part.h 
nobase_noinst_HEADERS += hydro/Gizmo/hydro_gradients.h 
nobase_noinst_HEADERS += hydro/Gizmo/hydro_getters.h 
nobase_noinst_HEADERS += hydro/Gizmo/hydro_setters.h 
nobase_noinst_HEADERS += hydro/Gizmo/hydro_flux.h 
nobase_noinst_HEADERS += hydro/Gizmo/hydro_slope_limiters.h 
nobase_noinst_HEADERS += hydro/Gizmo/hydro_slope_limiters_face.h 
nobase_noinst_HEADERS += hydro/Gizmo/hydro_slope_limiters_cell.h 
nobase_noinst_HEADERS += hydro/Gizmo/hydro_unphysical.h 
nobase_noinst_HEADERS += hydro/Gizmo/hydro_gradients_sph.h 
nobase_noinst_HEADERS += hydro/Gizmo/hydro_gradients_gizmo.h 
nobase_noinst_HEADERS += hydro/Gizmo/hydro_velocities.h 
nobase_noinst_HEADERS += hydro/Gizmo/hydro_lloyd.h 
nobase_noinst_HEADERS += hydro/Gizmo/MFV/hydro_debug.h 
nobase_noinst_HEADERS += hydro/Gizmo/MFV/hydro_part.h 
nobase_noinst_HEADERS += hydro/Gizmo/MFV/hydro_velocities.h 
nobase_noinst_HEADERS += hydro/Gizmo/MFV/hydro_flux.h 
nobase_noinst_HEADERS += hydro/Gizmo/MFM/hydro_debug.h 
nobase_noinst_HEADERS += hydro/Gizmo/MFM/hydro_part.h 
nobase_noinst_HEADERS += hydro/Gizmo/MFM/hydro_flux.h 
nobase_noinst_HEADERS += hydro/Gizmo/MFM/hydro_velocities.h 
nobase_noinst_HEADERS += hydro/Shadowswift/hydro_debug.h 
nobase_noinst_HEADERS += hydro/Shadowswift/hydro_gradients.h hydro/Shadowswift/hydro.h 
nobase_noinst_HEADERS += hydro/Shadowswift/hydro_iact.h 
nobase_noinst_HEADERS += hydro/Shadowswift/hydro_io.h 
nobase_noinst_HEADERS += hydro/Shadowswift/hydro_part.h 
nobase_noinst_HEADERS += hydro/Shadowswift/hydro_slope_limiters_cell.h 
nobase_noinst_HEADERS += hydro/Shadowswift/hydro_slope_limiters_face.h 
nobase_noinst_HEADERS += hydro/Shadowswift/hydro_slope_limiters.h 
nobase_noinst_HEADERS += hydro/Shadowswift/voronoi1d_algorithm.h 
nobase_noinst_HEADERS += hydro/Shadowswift/voronoi1d_cell.h 
nobase_noinst_HEADERS += hydro/Shadowswift/voronoi2d_algorithm.h 
nobase_noinst_HEADERS += hydro/Shadowswift/voronoi2d_cell.h 
nobase_noinst_HEADERS += hydro/Shadowswift/voronoi3d_algorithm.h 
nobase_noinst_HEADERS += hydro/Shadowswift/voronoi3d_cell.h 
nobase_noinst_HEADERS += hydro/Shadowswift/voronoi_algorithm.h 
nobase_noinst_HEADERS += hydro/Shadowswift/voronoi_cell.h 
nobase_noinst_HEADERS += hydro/Shadowswift/hydro_parameters.h 
nobase_noinst_HEADERS += mhd.h mhd_struct.h mhd_io.h
nobase_noinst_HEADERS += mhd/None/mhd.h mhd/None/mhd_iact.h mhd/None/mhd_struct.h mhd/None/mhd_io.h mhd/None/mhd_debug.h mhd/None/mhd_parameters.h
nobase_noinst_HEADERS += riemann/riemann_hllc.h riemann/riemann_trrs.h 
nobase_noinst_HEADERS += riemann/riemann_exact.h riemann/riemann_vacuum.h 
nobase_noinst_HEADERS += riemann/riemann_checks.h 
nobase_noinst_HEADERS += rt.h  
nobase_noinst_HEADERS += rt_additions.h  
nobase_noinst_HEADERS += rt_io.h 
nobase_noinst_HEADERS += rt_parameters.h 
nobase_noinst_HEADERS += rt_properties.h 
nobase_noinst_HEADERS += rt_struct.h 
nobase_noinst_HEADERS += rt/none/rt.h  
nobase_noinst_HEADERS += rt/none/rt_additions.h 
nobase_noinst_HEADERS += rt/none/rt_iact.h 
nobase_noinst_HEADERS += rt/none/rt_io.h 
nobase_noinst_HEADERS += rt/none/rt_parameters.h
nobase_noinst_HEADERS += rt/none/rt_properties.h 
nobase_noinst_HEADERS += rt/none/rt_struct.h
nobase_noinst_HEADERS += rt/debug/rt.h  
nobase_noinst_HEADERS += rt/debug/rt_additions.h 
nobase_noinst_HEADERS += rt/debug/rt_debugging.h 
nobase_noinst_HEADERS += rt/debug/rt_gradients.h 
nobase_noinst_HEADERS += rt/debug/rt_iact.h 
nobase_noinst_HEADERS += rt/debug/rt_io.h 
nobase_noinst_HEADERS += rt/debug/rt_parameters.h
nobase_noinst_HEADERS += rt/debug/rt_properties.h 
nobase_noinst_HEADERS += rt/debug/rt_struct.h
nobase_noinst_HEADERS += rt/GEAR/rt_additions.h 
nobase_noinst_HEADERS += rt/GEAR/rt_blackbody.h 
nobase_noinst_HEADERS += rt/GEAR/rt_debugging.h 
nobase_noinst_HEADERS += rt/GEAR/rt_flux.h 
nobase_noinst_HEADERS += rt/GEAR/rt_getters.h 
nobase_noinst_HEADERS += rt/GEAR/rt_grackle_utils.h 
nobase_noinst_HEADERS += rt/GEAR/rt_gradients.h 
nobase_noinst_HEADERS += rt/GEAR/rt.h  
nobase_noinst_HEADERS += rt/GEAR/rt_iact.h 
nobase_noinst_HEADERS += rt/GEAR/rt_interaction_cross_sections.h 
nobase_noinst_HEADERS += rt/GEAR/rt_interaction_rates.h 
nobase_noinst_HEADERS += rt/GEAR/rt_io.h 
nobase_noinst_HEADERS += rt/GEAR/rt_ionization_equilibrium.h 
nobase_noinst_HEADERS += rt/GEAR/rt_parameters.h
nobase_noinst_HEADERS += rt/GEAR/rt_properties.h 
nobase_noinst_HEADERS += rt/GEAR/rt_riemann_GLF.h 
nobase_noinst_HEADERS += rt/GEAR/rt_riemann_HLL_eigenvalues.h 
nobase_noinst_HEADERS += rt/GEAR/rt_riemann_HLL.h 
nobase_noinst_HEADERS += rt/GEAR/rt_slope_limiters_cell.h
nobase_noinst_HEADERS += rt/GEAR/rt_slope_limiters_face.h 
nobase_noinst_HEADERS += rt/GEAR/rt_species.h 
nobase_noinst_HEADERS += rt/GEAR/rt_stellar_emission_model.h 
nobase_noinst_HEADERS += rt/GEAR/rt_struct.h
nobase_noinst_HEADERS += rt/GEAR/rt_thermochemistry.h
nobase_noinst_HEADERS += rt/GEAR/rt_thermochemistry_utils.h
nobase_noinst_HEADERS += rt/GEAR/rt_unphysical.h
nobase_noinst_HEADERS += rt/SPHM1RT/rt.h  
nobase_noinst_HEADERS += rt/SPHM1RT/rt_getters.h 
nobase_noinst_HEADERS += rt/SPHM1RT/rt_setters.h 
nobase_noinst_HEADERS += rt/SPHM1RT/rt_iact.h 
nobase_noinst_HEADERS += rt/SPHM1RT/rt_io.h 
nobase_noinst_HEADERS += rt/SPHM1RT/rt_parameters.h
nobase_noinst_HEADERS += rt/SPHM1RT/rt_properties.h 
nobase_noinst_HEADERS += rt/SPHM1RT/rt_struct.h
nobase_noinst_HEADERS += rt/SPHM1RT/rt_gradients.h 
nobase_noinst_HEADERS += rt/SPHM1RT/rt_additions.h 
nobase_noinst_HEADERS += rt/SPHM1RT/rt_cooling.h
nobase_noinst_HEADERS += rt/SPHM1RT/rt_cooling_rates.h
nobase_noinst_HEADERS += rt/SPHM1RT/rt_unphysical.h
nobase_noinst_HEADERS += rt/SPHM1RT/rt_species_and_elements.h 
nobase_noinst_HEADERS += rt/SPHM1RT/rt_stellar_emission_rate.h 
nobase_noinst_HEADERS += stars.h stars_io.h stars_csds.h 
nobase_noinst_HEADERS += stars/None/stars.h stars/None/stars_iact.h stars/None/stars_io.h 
nobase_noinst_HEADERS += stars/None/stars_debug.h stars/None/stars_part.h
nobase_noinst_HEADERS += stars/Basic/stars.h stars/Basic/stars_iact.h stars/Basic/stars_io.h 
nobase_noinst_HEADERS += stars/Basic/stars_debug.h stars/Basic/stars_part.h stars/Basic/stars_csds.h  
nobase_noinst_HEADERS += stars/EAGLE/stars.h stars/EAGLE/stars_iact.h stars/EAGLE/stars_io.h 
nobase_noinst_HEADERS += stars/EAGLE/stars_debug.h stars/EAGLE/stars_part.h 
nobase_noinst_HEADERS += stars/GEAR/stars.h stars/GEAR/stars_iact.h stars/GEAR/stars_io.h 
nobase_noinst_HEADERS += stars/GEAR/stars_debug.h stars/GEAR/stars_csds.h stars/GEAR/stars_part.h
nobase_noinst_HEADERS += potential/none/potential.h potential/point_mass/potential.h 
nobase_noinst_HEADERS += potential/isothermal/potential.h potential/disc_patch/potential.h 
nobase_noinst_HEADERS += potential/sine_wave/potential.h potential/constant/potential.h 
nobase_noinst_HEADERS += potential/hernquist/potential.h potential/nfw/potential.h 
nobase_noinst_HEADERS += potential/nfw_mn/potential.h potential/point_mass_softened/potential.h 
nobase_noinst_HEADERS += star_formation/none/star_formation.h star_formation/none/star_formation_struct.h 
nobase_noinst_HEADERS += star_formation/none/star_formation_io.h star_formation/none/star_formation_iact.h
nobase_noinst_HEADERS += star_formation/none/star_formation_csds.h star_formation/none/star_formation_debug.h
nobase_noinst_HEADERS += star_formation/QLA/star_formation.h star_formation/QLA/star_formation_struct.h 
nobase_noinst_HEADERS += star_formation/QLA/star_formation_io.h star_formation/QLA/star_formation_iact.h 
nobase_noinst_HEADERS += star_formation/QLA/star_formation_debug.h
nobase_noinst_HEADERS += star_formation/EAGLE/star_formation.h star_formation/EAGLE/star_formation_struct.h 
nobase_noinst_HEADERS += star_formation/EAGLE/star_formation_io.h star_formation/EAGLE/star_formation_iact.h 
nobase_noinst_HEADERS += star_formation/EAGLE/star_formation_debug.h
nobase_noinst_HEADERS += star_formation/GEAR/star_formation.h star_formation/GEAR/star_formation_struct.h 
nobase_noinst_HEADERS += star_formation/GEAR/star_formation_io.h star_formation/GEAR/star_formation_iact.h 
nobase_noinst_HEADERS += star_formation/GEAR/star_formation_csds.h star_formation/GEAR/star_formation_debug.h
nobase_noinst_HEADERS += star_formation/EAGLE/star_formation_logger.h star_formation/EAGLE/star_formation_logger_struct.h 
nobase_noinst_HEADERS += star_formation/GEAR/star_formation_logger.h star_formation/GEAR/star_formation_logger_struct.h 
nobase_noinst_HEADERS += star_formation/none/star_formation_logger.h star_formation/none/star_formation_logger_struct.h 
nobase_noinst_HEADERS += cooling/none/cooling.h cooling/none/cooling_struct.h 
nobase_noinst_HEADERS += cooling/none/cooling_io.h cooling/none/cooling_properties.h  cooling/none/cooling_debug.h
nobase_noinst_HEADERS += cooling/const_du/cooling.h cooling/const_du/cooling_struct.h 
nobase_noinst_HEADERS += cooling/const_du/cooling_io.h cooling/const_du/cooling_properties.h cooling/const_du/cooling_debug.h
nobase_noinst_HEADERS += cooling/const_lambda/cooling.h cooling/const_lambda/cooling_struct.h 
nobase_noinst_HEADERS += cooling/const_lambda/cooling_io.h cooling/const_lambda/cooling_properties.h cooling/const_lambda/cooling_debug.h
nobase_noinst_HEADERS += cooling/grackle/cooling.h cooling/grackle/cooling_struct.h 
nobase_noinst_HEADERS += cooling/grackle/cooling_io.h cooling/grackle/cooling_properties.h cooling/grackle/cooling_debug.h
nobase_noinst_HEADERS += cooling/EAGLE/cooling.h cooling/EAGLE/cooling_struct.h cooling/EAGLE/cooling_tables.h 
nobase_noinst_HEADERS += cooling/EAGLE/cooling_io.h cooling/EAGLE/interpolate.h cooling/EAGLE/cooling_rates.h 
nobase_noinst_HEADERS += cooling/EAGLE/cooling_properties.h cooling/EAGLE/cooling_debug.h
nobase_noinst_HEADERS += cooling/QLA_EAGLE/cooling.h cooling/QLA_EAGLE/cooling_struct.h cooling/QLA_EAGLE/cooling_tables.h 
nobase_noinst_HEADERS += cooling/QLA_EAGLE/cooling_io.h cooling/QLA_EAGLE/interpolate.h cooling/QLA_EAGLE/cooling_rates.h 
nobase_noinst_HEADERS += cooling/QLA_EAGLE/cooling_properties.h cooling/QLA_EAGLE/cooling_debug.h
nobase_noinst_HEADERS += cooling/QLA/cooling.h cooling/QLA/cooling_struct.h cooling/QLA/cooling_tables.h 
nobase_noinst_HEADERS += cooling/QLA/cooling_io.h cooling/QLA/interpolate.h cooling/QLA/cooling_rates.h 
nobase_noinst_HEADERS += cooling/QLA/cooling_properties.h cooling/QLA/cooling_debug.h
nobase_noinst_HEADERS += cooling/COLIBRE/cooling.h cooling/COLIBRE/cooling_struct.h cooling/COLIBRE/cooling_subgrid.h 
nobase_noinst_HEADERS += cooling/COLIBRE/cooling_io.h cooling/COLIBRE/interpolate.h cooling/COLIBRE/cooling_rates.h 
nobase_noinst_HEADERS += cooling/COLIBRE/cooling_tables.h cooling/COLIBRE/cooling_subgrid.h
nobase_noinst_HEADERS += cooling/COLIBRE/cooling_properties.h cooling/COLIBRE/cooling_debug.h
nobase_noinst_HEADERS += chemistry/none/chemistry.h 
nobase_noinst_HEADERS += chemistry/none/chemistry_io.h 
nobase_noinst_HEADERS += chemistry/none/chemistry_csds.h
nobase_noinst_HEADERS += chemistry/none/chemistry_struct.h 
nobase_noinst_HEADERS += chemistry/none/chemistry_iact.h 
nobase_noinst_HEADERS += chemistry/none/chemistry_debug.h 
nobase_noinst_HEADERS += chemistry/GEAR/chemistry.h 
nobase_noinst_HEADERS += chemistry/GEAR/chemistry_io.h 
nobase_noinst_HEADERS += chemistry/GEAR/chemistry_csds.h
nobase_noinst_HEADERS += chemistry/GEAR/chemistry_struct.h 
nobase_noinst_HEADERS += chemistry/GEAR/chemistry_iact.h 
nobase_noinst_HEADERS += chemistry/GEAR/chemistry_debug.h 
nobase_noinst_HEADERS += chemistry/GEAR_DIFFUSION/chemistry.h
nobase_noinst_HEADERS += chemistry/GEAR_DIFFUSION/chemistry_io.h
nobase_noinst_HEADERS += chemistry/GEAR_DIFFUSION/chemistry_struct.h
nobase_noinst_HEADERS += chemistry/GEAR_DIFFUSION/chemistry_iact.h
nobase_noinst_HEADERS += chemistry/GEAR_DIFFUSION/chemistry_debug.h
nobase_noinst_HEADERS += chemistry/EAGLE/chemistry.h 
nobase_noinst_HEADERS += chemistry/EAGLE/chemistry_io.h 
nobase_noinst_HEADERS += chemistry/EAGLE/chemistry_struct.h
nobase_noinst_HEADERS += chemistry/EAGLE/chemistry_iact.h 
nobase_noinst_HEADERS += chemistry/EAGLE/chemistry_debug.h 
nobase_noinst_HEADERS += chemistry/QLA/chemistry.h 
nobase_noinst_HEADERS += chemistry/QLA/chemistry_io.h 
nobase_noinst_HEADERS += chemistry/QLA/chemistry_struct.h
nobase_noinst_HEADERS += chemistry/QLA/chemistry_iact.h 
nobase_noinst_HEADERS += chemistry/QLA/chemistry_debug.h 
nobase_noinst_HEADERS += entropy_floor/none/entropy_floor.h 
nobase_noinst_HEADERS += entropy_floor/EAGLE/entropy_floor.h 
nobase_noinst_HEADERS += entropy_floor/QLA/entropy_floor.h 
nobase_noinst_HEADERS += tracers/none/tracers.h tracers/none/tracers_struct.h 
nobase_noinst_HEADERS += tracers/none/tracers_io.h tracers/none/tracers_debug.h
nobase_noinst_HEADERS += tracers/EAGLE/tracers.h tracers/EAGLE/tracers_struct.h 
nobase_noinst_HEADERS += tracers/EAGLE/tracers_io.h tracers/EAGLE/tracers_debug.h
nobase_noinst_HEADERS += extra_io/EAGLE/extra_io.h extra_io/EAGLE/extra.h
nobase_noinst_HEADERS += feedback/none/feedback.h feedback/none/feedback_struct.h feedback/none/feedback_iact.h 
nobase_noinst_HEADERS += feedback/none/feedback_properties.h feedback/none/feedback.h
nobase_noinst_HEADERS += feedback/none/feedback_debug.h
nobase_noinst_HEADERS += feedback/EAGLE_kinetic/feedback.h feedback/EAGLE_kinetic/feedback_struct.h 
nobase_noinst_HEADERS += feedback/EAGLE_kinetic/feedback_properties.h feedback/EAGLE_kinetic/feedback_iact.h 
nobase_noinst_HEADERS += feedback/EAGLE_kinetic/feedback_debug.h
nobase_noinst_HEADERS += feedback/EAGLE_thermal/feedback.h feedback/EAGLE_thermal/feedback_struct.h 
nobase_noinst_HEADERS += feedback/EAGLE_thermal/feedback_properties.h feedback/EAGLE_thermal/feedback_iact.h 
nobase_noinst_HEADERS += feedback/EAGLE_thermal/feedback_debug.h
nobase_noinst_HEADERS += feedback/EAGLE/yield_tables.h feedback/EAGLE/imf.h feedback/EAGLE/interpolate.h
nobase_noinst_HEADERS += feedback/EAGLE/enrichment.h
nobase_noinst_HEADERS += feedback/GEAR/stellar_evolution_struct.h feedback/GEAR/stellar_evolution.h 
nobase_noinst_HEADERS += feedback/GEAR/feedback.h feedback/GEAR/feedback_iact.h 
nobase_noinst_HEADERS += feedback/GEAR/feedback_properties.h feedback/GEAR/feedback_struct.h 
nobase_noinst_HEADERS += feedback/GEAR/initial_mass_function.h feedback/GEAR/supernovae_ia.h feedback/GEAR/supernovae_ii.h 
nobase_noinst_HEADERS += feedback/GEAR/lifetime.h feedback/GEAR/hdf5_functions.h feedback/GEAR/interpolation.h 
nobase_noinst_HEADERS += feedback/GEAR/feedback_debug.h
nobase_noinst_HEADERS += black_holes/Default/black_holes.h black_holes/Default/black_holes_io.h 
nobase_noinst_HEADERS += black_holes/Default/black_holes_part.h black_holes/Default/black_holes_iact.h 
nobase_noinst_HEADERS += black_holes/Default/black_holes_properties.h 
nobase_noinst_HEADERS += black_holes/Default/black_holes_struct.h
nobase_noinst_HEADERS += black_holes/Default/black_holes_debug.h
nobase_noinst_HEADERS += black_holes/EAGLE/black_holes.h black_holes/EAGLE/black_holes_io.h 
nobase_noinst_HEADERS += black_holes/EAGLE/black_holes_part.h black_holes/EAGLE/black_holes_iact.h 
nobase_noinst_HEADERS += black_holes/EAGLE/black_holes_properties.h black_holes/EAGLE/black_holes_parameters.h 
nobase_noinst_HEADERS += black_holes/EAGLE/black_holes_struct.h black_holes/EAGLE/black_holes_debug.h
nobase_noinst_HEADERS += black_holes/SPIN_JET/black_holes.h black_holes/SPIN_JET/black_holes_io.h 
nobase_noinst_HEADERS += black_holes/SPIN_JET/black_holes_part.h black_holes/SPIN_JET/black_holes_iact.h 
nobase_noinst_HEADERS += black_holes/SPIN_JET/black_holes_properties.h black_holes/SPIN_JET/black_holes_parameters.h
nobase_noinst_HEADERS += black_holes/SPIN_JET/black_holes_spin.h black_holes/SPIN_JET/black_holes_struct.h 
nobase_noinst_HEADERS += black_holes/SPIN_JET/black_holes_debug.h 
nobase_noinst_HEADERS += pressure_floor/GEAR/pressure_floor.h pressure_floor/none/pressure_floor.h 
nobase_noinst_HEADERS += pressure_floor/GEAR/pressure_floor_iact.h pressure_floor/none/pressure_floor_iact.h 
nobase_noinst_HEADERS += pressure_floor/GEAR/pressure_floor_struct.h pressure_floor/none/pressure_floor_struct.h 
nobase_noinst_HEADERS += pressure_floor/GEAR/pressure_floor_debug.h pressure_floor/none/pressure_floor_debug.h
nobase_noinst_HEADERS += sink/Default/sink.h sink/Default/sink_io.h sink/Default/sink_part.h sink/Default/sink_properties.h 
nobase_noinst_HEADERS += sink/Default/sink_iact.h sink/Default/sink_struct.h sink/Default/sink_debug.h
nobase_noinst_HEADERS += sink/GEAR/sink.h sink/GEAR/sink_io.h sink/GEAR/sink_part.h sink/GEAR/sink_properties.h 
nobase_noinst_HEADERS += sink/GEAR/sink_iact.h sink/GEAR/sink_struct.h sink/GEAR/sink_debug.h
nobase_noinst_HEADERS += neutrino.h neutrino_properties.h neutrino_io.h
nobase_noinst_HEADERS += neutrino/Default/neutrino.h neutrino/Default/relativity.h neutrino/Default/fermi_dirac.h
nobase_noinst_HEADERS += neutrino/Default/neutrino_properties.h neutrino/Default/neutrino_io.h
nobase_noinst_HEADERS += neutrino/Default/neutrino_response.h

# Sources and special flags for the gravity library
libgrav_la_SOURCES = runner_doiact_grav.c
libgrav_la_CFLAGS = $(AM_CFLAGS) $(GRAVITY_CFLAGS)
libgrav_la_LDFLAGS = $(AM_LDFLAGS) $(EXTRA_LIBS)

# Sources and special flags for the gravity MPI library
libgrav_mpi_la_SOURCES = runner_doiact_grav.c
libgrav_mpi_la_CFLAGS = $(AM_CFLAGS) $(GRAVITY_CFLAGS) -DWITH_MPI
libgrav_mpi_la_LDFLAGS = $(AM_LDFLAGS) $(MPI_LIBS) $(EXTRA_LIBS)

# Sources and flags for regular library
libswiftsim_la_SOURCES = $(AM_SOURCES)
libswiftsim_la_CFLAGS = $(AM_CFLAGS)
libswiftsim_la_LDFLAGS = $(AM_LDFLAGS) $(EXTRA_LIBS) -version-info 0:0:0
libswiftsim_la_LIBADD = $(GRACKLE_LIBS) $(VELOCIRAPTOR_LIBS) libgrav.la

# Sources and flags for MPI library
libswiftsim_mpi_la_SOURCES = $(AM_SOURCES)
libswiftsim_mpi_la_CFLAGS = $(AM_CFLAGS) $(MPI_FLAGS)
libswiftsim_mpi_la_LDFLAGS = $(AM_LDFLAGS) $(MPI_LIBS) $(EXTRA_LIBS) -version-info 0:0:0
libswiftsim_mpi_la_SHORTNAME = mpi
libswiftsim_mpi_la_LIBADD = $(GRACKLE_LIBS) $(VELOCIRAPTOR_LIBS) $(MPI_LIBS) libgrav_mpi.la

# Versioning. If any sources change then update the version_string.h file with
# the current git revision and package version.
# May have a checkout without a version_string.h file and no git command (tar/zip
# download), allow that, but make sure we know it.
version_string.h: version_string.h.in Makefile $(AM_SOURCES) $(include_HEADERS) $(noinst_HEADERS)
	if test "X$(GIT_CMD)" != "X"; then \
	    GIT_REVISION=`$(GIT_CMD) describe --abbrev=8  --always --tags --dirty 2>/dev/null`; \
	    GIT_BRANCH=`$(GIT_CMD) branch 2>/dev/null | sed -n 's/^\* \(.*\)/\1/p' 2>/dev/null`; \
            GIT_DATE=`$(GIT_CMD) log -1 --format=%ci 2>/dev/null`; \
	    sed -e "s,@PACKAGE_VERSION\@,$(PACKAGE_VERSION)," \
	        -e "s,@GIT_REVISION\@,$${GIT_REVISION}," \
	        -e "s|@GIT_BRANCH\@|$${GIT_BRANCH}|" \
	        -e "s|@GIT_DATE\@|$${GIT_DATE}|" \
	        -e "s|@SWIFT_CFLAGS\@|$(CFLAGS)|" $< > version_string.h; \
	else \
	    if test ! -f version_string.h; then \
	        sed -e "s,@PACKAGE_VERSION\@,$(PACKAGE_VERSION)," \
	            -e "s,@GIT_REVISION\@,unknown," \
		    -e "s,@GIT_BRANCH\@,unknown," \
		    -e "s,@GIT_DATE\@,unknown," \
	            -e "s|@SWIFT_CFLAGS\@|$(CFLAGS)|" $< > version_string.h; \
	    fi; \
	fi

#  Make sure version_string.h is built first.
BUILT_SOURCES = version_string.h

#  And distribute the built files.
EXTRA_DIST = version_string.h version_string.h.in<|MERGE_RESOLUTION|>--- conflicted
+++ resolved
@@ -141,30 +141,6 @@
 endif
 
 # Common source files
-<<<<<<< HEAD
-AM_SOURCES = space.c runner_main.c runner_doiact_hydro.c runner_doiact_limiter.c \
-    runner_doiact_stars.c runner_doiact_black_holes.c runner_ghost.c runner_recv.c \
-    runner_sort.c runner_drift.c runner_black_holes.c runner_time_integration.c \
-    runner_doiact_hydro_vec.c runner_others.c\
-    queue.c task.c cell.c engine.c engine_maketasks.c engine_split_particles.c \
-    engine_marktasks.c engine_drift.c engine_unskip.c engine_collect_end_of_step.c \
-    engine_redistribute.c engine_fof.c serial_io.c timers.c debug.c scheduler.c \
-    proxy.c parallel_io.c units.c common_io.c single_io.c multipole.c version.c map.c \
-    kernel_hydro.c tools.c part.c partition.c clocks.c parser.c distributed_io.c \
-    physical_constants.c potential.c hydro_properties.c \
-    threadpool.c cooling.c star_formation.c \
-    statistics.c profiler.c dump.c logger.c \
-    part_type.c xmf.c gravity_properties.c gravity.c \
-    collectgroup.c hydro_space.c equation_of_state.c io_compression.c \
-    chemistry.c cosmology.c restart.c mesh_gravity.c velociraptor_interface.c \
-    output_list.c velociraptor_dummy.c logger_io.c memuse.c mpiuse.c memuse_rnodes.c fof.c \
-    hashmap.c pressure_floor.c space_unique_id.c output_options.c line_of_sight.c \
-    turb_driving.c \
-    $(QLA_COOLING_SOURCES) \
-    $(EAGLE_COOLING_SOURCES) $(EAGLE_FEEDBACK_SOURCES) \
-    $(GRACKLE_COOLING_SOURCES) $(GEAR_FEEDBACK_SOURCES) \
-    $(COLIBRE_COOLING_SOURCES)
-=======
 AM_SOURCES = space.c space_rebuild.c space_regrid.c space_unique_id.c 
 AM_SOURCES += space_sort.c space_split.c space_extras.c space_first_init.c space_init.c 
 AM_SOURCES += space_cell_index.c space_recycle.c 
@@ -203,6 +179,7 @@
 AM_SOURCES += lightcone/lightcone_map_types.c lightcone/projected_kernel.c lightcone/lightcone_shell.c
 AM_SOURCES += power_spectrum.c
 AM_SOURCES += ghost_stats.c
+AM_SOURCES += turb_driving.c
 AM_SOURCES += $(EAGLE_EXTRA_IO_SOURCES)
 AM_SOURCES += $(QLA_COOLING_SOURCES) $(QLA_EAGLE_COOLING_SOURCES) 
 AM_SOURCES += $(EAGLE_COOLING_SOURCES) $(EAGLE_FEEDBACK_SOURCES) 
@@ -210,7 +187,6 @@
 AM_SOURCES += $(COLIBRE_COOLING_SOURCES)
 AM_SOURCES += $(SPHM1RT_RT_SOURCES)
 AM_SOURCES += $(GEAR_RT_SOURCES)
->>>>>>> 711416f0
 
 # Include files for distribution, not installation.
 nobase_noinst_HEADERS = align.h approx_math.h atomic.h barrier.h cycle.h error.h inline.h kernel_hydro.h kernel_gravity.h 
