# This file is part of SWIFT.
# Copyright (c) 2012 Pedro Gonnet (pedro.gonnet@durham.ac.uk),
#                    Matthieu Schaller (matthieu.schaller@durham.ac.uk).
#
# This program is free software: you can redistribute it and/or modify
# it under the terms of the GNU General Public License as published by
# the Free Software Foundation, either version 3 of the License, or
# (at your option) any later version.
#
# This program is distributed in the hope that it will be useful,
# but WITHOUT ANY WARRANTY; without even the implied warranty of
# MERCHANTABILITY or FITNESS FOR A PARTICULAR PURPOSE.  See the
# GNU General Public License for more details.
#
# You should have received a copy of the GNU General Public License
# along with this program.  If not, see <http://www.gnu.org/licenses/>.

# Add the debug flag to the whole thing
AM_CFLAGS = -DTIMER $(HDF5_CPPFLAGS)

# Assign a "safe" version number
AM_LDFLAGS = $(HDF5_LDFLAGS) $(FFTW_LIBS) -version-info 0:0:0

# The git command, if available.
GIT_CMD = @GIT_CMD@

# Additional dependencies for shared libraries.
EXTRA_LIBS = $(HDF5_LIBS) $(PROFILER_LIBS) $(TCMALLOC_LIBS)

# MPI libraries.
MPI_LIBS = $(METIS_LIBS) $(MPI_THREAD_LIBS)
MPI_FLAGS = -DWITH_MPI $(METIS_INCS)

# Build the libswiftsim library
lib_LTLIBRARIES = libswiftsim.la
# Build a MPI-enabled version too?
if HAVEMPI
lib_LTLIBRARIES += libswiftsim_mpi.la
endif

# List required headers
include_HEADERS = space.h runner.h queue.h task.h lock.h cell.h part.h const.h \
    engine.h swift.h serial_io.h timers.h debug.h scheduler.h proxy.h parallel_io.h \
    common_io.h single_io.h multipole.h map.h tools.h partition.h clocks.h parser.h \
<<<<<<< HEAD
    physical_constants.h physical_constants_cgs.h potentials.h version.h \
    hydro_properties.h threadpool.h cooling.h sourceterms.h
=======
    physical_constants.h physical_constants_cgs.h potential.h version.h \
    hydro_properties.h riemann.h threadpool.h cooling.h cooling_struct.h

>>>>>>> d6ebadaf

# Common source files
AM_SOURCES = space.c runner.c queue.c task.c cell.c engine.c \
    serial_io.c timers.c debug.c scheduler.c proxy.c parallel_io.c \
    units.c common_io.c single_io.c multipole.c version.c map.c \
    kernel_hydro.c tools.c part.c partition.c clocks.c parser.c \
<<<<<<< HEAD
    physical_constants.c potentials.c hydro_properties.c \
    runner_doiact_fft.c threadpool.c cooling.c sourceterms.c 
=======
    physical_constants.c potential.c hydro_properties.c \
    runner_doiact_fft.c threadpool.c cooling.c
>>>>>>> d6ebadaf

# Include files for distribution, not installation.
nobase_noinst_HEADERS = align.h approx_math.h atomic.h cycle.h error.h inline.h kernel_hydro.h kernel_gravity.h \
		 kernel_long_gravity.h vector.h runner_doiact.h runner_doiact_grav.h runner_doiact_fft.h \
                 units.h intrinsics.h minmax.h kick.h timestep.h drift.h adiabatic_index.h io_properties.h \
		 dimension.h equation_of_state.h \
		 gravity.h gravity_io.h \
		 gravity/Default/gravity.h gravity/Default/gravity_iact.h gravity/Default/gravity_io.h \
		 gravity/Default/gravity_debug.h gravity/Default/gravity_part.h  \
		 sourceterms.h \
	 	 hydro.h hydro_io.h \
		 hydro/Minimal/hydro.h hydro/Minimal/hydro_iact.h hydro/Minimal/hydro_io.h \
                 hydro/Minimal/hydro_debug.h hydro/Minimal/hydro_part.h \
		 hydro/Default/hydro.h hydro/Default/hydro_iact.h hydro/Default/hydro_io.h \
                 hydro/Default/hydro_debug.h hydro/Default/hydro_part.h \
		 hydro/Gadget2/hydro.h hydro/Gadget2/hydro_iact.h hydro/Gadget2/hydro_io.h \
                 hydro/Gadget2/hydro_debug.h hydro/Gadget2/hydro_part.h \
		 hydro/PressureEntropy/hydro.h hydro/PressureEntropy/hydro_iact.h hydro/PressureEntropy/hydro_io.h \
                 hydro/PressureEntropy/hydro_debug.h hydro/PressureEntropy/hydro_part.h \
		 hydro/Gizmo/hydro.h hydro/Gizmo/hydro_iact.h hydro/Gizmo/hydro_io.h \
                 hydro/Gizmo/hydro_debug.h hydro/Gizmo/hydro_part.h \
	         riemann/riemann_hllc.h riemann/riemann_trrs.h \
		 riemann/riemann_exact.h riemann/riemann_vacuum.h \
	         potential/none/potential.h potential/point_mass/potential.h \
                 potential/isothermal/potential.h potential/disc_patch/potential.h \
		 cooling/none/cooling.h cooling/none/cooling_struct.h \
	         cooling/const_du/cooling.h cooling/const_du/cooling_struct.h \
                 cooling/const_lambda/cooling.h cooling/const_lambda/cooling_struct.h 


# Sources and flags for regular library
libswiftsim_la_SOURCES = $(AM_SOURCES)
libswiftsim_la_CFLAGS = $(AM_CFLAGS)
libswiftsim_la_LDFLAGS = $(AM_LDFLAGS) $(EXTRA_LIBS)

# Sources and flags for MPI library
libswiftsim_mpi_la_SOURCES = $(AM_SOURCES)
libswiftsim_mpi_la_CFLAGS = $(AM_CFLAGS) $(MPI_FLAGS)
libswiftsim_mpi_la_LDFLAGS = $(AM_LDFLAGS) $(MPI_LIBS) $(EXTRA_LIBS)
libswiftsim_mpi_la_SHORTNAME = mpi


# Versioning. If any sources change then update the version_string.h file with
# the current git revision and package version.
# May have a checkout without a version_string.h file and no git command (tar/zip
# download), allow that, but make sure we know it.
version_string.h: version_string.h.in $(AM_SOURCES) $(include_HEADERS) $(noinst_HEADERS)
	if test "X$(GIT_CMD)" != "X"; then \
	    GIT_REVISION=`$(GIT_CMD) describe --abbrev=8  --always --tags --dirty`; \
	    GIT_BRANCH=`$(GIT_CMD) branch | sed -n 's/^\* \(.*\)/\1/p'`; \
	    sed -e "s,@PACKAGE_VERSION\@,$(PACKAGE_VERSION)," \
	        -e "s,@GIT_REVISION\@,$${GIT_REVISION}," \
	        -e "s|@GIT_BRANCH\@|$${GIT_BRANCH}|" $< > version_string.h; \
	else \
	    if test ! -f version_string.h; then \
	        sed -e "s,@PACKAGE_VERSION\@,$(PACKAGE_VERSION)," \
	            -e "s,@GIT_REVISION\@,unknown," \
		    -e "s,@GIT_BRANCH\@,unknown," $< > version_string.h; \
	    fi; \
	fi

#  Make sure version_string.h is built first.
BUILT_SOURCES = version_string.h

#  And distribute the built files.
EXTRA_DIST = version_string.h version_string.h.in<|MERGE_RESOLUTION|>--- conflicted
+++ resolved
@@ -42,27 +42,17 @@
 include_HEADERS = space.h runner.h queue.h task.h lock.h cell.h part.h const.h \
     engine.h swift.h serial_io.h timers.h debug.h scheduler.h proxy.h parallel_io.h \
     common_io.h single_io.h multipole.h map.h tools.h partition.h clocks.h parser.h \
-<<<<<<< HEAD
-    physical_constants.h physical_constants_cgs.h potentials.h version.h \
-    hydro_properties.h threadpool.h cooling.h sourceterms.h
-=======
     physical_constants.h physical_constants_cgs.h potential.h version.h \
-    hydro_properties.h riemann.h threadpool.h cooling.h cooling_struct.h
+    hydro_properties.h riemann.h threadpool.h cooling.h cooling_struct.h sourceterms.h
 
->>>>>>> d6ebadaf
 
 # Common source files
 AM_SOURCES = space.c runner.c queue.c task.c cell.c engine.c \
     serial_io.c timers.c debug.c scheduler.c proxy.c parallel_io.c \
     units.c common_io.c single_io.c multipole.c version.c map.c \
     kernel_hydro.c tools.c part.c partition.c clocks.c parser.c \
-<<<<<<< HEAD
-    physical_constants.c potentials.c hydro_properties.c \
-    runner_doiact_fft.c threadpool.c cooling.c sourceterms.c 
-=======
     physical_constants.c potential.c hydro_properties.c \
-    runner_doiact_fft.c threadpool.c cooling.c
->>>>>>> d6ebadaf
+    runner_doiact_fft.c threadpool.c cooling.c sourceterms.c
 
 # Include files for distribution, not installation.
 nobase_noinst_HEADERS = align.h approx_math.h atomic.h cycle.h error.h inline.h kernel_hydro.h kernel_gravity.h \
