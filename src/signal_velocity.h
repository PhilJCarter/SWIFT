/*******************************************************************************
 * This file is part of SWIFT.
 * Coypright (c) 2022 Matthieu Schaller (schaller@strw.leidenuniv.nl)
 *
 * This program is free software: you can redistribute it and/or modify
 * it under the terms of the GNU Lesser General Public License as published
 * by the Free Software Foundation, either version 3 of the License, or
 * (at your option) any later version.
 *
 * This program is distributed in the hope that it will be useful,
 * but WITHOUT ANY WARRANTY; without even the implied warranty of
 * MERCHANTABILITY or FITNESS FOR A PARTICULAR PURPOSE.  See the
 * GNU General Public License for more details.
 *
 * You should have received a copy of the GNU Lesser General Public License
 * along with this program.  If not, see <http://www.gnu.org/licenses/>.
 *
 ******************************************************************************/
#ifndef SWIFT_SIGNAL_VELOCITY_H
#define SWIFT_SIGNAL_VELOCITY_H

/* Config parameters. */
#include "../config.h"

/* Local includes */
#include "mhd.h"
#include "part.h"

#ifndef NONE_MHD

/**
 * @brief Compute the signal velocity between two gas particles,
<<<<<<< HEAD
 *
 * MHD case.
 *
 * Warning: Can ONLY to be called just after preparation of the force loop.
=======
 * MHD case.
 *
 * This is eq. (131) of Price D., JCoPh, 2012, Vol. 231, Issue 3.
 *
 * Warning ONLY to be called just after preparation of the force loop.
>>>>>>> fa3cbbf7
 *
 * @param dx Comoving vector separating both particles (pi - pj).
 * @brief pi The first #part.
 * @brief pj The second #part.
 * @brief mu_ij The velocity on the axis linking the particles, or zero if the
 * particles are moving away from each other,
 * @brief beta The non-linear viscosity constant.
 */
__attribute__((always_inline)) INLINE static float signal_velocity(
    const float dx[3], const struct part *restrict pi,
    const struct part *restrict pj, const float mu_ij, const float beta) {

  return mhd_signal_velocity(dx, pi, pj, mu_ij, beta);
}

#else

/**
 * @brief Compute the signal velocity between two gas particles.
 *
 * Non-MHD case.
 * This is eq. (103) of Price D., JCoPh, 2012, Vol. 231, Issue 3.
 *
 * Warning: Can ONLY to be called just after preparation of the force loop.
 *
 * @param dx Comoving vector separating both particles (pi - pj).
 * @brief pi The first #part.
 * @brief pj The second #part.
 * @brief mu_ij The velocity on the axis linking the particles, or zero if the
 * particles are moving away from each other,
 * @brief beta The non-linear viscosity constant.
 */
__attribute__((always_inline)) INLINE static float signal_velocity(
    const float dx[3], const struct part *restrict pi,
    const struct part *restrict pj, const float mu_ij, const float beta) {

  const float ci = pi->force.soundspeed;
  const float cj = pj->force.soundspeed;

  return ci + cj - beta * mu_ij;
}

#endif

#endif /* SWIFT_SIGNAL_VELOCITY_H */<|MERGE_RESOLUTION|>--- conflicted
+++ resolved
@@ -30,18 +30,11 @@
 
 /**
  * @brief Compute the signal velocity between two gas particles,
-<<<<<<< HEAD
- *
- * MHD case.
- *
- * Warning: Can ONLY to be called just after preparation of the force loop.
-=======
  * MHD case.
  *
  * This is eq. (131) of Price D., JCoPh, 2012, Vol. 231, Issue 3.
  *
  * Warning ONLY to be called just after preparation of the force loop.
->>>>>>> fa3cbbf7
  *
  * @param dx Comoving vector separating both particles (pi - pj).
  * @brief pi The first #part.
