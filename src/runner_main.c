/*******************************************************************************
 * This file is part of SWIFT.
 * Copyright (c) 2012 Pedro Gonnet (pedro.gonnet@durham.ac.uk)
 *                    Matthieu Schaller (schaller@strw.leidenuniv.nl)
 *               2015 Peter W. Draper (p.w.draper@durham.ac.uk)
 *
 * This program is free software: you can redistribute it and/or modify
 * it under the terms of the GNU Lesser General Public License as published
 * by the Free Software Foundation, either version 3 of the License, or
 * (at your option) any later version.
 *
 * This program is distributed in the hope that it will be useful,
 * but WITHOUT ANY WARRANTY; without even the implied warranty of
 * MERCHANTABILITY or FITNESS FOR A PARTICULAR PURPOSE.  See the
 * GNU General Public License for more details.
 *
 * You should have received a copy of the GNU Lesser General Public License
 * along with this program.  If not, see <http://www.gnu.org/licenses/>.
 *
 ******************************************************************************/

/* Config parameters. */
#include <config.h>

/* MPI headers. */
#ifdef WITH_MPI
#include <mpi.h>
#endif

/* This object's header. */
#include "runner.h"

/* Local headers. */
#include "engine.h"
#include "feedback.h"
#include "runner_doiact_sinks.h"
#include "scheduler.h"
#include "space_getsid.h"
#include "timers.h"

/* Import the grid construction functions. */
#include "runner_doiact_grid.h"

/* Import the gravity loop functions. */
#include "runner_doiact_grav.h"

/* Import the hydro loop functions */

/* SPH hydro loops */
/* Import the density loop functions. */
#define FUNCTION density
#define FUNCTION_TASK_LOOP TASK_LOOP_DENSITY
#include "runner_doiact_hydro.h"
#include "runner_doiact_undef.h"

/* Import the gradient loop functions (if required). */
#ifdef EXTRA_HYDRO_LOOP
#define FUNCTION gradient
#define FUNCTION_TASK_LOOP TASK_LOOP_GRADIENT
#include "runner_doiact_hydro.h"
#include "runner_doiact_undef.h"
#endif

/* Import the force loop functions. */
#define FUNCTION force
#define FUNCTION_TASK_LOOP TASK_LOOP_FORCE
#include "runner_doiact_hydro.h"
#include "runner_doiact_undef.h"

/* Moving mesh hydro loops. */
#ifdef EXTRA_HYDRO_LOOP
/* Gradient calculation */
#define FUNCTION slope_estimate
#define FUNCTION_TASK_LOOP TASK_LOOP_SLOPE_ESTIMATE
#include "runner_doiact_grid_hydro.h"
#undef FUNCTION
#undef FUNCTION_TASK_LOOP

/* Slope limiter */
#define FUNCTION slope_limiter
#define FUNCTION_TASK_LOOP TASK_LOOP_SLOPE_LIMITER
#include "runner_doiact_grid_hydro.h"
#undef FUNCTION
#undef FUNCTION_TASK_LOOP
#endif

/* Flux exchange */
#define FUNCTION flux_exchange
#define FUNCTION_TASK_LOOP TASK_LOOP_FLUX_EXCHANGE
#include "runner_doiact_grid_hydro.h"
#undef FUNCTION
#undef FUNCTION_TASK_LOOP

/* Import the limiter loop functions. */
#define FUNCTION limiter
#define FUNCTION_TASK_LOOP TASK_LOOP_LIMITER
#include "runner_doiact_limiter.h"
#include "runner_doiact_undef.h"

/* Import the stars density loop functions. */
#define FUNCTION density
#define FUNCTION_TASK_LOOP TASK_LOOP_DENSITY
#include "runner_doiact_stars.h"
#include "runner_doiact_undef.h"

#ifdef EXTRA_STAR_LOOPS

/* Import the stars prepare1 loop functions. */
#define FUNCTION prep1
#define FUNCTION_TASK_LOOP TASK_LOOP_STARS_PREP1
#include "runner_doiact_stars.h"
#include "runner_doiact_undef.h"

/* Import the stars prepare2 loop functions. */
#define FUNCTION prep2
#define FUNCTION_TASK_LOOP TASK_LOOP_STARS_PREP2
#include "runner_doiact_stars.h"
#include "runner_doiact_undef.h"

#endif /* EXTRA_STAR_LOOPS */

/* Import the stars feedback loop functions. */
#define FUNCTION feedback
#define FUNCTION_TASK_LOOP TASK_LOOP_FEEDBACK
#include "runner_doiact_stars.h"
#include "runner_doiact_undef.h"

/* Import the black hole density loop functions. */
#define FUNCTION density
#define FUNCTION_TASK_LOOP TASK_LOOP_DENSITY
#include "runner_doiact_black_holes.h"
#include "runner_doiact_undef.h"

/* Import the black hole feedback loop functions. */
#define FUNCTION swallow
#define FUNCTION_TASK_LOOP TASK_LOOP_SWALLOW
#include "runner_doiact_black_holes.h"
#include "runner_doiact_undef.h"

/* Import the black hole feedback loop functions. */
#define FUNCTION feedback
#define FUNCTION_TASK_LOOP TASK_LOOP_FEEDBACK
#include "runner_doiact_black_holes.h"
#include "runner_doiact_undef.h"

/* Import the RT gradient loop functions */
#define FUNCTION rt_gradient
#define FUNCTION_TASK_LOOP TASK_LOOP_RT_GRADIENT
#include "runner_doiact_hydro.h"
#include "runner_doiact_undef.h"

/* Import the RT transport (force) loop functions. */
#define FUNCTION rt_transport
#define FUNCTION_TASK_LOOP TASK_LOOP_RT_TRANSPORT
#include "runner_doiact_hydro.h"
#include "runner_doiact_undef.h"

/**
 * @brief The #runner main thread routine.
 *
 * @param data A pointer to this thread's data.
 */
void *runner_main(void *data) {

  struct runner *r = (struct runner *)data;
  struct engine *e = r->e;
  struct scheduler *sched = &e->sched;
  unsigned int seed = r->id;
  pthread_setspecific(sched->local_seed_pointer, &seed);
  /* Main loop. */
  while (1) {

    /* Wait at the barrier. */
    engine_barrier(e);

    /* Can we go home yet? */
    if (e->step_props & engine_step_prop_done) break;

    /* Re-set the pointer to the previous task, as there is none. */
    struct task *t = NULL;
    struct task *prev = NULL;

    /* Loop while there are tasks... */
    while (1) {

      /* If there's no old task, try to get a new one. */
      if (t == NULL) {

        /* Get the task. */
        TIMER_TIC
        t = scheduler_gettask(sched, r->qid, prev);
        TIMER_TOC(timer_gettask);

        /* Did I get anything? */
        if (t == NULL) break;
      }

      /* Get the cells. */
      struct cell *ci = t->ci;
      struct cell *cj = t->cj;

#ifdef SWIFT_DEBUG_TASKS
      /* Mark the thread we run on */
      t->rid = r->cpuid;

      /* And recover the pair direction */
      if (t->type == task_type_pair || t->type == task_type_sub_pair) {
        struct cell *ci_temp = ci;
        struct cell *cj_temp = cj;
        double shift[3];
        t->sid = space_getsid(e->s, &ci_temp, &cj_temp, shift);
      } else {
        t->sid = -1;
      }
#endif

#ifdef SWIFT_DEBUG_CHECKS
      /* Check that we haven't scheduled an inactive task */
      t->ti_run = e->ti_current;
      /* Store the task that will be running (for debugging only) */
      r->t = t;
#endif

      const ticks task_beg = getticks();
      /* Different types of tasks... */
      switch (t->type) {
        case task_type_self:
          if (t->subtype == task_subtype_density)
            runner_doself1_branch_density(r, ci);
#ifdef EXTRA_HYDRO_LOOP
          else if (t->subtype == task_subtype_gradient)
            runner_doself1_branch_gradient(r, ci);
#endif
          else if (t->subtype == task_subtype_force)
            runner_doself2_branch_force(r, ci);
          else if (t->subtype == task_subtype_limiter)
            runner_doself1_branch_limiter(r, ci);
          else if (t->subtype == task_subtype_grav)
            runner_doself_recursive_grav(r, ci, 1);
          else if (t->subtype == task_subtype_external_grav)
            runner_do_grav_external(r, ci, 1);
          else if (t->subtype == task_subtype_stars_density)
            runner_doself_branch_stars_density(r, ci);
#ifdef EXTRA_STAR_LOOPS
          else if (t->subtype == task_subtype_stars_prep1)
            runner_doself_branch_stars_prep1(r, ci);
          else if (t->subtype == task_subtype_stars_prep2)
            runner_doself_branch_stars_prep2(r, ci);
#endif
          else if (t->subtype == task_subtype_stars_feedback)
            runner_doself_branch_stars_feedback(r, ci);
          else if (t->subtype == task_subtype_bh_density)
            runner_doself_branch_bh_density(r, ci);
          else if (t->subtype == task_subtype_bh_swallow)
            runner_doself_branch_bh_swallow(r, ci);
          else if (t->subtype == task_subtype_do_gas_swallow)
            runner_do_gas_swallow_self(r, ci, 1);
          else if (t->subtype == task_subtype_do_bh_swallow)
            runner_do_bh_swallow_self(r, ci, 1);
          else if (t->subtype == task_subtype_bh_feedback)
            runner_doself_branch_bh_feedback(r, ci);
          else if (t->subtype == task_subtype_rt_gradient)
            runner_doself1_branch_rt_gradient(r, ci);
          else if (t->subtype == task_subtype_rt_transport)
            runner_doself2_branch_rt_transport(r, ci);
          else if (t->subtype == task_subtype_sink_swallow)
            runner_doself_branch_sinks_swallow(r, ci);
          else if (t->subtype == task_subtype_sink_do_gas_swallow)
            runner_do_sinks_gas_swallow_self(r, ci, 1);
          else if (t->subtype == task_subtype_sink_do_sink_swallow)
            runner_do_sinks_sink_swallow_self(r, ci, 1);
          else if (t->subtype == task_subtype_grid_construction)
            runner_doself_branch_grid_construction(r, ci);
#ifdef EXTRA_HYDRO_LOOP
          else if (t->subtype == task_subtype_slope_estimate)
            runner_doself_slope_estimate(r, ci);
          else if (t->subtype == task_subtype_slope_limiter)
            runner_doself_slope_limiter(r, ci);
#endif
          else if (t->subtype == task_subtype_flux)
            runner_doself_flux_exchange(r, ci);
          else
            error("Unknown/invalid task subtype (%s).",
                  subtaskID_names[t->subtype]);
          break;

        case task_type_pair:
          if (t->subtype == task_subtype_density)
            runner_dopair1_branch_density(r, ci, cj);
#ifdef EXTRA_HYDRO_LOOP
          else if (t->subtype == task_subtype_gradient)
            runner_dopair1_branch_gradient(r, ci, cj);
#endif
          else if (t->subtype == task_subtype_force)
            runner_dopair2_branch_force(r, ci, cj);
          else if (t->subtype == task_subtype_limiter)
            runner_dopair1_branch_limiter(r, ci, cj);
          else if (t->subtype == task_subtype_grav)
            runner_dopair_recursive_grav(r, ci, cj, 1);
          else if (t->subtype == task_subtype_stars_density)
            runner_dopair_branch_stars_density(r, ci, cj);
#ifdef EXTRA_STAR_LOOPS
          else if (t->subtype == task_subtype_stars_prep1)
            runner_dopair_branch_stars_prep1(r, ci, cj);
          else if (t->subtype == task_subtype_stars_prep2)
            runner_dopair_branch_stars_prep2(r, ci, cj);
#endif
          else if (t->subtype == task_subtype_stars_feedback)
            runner_dopair_branch_stars_feedback(r, ci, cj);
          else if (t->subtype == task_subtype_bh_density)
            runner_dopair_branch_bh_density(r, ci, cj);
          else if (t->subtype == task_subtype_bh_swallow)
            runner_dopair_branch_bh_swallow(r, ci, cj);
          else if (t->subtype == task_subtype_do_gas_swallow)
            runner_do_gas_swallow_pair(r, ci, cj, 1);
          else if (t->subtype == task_subtype_do_bh_swallow)
            runner_do_bh_swallow_pair(r, ci, cj, 1);
          else if (t->subtype == task_subtype_bh_feedback)
            runner_dopair_branch_bh_feedback(r, ci, cj);
          else if (t->subtype == task_subtype_rt_gradient)
            runner_dopair1_branch_rt_gradient(r, ci, cj);
          else if (t->subtype == task_subtype_rt_transport)
            runner_dopair2_branch_rt_transport(r, ci, cj);
          else if (t->subtype == task_subtype_sink_swallow)
            runner_dopair_branch_sinks_swallow(r, ci, cj);
          else if (t->subtype == task_subtype_sink_do_gas_swallow)
            runner_do_sinks_gas_swallow_pair(r, ci, cj, 1);
          else if (t->subtype == task_subtype_sink_do_sink_swallow)
            runner_do_sinks_sink_swallow_pair(r, ci, cj, 1);
          else if (t->subtype == task_subtype_grid_construction)
            runner_dopair_branch_grid_construction(r, ci, cj);
#ifdef EXTRA_HYDRO_LOOP
          else if (t->subtype == task_subtype_slope_estimate)
            runner_dopair_branch_slope_estimate(r, ci, cj);
          else if (t->subtype == task_subtype_slope_limiter)
            runner_dopair_branch_slope_limiter(r, ci, cj);
#endif
          else if (t->subtype == task_subtype_flux)
            runner_dopair_branch_flux_exchange(r, ci, cj);
          else
            error("Unknown/invalid task subtype (%s/%s).",
                  taskID_names[t->type], subtaskID_names[t->subtype]);
          break;

        case task_type_sub_self:
          if (t->subtype == task_subtype_density)
            runner_dosub_self1_density(r, ci, 1);
#ifdef EXTRA_HYDRO_LOOP
          else if (t->subtype == task_subtype_gradient)
            runner_dosub_self1_gradient(r, ci, 1);
#endif
          else if (t->subtype == task_subtype_force)
            runner_dosub_self2_force(r, ci, 1);
          else if (t->subtype == task_subtype_limiter)
            runner_dosub_self1_limiter(r, ci, 1);
          else if (t->subtype == task_subtype_stars_density)
            runner_dosub_self_stars_density(r, ci, 1);
#ifdef EXTRA_STAR_LOOPS
          else if (t->subtype == task_subtype_stars_prep1)
            runner_dosub_self_stars_prep1(r, ci, 1);
          else if (t->subtype == task_subtype_stars_prep2)
            runner_dosub_self_stars_prep2(r, ci, 1);
#endif
          else if (t->subtype == task_subtype_stars_feedback)
            runner_dosub_self_stars_feedback(r, ci, 1);
          else if (t->subtype == task_subtype_bh_density)
            runner_dosub_self_bh_density(r, ci, 1);
          else if (t->subtype == task_subtype_bh_swallow)
            runner_dosub_self_bh_swallow(r, ci, 1);
          else if (t->subtype == task_subtype_do_gas_swallow)
            runner_do_gas_swallow_self(r, ci, 1);
          else if (t->subtype == task_subtype_do_bh_swallow)
            runner_do_bh_swallow_self(r, ci, 1);
          else if (t->subtype == task_subtype_bh_feedback)
            runner_dosub_self_bh_feedback(r, ci, 1);
          else if (t->subtype == task_subtype_rt_gradient)
            runner_dosub_self1_rt_gradient(r, ci, 1);
          else if (t->subtype == task_subtype_rt_transport)
            runner_dosub_self2_rt_transport(r, ci, 1);
          else if (t->subtype == task_subtype_sink_swallow)
            runner_dosub_self_sinks_swallow(r, ci, 1);
          else if (t->subtype == task_subtype_sink_do_gas_swallow)
            runner_do_sinks_gas_swallow_self(r, ci, 1);
          else if (t->subtype == task_subtype_sink_do_sink_swallow)
            runner_do_sinks_sink_swallow_self(r, ci, 1);
          else
            error("Unknown/invalid task subtype (%s/%s).",
                  taskID_names[t->type], subtaskID_names[t->subtype]);
          break;

        case task_type_sub_pair:
          if (t->subtype == task_subtype_density)
            runner_dosub_pair1_density(r, ci, cj, 1);
#ifdef EXTRA_HYDRO_LOOP
          else if (t->subtype == task_subtype_gradient)
            runner_dosub_pair1_gradient(r, ci, cj, 1);
#endif
          else if (t->subtype == task_subtype_force)
            runner_dosub_pair2_force(r, ci, cj, 1);
          else if (t->subtype == task_subtype_limiter)
            runner_dosub_pair1_limiter(r, ci, cj, 1);
          else if (t->subtype == task_subtype_stars_density)
            runner_dosub_pair_stars_density(r, ci, cj, 1);
#ifdef EXTRA_STAR_LOOPS
          else if (t->subtype == task_subtype_stars_prep1)
            runner_dosub_pair_stars_prep1(r, ci, cj, 1);
          else if (t->subtype == task_subtype_stars_prep2)
            runner_dosub_pair_stars_prep2(r, ci, cj, 1);
#endif
          else if (t->subtype == task_subtype_stars_feedback)
            runner_dosub_pair_stars_feedback(r, ci, cj, 1);
          else if (t->subtype == task_subtype_bh_density)
            runner_dosub_pair_bh_density(r, ci, cj, 1);
          else if (t->subtype == task_subtype_bh_swallow)
            runner_dosub_pair_bh_swallow(r, ci, cj, 1);
          else if (t->subtype == task_subtype_do_gas_swallow)
            runner_do_gas_swallow_pair(r, ci, cj, 1);
          else if (t->subtype == task_subtype_do_bh_swallow)
            runner_do_bh_swallow_pair(r, ci, cj, 1);
          else if (t->subtype == task_subtype_bh_feedback)
            runner_dosub_pair_bh_feedback(r, ci, cj, 1);
          else if (t->subtype == task_subtype_rt_gradient)
            runner_dosub_pair1_rt_gradient(r, ci, cj, 1);
          else if (t->subtype == task_subtype_rt_transport)
            runner_dosub_pair2_rt_transport(r, ci, cj, 1);
          else if (t->subtype == task_subtype_sink_swallow)
            runner_dosub_pair_sinks_swallow(r, ci, cj, 1);
          else if (t->subtype == task_subtype_sink_do_gas_swallow)
            runner_do_sinks_gas_swallow_pair(r, ci, cj, 1);
          else if (t->subtype == task_subtype_sink_do_sink_swallow)
            runner_do_sinks_sink_swallow_pair(r, ci, cj, 1);
          else
            error("Unknown/invalid task subtype (%s/%s).",
                  taskID_names[t->type], subtaskID_names[t->subtype]);
          break;

        case task_type_sort:
          /* Cleanup only if any of the indices went stale. */
          runner_do_hydro_sort(
              r, ci, t->flags,
              ci->hydro.dx_max_sort_old > space_maxreldx * ci->dmin,
              cell_get_flag(ci, cell_flag_rt_requests_sort), 1);
          /* Reset the sort flags as our work here is done. */
          t->flags = 0;
          break;
        case task_type_rt_sort:
          /* Cleanup only if any of the indices went stale.
           * NOTE: we check whether we reset the sort flags when the
           * recv tasks are running. Cells without an RT recv task
           * don't have rt_sort tasks. */
          runner_do_hydro_sort(
              r, ci, t->flags,
              ci->hydro.dx_max_sort_old > space_maxreldx * ci->dmin, 1, 1);
          /* Reset the sort flags as our work here is done. */
          t->flags = 0;
          break;
        case task_type_stars_sort:
          /* Cleanup only if any of the indices went stale. */
          runner_do_stars_sort(
              r, ci, t->flags,
              ci->stars.dx_max_sort_old > space_maxreldx * ci->dmin, 1);
          /* Reset the sort flags as our work here is done. */
          t->flags = 0;
          break;
        case task_type_init_grav:
          runner_do_init_grav(r, ci, 1);
          break;
        case task_type_ghost:
          runner_do_ghost(r, ci, 1);
          break;
#ifdef EXTRA_HYDRO_LOOP
        case task_type_extra_ghost:
          runner_do_extra_ghost(r, ci, 1);
          break;
#endif
        case task_type_stars_ghost:
          runner_do_stars_ghost(r, ci, 1);
          break;
        case task_type_bh_density_ghost:
          runner_do_black_holes_density_ghost(r, ci, 1);
          break;
        case task_type_bh_swallow_ghost3:
          runner_do_black_holes_swallow_ghost(r, ci, 1);
          break;
        case task_type_drift_part:
          runner_do_drift_part(r, ci, 1);
          break;
        case task_type_drift_spart:
          runner_do_drift_spart(r, ci, 1);
          break;
        case task_type_drift_sink:
          runner_do_drift_sink(r, ci, 1);
          break;
        case task_type_drift_bpart:
          runner_do_drift_bpart(r, ci, 1);
          break;
        case task_type_drift_gpart:
          runner_do_drift_gpart(r, ci, 1);
          break;
        case task_type_kick1:
          runner_do_kick1(r, ci, 1);
          break;
        case task_type_kick2:
          runner_do_kick2(r, ci, 1);
          break;
        case task_type_end_hydro_force:
          runner_do_end_hydro_force(r, ci, 1);
          break;
        case task_type_end_grav_force:
          runner_do_end_grav_force(r, ci, 1);
          break;
        case task_type_csds:
          runner_do_csds(r, ci, 1);
          break;
        case task_type_timestep:
          runner_do_timestep(r, ci, 1);
          break;
        case task_type_timestep_limiter:
          runner_do_limiter(r, ci, 0, 1);
          break;
        case task_type_timestep_sync:
          runner_do_sync(r, ci, 0, 1);
          break;
        case task_type_collect:
          runner_do_timestep_collect(r, ci, 1);
          break;
        case task_type_rt_collect_times:
          runner_do_collect_rt_times(r, ci, 1);
          break;
#ifdef WITH_MPI
        case task_type_send:
          if (t->subtype == task_subtype_tend) {
            free(t->buff);
          } else if (t->subtype == task_subtype_sf_counts) {
            free(t->buff);
          } else if (t->subtype == task_subtype_part_swallow) {
            free(t->buff);
          } else if (t->subtype == task_subtype_bpart_merger) {
            free(t->buff);
          } else if (t->subtype == task_subtype_limiter) {
            free(t->buff);
          } else if (t->subtype == task_subtype_faces) {
            free(t->buff);
          }
          break;
        case task_type_recv:
          if (t->subtype == task_subtype_tend) {
            cell_unpack_end_step(ci, (struct pcell_step *)t->buff);
            free(t->buff);
          } else if (t->subtype == task_subtype_sf_counts) {
            cell_unpack_sf_counts(ci, (struct pcell_sf *)t->buff);
            cell_clear_stars_sort_flags(ci, /*clear_unused_flags=*/0);
            free(t->buff);
          } else if (t->subtype == task_subtype_xv) {
            runner_do_recv_part(r, ci, 1, 1);
          } else if (t->subtype == task_subtype_rho) {
            runner_do_recv_part(r, ci, 0, 1);
          } else if (t->subtype == task_subtype_gradient) {
            runner_do_recv_part(r, ci, 0, 1);
          } else if (t->subtype == task_subtype_rt_gradient) {
            runner_do_recv_part(r, ci, 2, 1);
          } else if (t->subtype == task_subtype_rt_transport) {
            runner_do_recv_part(r, ci, 0, 1);
          } else if (t->subtype == task_subtype_part_swallow) {
            cell_unpack_part_swallow(ci,
                                     (struct black_holes_part_data *)t->buff);
            free(t->buff);
          } else if (t->subtype == task_subtype_bpart_merger) {
            cell_unpack_bpart_swallow(ci,
                                      (struct black_holes_bpart_data *)t->buff);
            free(t->buff);
          } else if (t->subtype == task_subtype_limiter) {
            /* Nothing to do here. Unpacking done in a separate task */
          } else if (t->subtype == task_subtype_gpart) {
            runner_do_recv_gpart(r, ci, 1);
          } else if (t->subtype == task_subtype_spart_density) {
            runner_do_recv_spart(r, ci, 1, 1);
          } else if (t->subtype == task_subtype_part_prep1) {
            runner_do_recv_part(r, ci, 0, 1);
          } else if (t->subtype == task_subtype_spart_prep2) {
            runner_do_recv_spart(r, ci, 0, 1);
          } else if (t->subtype == task_subtype_bpart_rho) {
            runner_do_recv_bpart(r, ci, 1, 1);
          } else if (t->subtype == task_subtype_bpart_swallow) {
            runner_do_recv_bpart(r, ci, 0, 1);
          } else if (t->subtype == task_subtype_bpart_feedback) {
            runner_do_recv_bpart(r, ci, 0, 1);
          } else if (t->subtype == task_subtype_multipole) {
            cell_unpack_multipoles(ci, (struct gravity_tensors *)t->buff);
            free(t->buff);
          } else if (t->subtype == task_subtype_faces) {
            cell_unpack_voronoi_faces(ci, (struct pcell_faces *)t->buff);
            free(t->buff);
          } else {
            error("Unknown/invalid task subtype (%d).", t->subtype);
          }
          break;

        case task_type_pack:
          runner_do_pack_limiter(r, ci, &t->buff, 1);
          task_get_unique_dependent(t)->buff = t->buff;
          break;
        case task_type_unpack:
          runner_do_unpack_limiter(r, ci, t->buff, 1);
          break;
#endif
        case task_type_grav_down:
          runner_do_grav_down(r, t->ci, 1);
          break;
        case task_type_grav_long_range:
          runner_do_grav_long_range(r, t->ci, 1);
          break;
        case task_type_grav_mm:
          runner_dopair_grav_mm_progenies(r, t->flags, t->ci, t->cj);
          break;
        case task_type_cooling:
          runner_do_cooling(r, t->ci, 1);
          break;
        case task_type_star_formation:
          runner_do_star_formation(r, t->ci, 1);
          break;
        case task_type_star_formation_sink:
          runner_do_star_formation_sink(r, t->ci, 1);
          break;
        case task_type_stars_resort:
          runner_do_stars_resort(r, t->ci, 1);
          break;
        case task_type_sink_formation:
          runner_do_sink_formation(r, t->ci);
          break;
        case task_type_fof_self:
          runner_do_fof_self(r, t->ci, 1);
          break;
        case task_type_fof_pair:
          runner_do_fof_pair(r, t->ci, t->cj, 1);
          break;
        case task_type_neutrino_weight:
          runner_do_neutrino_weighting(r, ci, 1);
          break;
        case task_type_rt_ghost1:
          runner_do_rt_ghost1(r, t->ci, 1);
          break;
        case task_type_rt_ghost2:
          runner_do_rt_ghost2(r, t->ci, 1);
          break;
        case task_type_rt_tchem:
          runner_do_rt_tchem(r, t->ci, 1);
          break;
<<<<<<< HEAD
        case task_type_bvh:
          runner_build_bvh(r, t->ci, 1);
          break;
        case task_type_grid_ghost:
          runner_do_grid_ghost(r, t->ci, 1);
          break;
        case task_type_slope_estimate_ghost:
          runner_do_slope_estimate_ghost(r, t->ci, 1);
          break;
        case task_type_slope_limiter_ghost:
          runner_do_slope_limiter_ghost(r, t->ci, 1);
          break;
        case task_type_flux_ghost:
          runner_do_flux_ghost(r, t->ci, 1);
=======
        case task_type_rt_advance_cell_time:
          runner_do_rt_advance_cell_time(r, t->ci, 1);
>>>>>>> 3b61b1fa
          break;
        default:
          error("Unknown/invalid task type (%d).", t->type);
      }
      r->active_time += (getticks() - task_beg);

/* Mark that we have run this task on these cells */
#ifdef SWIFT_DEBUG_CHECKS
      if (ci != NULL) {
        ci->tasks_executed[t->type]++;
        ci->subtasks_executed[t->subtype]++;
      }
      if (cj != NULL) {
        cj->tasks_executed[t->type]++;
        cj->subtasks_executed[t->subtype]++;
      }

      /* This runner is not doing a task anymore */
      r->t = NULL;
#endif

      /* We're done with this task, see if we get a next one. */
      prev = t;
      t = scheduler_done(sched, t);

    } /* main loop. */
  }

  /* Be kind, rewind. */
  return NULL;
}

ticks runner_get_active_time(const struct runner *restrict r) {
  return r->active_time;
}

void runner_reset_active_time(struct runner *restrict r) { r->active_time = 0; }<|MERGE_RESOLUTION|>--- conflicted
+++ resolved
@@ -646,7 +646,9 @@
         case task_type_rt_tchem:
           runner_do_rt_tchem(r, t->ci, 1);
           break;
-<<<<<<< HEAD
+        case task_type_rt_advance_cell_time:
+          runner_do_rt_advance_cell_time(r, t->ci, 1);
+          break;
         case task_type_bvh:
           runner_build_bvh(r, t->ci, 1);
           break;
@@ -661,10 +663,6 @@
           break;
         case task_type_flux_ghost:
           runner_do_flux_ghost(r, t->ci, 1);
-=======
-        case task_type_rt_advance_cell_time:
-          runner_do_rt_advance_cell_time(r, t->ci, 1);
->>>>>>> 3b61b1fa
           break;
         default:
           error("Unknown/invalid task type (%d).", t->type);
