/*******************************************************************************
 * This file is part of SWIFT.
 * Copyright (c) 2012 Pedro Gonnet (pedro.gonnet@durham.ac.uk)
 *                    Matthieu Schaller (matthieu.schaller@durham.ac.uk)
 *               2015 Peter W. Draper (p.w.draper@durham.ac.uk)
 *                    Angus Lepper (angus.lepper@ed.ac.uk)
 *               2016 John A. Regan (john.a.regan@durham.ac.uk)
 *                    Tom Theuns (tom.theuns@durham.ac.uk)
 *
 * This program is free software: you can redistribute it and/or modify
 * it under the terms of the GNU Lesser General Public License as published
 * by the Free Software Foundation, either version 3 of the License, or
 * (at your option) any later version.
 *
 * This program is distributed in the hope that it will be useful,
 * but WITHOUT ANY WARRANTY; without even the implied warranty of
 * MERCHANTABILITY or FITNESS FOR A PARTICULAR PURPOSE.  See the
 * GNU General Public License for more details.
 *
 * You should have received a copy of the GNU Lesser General Public License
 * along with this program.  If not, see <http://www.gnu.org/licenses/>.
 *
 ******************************************************************************/

/* Config parameters. */
#include "../config.h"

/* Some standard headers. */
#include <float.h>
#include <limits.h>
#include <sched.h>
#include <stdbool.h>
#include <stdio.h>
#include <stdlib.h>
#include <string.h>
<<<<<<< HEAD
#include <sys/types.h>
#include <sys/stat.h>
=======
#include <sys/stat.h>
#include <sys/types.h>
>>>>>>> 675bafff
#include <unistd.h>


/* MPI headers. */
#ifdef WITH_MPI

#include <mpi.h>
#endif

#ifdef HAVE_LIBNUMA
#include <numa.h>
#endif

/* This object's header. */
#include "engine.h"

/* Local headers. */
#include "active.h"
#include "atomic.h"
#include "black_holes_properties.h"
#include "cell.h"
#include "chemistry.h"
#include "clocks.h"
#include "cooling.h"
#include "cosmology.h"
#include "cycle.h"
#include "debug.h"
#include "entropy_floor.h"
#include "equation_of_state.h"
#include "error.h"
#include "feedback.h"
#include "gravity.h"
#include "gravity_cache.h"
#include "hydro.h"
#include "logger.h"
#include "logger_io.h"
#include "map.h"
#include "memuse.h"
#include "minmax.h"
#include "outputlist.h"
#include "parallel_io.h"
#include "part.h"
#include "partition.h"
#include "profiler.h"
#include "proxy.h"
#include "restart.h"
#include "runner.h"
#include "serial_io.h"
#include "single_io.h"
#include "sort_part.h"
#include "star_formation.h"
#include "star_formation_logger.h"
#include "stars_io.h"
#include "statistics.h"
#include "timers.h"
#include "tools.h"
#include "units.h"
#include "velociraptor_interface.h"
#include "version.h"

/* Particle cache size. */
#define CACHE_SIZE 512

const char *engine_policy_names[] = {"none",
                                     "rand",
                                     "steal",
                                     "keep",
                                     "block",
                                     "cpu tight",
                                     "mpi",
                                     "numa affinity",
                                     "hydro",
                                     "self gravity",
                                     "external gravity",
                                     "cosmological integration",
                                     "drift everything",
                                     "reconstruct multi-poles",
                                     "temperature",
                                     "cooling",
                                     "stars",
                                     "structure finding",
                                     "star formation",
                                     "feedback",
                                     "black holes",
                                     "fof search",
                                     "time-step limiter",
                                     "time-step sync"};

/** The rank of the engine as a global variable (for messages). */
int engine_rank;

/** The current step of the engine as a global variable (for messages). */
int engine_current_step;

extern int engine_max_parts_per_ghost;
extern int engine_max_sparts_per_ghost;

/**
 * @brief Link a density/force task to a cell.
 *
 * @param e The #engine.
 * @param l A pointer to the #link, will be modified atomically.
 * @param t The #task.
 *
 * @return The new #link pointer.
 */
void engine_addlink(struct engine *e, struct link **l, struct task *t) {

#ifdef SWIFT_DEBUG_CHECKS
  if (t == NULL) {
    error("Trying to link NULL task.");
  }
#endif

  /* Get the next free link. */
  const size_t ind = atomic_inc(&e->nr_links);
  if (ind >= e->size_links) {
    error(
        "Link table overflow. Increase the value of "
        "`Scheduler:links_per_tasks`.");
  }
  struct link *res = &e->links[ind];

  /* Set it atomically. */
  res->t = t;
  res->next = atomic_swap(l, res);
}

/**
 * @brief Repartition the cells amongst the nodes.
 *
 * @param e The #engine.
 */
void engine_repartition(struct engine *e) {

#if defined(WITH_MPI) && (defined(HAVE_PARMETIS) || defined(HAVE_METIS))

  ticks tic = getticks();

#ifdef SWIFT_DEBUG_CHECKS
  /* Be verbose about this. */
  if (e->nodeID == 0 || e->verbose) message("repartitioning space");
  fflush(stdout);

  /* Check that all cells have been drifted to the current time */
  space_check_drift_point(e->s, e->ti_current, /*check_multipoles=*/0);
#endif

  /* Clear the repartition flag. */
  e->forcerepart = 0;

  /* Nothing to do if only using a single node. Also avoids METIS
   * bug that doesn't handle this case well. */
  if (e->nr_nodes == 1) return;

  /* Generate the fixed costs include file. */
  if (e->step > 3 && e->reparttype->trigger <= 1.f) {
    task_dump_stats("partition_fixed_costs.h", e, /* header = */ 1,
                    /* allranks = */ 1);
  }

  /* Do the repartitioning. */
  partition_repartition(e->reparttype, e->nodeID, e->nr_nodes, e->s,
                        e->sched.tasks, e->sched.nr_tasks);

  /* Partitioning requires copies of the particles, so we need to reduce the
   * memory in use to the minimum, we can free the sorting indices and the
   * tasks as these will be regenerated at the next rebuild. Also the foreign
   * particle arrays can go as these will be regenerated in proxy exchange. */

  /* Sorting indices. */
  if (e->s->cells_top != NULL) space_free_cells(e->s);

  /* Task arrays. */
  scheduler_free_tasks(&e->sched);

  /* Foreign parts. */
  space_free_foreign_parts(e->s);

  /* Now comes the tricky part: Exchange particles between all nodes.
     This is done in two steps, first allreducing a matrix of
     how many particles go from where to where, then re-allocating
     the parts array, and emitting the sends and receives.
     Finally, the space, tasks, and proxies need to be rebuilt. */

  /* Redistribute the particles between the nodes. */
  engine_redistribute(e);

  /* Make the proxies. */
  engine_makeproxies(e);

  /* Tell the engine it should re-build whenever possible */
  e->forcerebuild = 1;

  /* Flag that a repartition has taken place */
  e->step_props |= engine_step_prop_repartition;

  if (e->verbose)
    message("took %.3f %s.", clocks_from_ticks(getticks() - tic),
            clocks_getunit());
#else
  if (e->reparttype->type != REPART_NONE)
    error("SWIFT was not compiled with MPI and METIS or ParMETIS support.");

  /* Clear the repartition flag. */
  e->forcerepart = 0;
#endif
}

/**
 * @brief Decide whether trigger a repartition the cells amongst the nodes.
 *
 * @param e The #engine.
 */
void engine_repartition_trigger(struct engine *e) {

#ifdef WITH_MPI

  const ticks tic = getticks();

  /* Do nothing if there have not been enough steps since the last repartition
   * as we don't want to repeat this too often or immediately after a
   * repartition step. Also nothing to do when requested. */
  if (e->step - e->last_repartition >= 2 &&
      e->reparttype->type != REPART_NONE) {

    /* If we have fixed costs available and this is step 2 or we are forcing
     * repartitioning then we do a fixed costs one now. */
    if (e->reparttype->trigger > 1 ||
        (e->step == 2 && e->reparttype->use_fixed_costs)) {

      if (e->reparttype->trigger > 1) {
        if ((e->step % (int)e->reparttype->trigger) == 0) e->forcerepart = 1;
      } else {
        e->forcerepart = 1;
      }
      e->reparttype->use_ticks = 0;

    } else {

      /* It is only worth checking the CPU loads when we have processed a
       * significant number of all particles as we require all tasks to have
       * timings. */
      if ((e->updates > 1 &&
           e->updates >= e->total_nr_parts * e->reparttype->minfrac) ||
          (e->g_updates > 1 &&
           e->g_updates >= e->total_nr_gparts * e->reparttype->minfrac)) {

        /* Should we are use the task timings or fixed costs. */
        if (e->reparttype->use_fixed_costs > 1) {
          e->reparttype->use_ticks = 0;
        } else {
          e->reparttype->use_ticks = 1;
        }

        /* Get CPU time used since the last call to this function. */
        double elapsed_cputime =
            clocks_get_cputime_used() - e->cputime_last_step;

        /* Gather the elapsed CPU times from all ranks for the last step. */
        double elapsed_cputimes[e->nr_nodes];
        MPI_Gather(&elapsed_cputime, 1, MPI_DOUBLE, elapsed_cputimes, 1,
                   MPI_DOUBLE, 0, MPI_COMM_WORLD);
        if (e->nodeID == 0) {

          /* Get the range and mean of cputimes. */
          double mintime = elapsed_cputimes[0];
          double maxtime = elapsed_cputimes[0];
          double sum = elapsed_cputimes[0];
          for (int k = 1; k < e->nr_nodes; k++) {
            if (elapsed_cputimes[k] > maxtime) maxtime = elapsed_cputimes[k];
            if (elapsed_cputimes[k] < mintime) mintime = elapsed_cputimes[k];
            sum += elapsed_cputimes[k];
          }
          double mean = sum / (double)e->nr_nodes;

          /* Are we out of balance? */
          double abs_trigger = fabs(e->reparttype->trigger);
          if (((maxtime - mintime) / mean) > abs_trigger) {
            if (e->verbose)
              message("trigger fraction %.3f > %.3f will repartition",
                      (maxtime - mintime) / mean, abs_trigger);
            e->forcerepart = 1;
          } else {
            if (e->verbose)
              message("trigger fraction %.3f =< %.3f will not repartition",
                      (maxtime - mintime) / mean, abs_trigger);
          }
        }
      }

      /* All nodes do this together. */
      MPI_Bcast(&e->forcerepart, 1, MPI_INT, 0, MPI_COMM_WORLD);
    }

    /* Remember we did this. */
    if (e->forcerepart) e->last_repartition = e->step;
  }

  /* We always reset CPU time for next check, unless it will not be used. */
  if (e->reparttype->type != REPART_NONE)
    e->cputime_last_step = clocks_get_cputime_used();

  if (e->verbose)
    message("took %.3f %s", clocks_from_ticks(getticks() - tic),
            clocks_getunit());
#endif
}

/**
 * @brief Exchange cell structures with other nodes.
 *
 * @param e The #engine.
 */
void engine_exchange_cells(struct engine *e) {

#ifdef WITH_MPI

  const int with_gravity = e->policy & engine_policy_self_gravity;
  const ticks tic = getticks();

  /* Exchange the cell structure with neighbouring ranks. */
  proxy_cells_exchange(e->proxies, e->nr_proxies, e->s, with_gravity);

  if (e->verbose)
    message("took %.3f %s.", clocks_from_ticks(getticks() - tic),
            clocks_getunit());

#else
  error("SWIFT was not compiled with MPI support.");
#endif
}

/**
 * @brief Exchange straying particles with other nodes.
 *
 * @param e The #engine.
 * @param offset_parts The index in the parts array as of which the foreign
 *        parts reside (i.e. the current number of local #part).
 * @param ind_part The foreign #cell ID of each part.
 * @param Npart The number of stray parts, contains the number of parts received
 *        on return.
 * @param offset_gparts The index in the gparts array as of which the foreign
 *        parts reside (i.e. the current number of local #gpart).
 * @param ind_gpart The foreign #cell ID of each gpart.
 * @param Ngpart The number of stray gparts, contains the number of gparts
 *        received on return.
 * @param offset_sparts The index in the sparts array as of which the foreign
 *        parts reside (i.e. the current number of local #spart).
 * @param ind_spart The foreign #cell ID of each spart.
 * @param Nspart The number of stray sparts, contains the number of sparts
 *        received on return.
 * @param offset_bparts The index in the bparts array as of which the foreign
 *        parts reside (i.e. the current number of local #bpart).
 * @param ind_bpart The foreign #cell ID of each bpart.
 * @param Nbpart The number of stray bparts, contains the number of bparts
 *        received on return.
 *
 * Note that this function does not mess-up the linkage between parts and
 * gparts, i.e. the received particles have correct linkeage.
 */
void engine_exchange_strays(struct engine *e, const size_t offset_parts,
                            const int *ind_part, size_t *Npart,
                            const size_t offset_gparts, const int *ind_gpart,
                            size_t *Ngpart, const size_t offset_sparts,
                            const int *ind_spart, size_t *Nspart,
                            const size_t offset_bparts, const int *ind_bpart,
                            size_t *Nbpart) {

#ifdef WITH_MPI

  struct space *s = e->s;
  ticks tic = getticks();

  /* Re-set the proxies. */
  for (int k = 0; k < e->nr_proxies; k++) {
    e->proxies[k].nr_parts_out = 0;
    e->proxies[k].nr_gparts_out = 0;
    e->proxies[k].nr_sparts_out = 0;
    e->proxies[k].nr_bparts_out = 0;
  }

  /* Put the parts into the corresponding proxies. */
  for (size_t k = 0; k < *Npart; k++) {

    /* Ignore the particles we want to get rid of (inhibited, ...). */
    if (ind_part[k] == -1) continue;

    /* Get the target node and proxy ID. */
    const int node_id = e->s->cells_top[ind_part[k]].nodeID;
    if (node_id < 0 || node_id >= e->nr_nodes)
      error("Bad node ID %i.", node_id);
    const int pid = e->proxy_ind[node_id];
    if (pid < 0) {
      error(
          "Do not have a proxy for the requested nodeID %i for part with "
          "id=%lld, x=[%e,%e,%e].",
          node_id, s->parts[offset_parts + k].id,
          s->parts[offset_parts + k].x[0], s->parts[offset_parts + k].x[1],
          s->parts[offset_parts + k].x[2]);
    }

    /* Re-link the associated gpart with the buffer offset of the part. */
    if (s->parts[offset_parts + k].gpart != NULL) {
      s->parts[offset_parts + k].gpart->id_or_neg_offset =
          -e->proxies[pid].nr_parts_out;
    }

#ifdef SWIFT_DEBUG_CHECKS
    if (s->parts[offset_parts + k].time_bin == time_bin_inhibited)
      error("Attempting to exchange an inhibited particle");
#endif

    /* Load the part and xpart into the proxy. */
    proxy_parts_load(&e->proxies[pid], &s->parts[offset_parts + k],
                     &s->xparts[offset_parts + k], 1);
  }

  /* Put the sparts into the corresponding proxies. */
  for (size_t k = 0; k < *Nspart; k++) {

    /* Ignore the particles we want to get rid of (inhibited, ...). */
    if (ind_spart[k] == -1) continue;

    /* Get the target node and proxy ID. */
    const int node_id = e->s->cells_top[ind_spart[k]].nodeID;
    if (node_id < 0 || node_id >= e->nr_nodes)
      error("Bad node ID %i.", node_id);
    const int pid = e->proxy_ind[node_id];
    if (pid < 0) {
      error(
          "Do not have a proxy for the requested nodeID %i for part with "
          "id=%lld, x=[%e,%e,%e].",
          node_id, s->sparts[offset_sparts + k].id,
          s->sparts[offset_sparts + k].x[0], s->sparts[offset_sparts + k].x[1],
          s->sparts[offset_sparts + k].x[2]);
    }

    /* Re-link the associated gpart with the buffer offset of the spart. */
    if (s->sparts[offset_sparts + k].gpart != NULL) {
      s->sparts[offset_sparts + k].gpart->id_or_neg_offset =
          -e->proxies[pid].nr_sparts_out;
    }

#ifdef SWIFT_DEBUG_CHECKS
    if (s->sparts[offset_sparts + k].time_bin == time_bin_inhibited)
      error("Attempting to exchange an inhibited particle");
#endif

    /* Load the spart into the proxy */
    proxy_sparts_load(&e->proxies[pid], &s->sparts[offset_sparts + k], 1);
  }

  /* Put the bparts into the corresponding proxies. */
  for (size_t k = 0; k < *Nbpart; k++) {

    /* Ignore the particles we want to get rid of (inhibited, ...). */
    if (ind_bpart[k] == -1) continue;

    /* Get the target node and proxy ID. */
    const int node_id = e->s->cells_top[ind_bpart[k]].nodeID;
    if (node_id < 0 || node_id >= e->nr_nodes)
      error("Bad node ID %i.", node_id);
    const int pid = e->proxy_ind[node_id];
    if (pid < 0) {
      error(
          "Do not have a proxy for the requested nodeID %i for part with "
          "id=%lld, x=[%e,%e,%e].",
          node_id, s->bparts[offset_bparts + k].id,
          s->bparts[offset_bparts + k].x[0], s->bparts[offset_bparts + k].x[1],
          s->bparts[offset_bparts + k].x[2]);
    }

    /* Re-link the associated gpart with the buffer offset of the bpart. */
    if (s->bparts[offset_bparts + k].gpart != NULL) {
      s->bparts[offset_bparts + k].gpart->id_or_neg_offset =
          -e->proxies[pid].nr_bparts_out;
    }

#ifdef SWIFT_DEBUG_CHECKS
    if (s->bparts[offset_bparts + k].time_bin == time_bin_inhibited)
      error("Attempting to exchange an inhibited particle");
#endif

    /* Load the bpart into the proxy */
    proxy_bparts_load(&e->proxies[pid], &s->bparts[offset_bparts + k], 1);
  }

  /* Put the gparts into the corresponding proxies. */
  for (size_t k = 0; k < *Ngpart; k++) {

    /* Ignore the particles we want to get rid of (inhibited, ...). */
    if (ind_gpart[k] == -1) continue;

    /* Get the target node and proxy ID. */
    const int node_id = e->s->cells_top[ind_gpart[k]].nodeID;
    if (node_id < 0 || node_id >= e->nr_nodes)
      error("Bad node ID %i.", node_id);
    const int pid = e->proxy_ind[node_id];
    if (pid < 0) {
      error(
          "Do not have a proxy for the requested nodeID %i for part with "
          "id=%lli, x=[%e,%e,%e].",
          node_id, s->gparts[offset_gparts + k].id_or_neg_offset,
          s->gparts[offset_gparts + k].x[0], s->gparts[offset_gparts + k].x[1],
          s->gparts[offset_gparts + k].x[2]);
    }

#ifdef SWIFT_DEBUG_CHECKS
    if (s->gparts[offset_gparts + k].time_bin == time_bin_inhibited)
      error("Attempting to exchange an inhibited particle");
#endif

    /* Load the gpart into the proxy */
    proxy_gparts_load(&e->proxies[pid], &s->gparts[offset_gparts + k], 1);
  }

  /* Launch the proxies. */
  MPI_Request reqs_in[5 * engine_maxproxies];
  MPI_Request reqs_out[5 * engine_maxproxies];
  for (int k = 0; k < e->nr_proxies; k++) {
    proxy_parts_exchange_first(&e->proxies[k]);
    reqs_in[k] = e->proxies[k].req_parts_count_in;
    reqs_out[k] = e->proxies[k].req_parts_count_out;
  }

  /* Wait for each count to come in and start the recv. */
  for (int k = 0; k < e->nr_proxies; k++) {
    int pid = MPI_UNDEFINED;
    if (MPI_Waitany(e->nr_proxies, reqs_in, &pid, MPI_STATUS_IGNORE) !=
            MPI_SUCCESS ||
        pid == MPI_UNDEFINED)
      error("MPI_Waitany failed.");
    // message( "request from proxy %i has arrived." , pid );
    proxy_parts_exchange_second(&e->proxies[pid]);
  }

  /* Wait for all the sends to have finished too. */
  if (MPI_Waitall(e->nr_proxies, reqs_out, MPI_STATUSES_IGNORE) != MPI_SUCCESS)
    error("MPI_Waitall on sends failed.");

  /* Count the total number of incoming particles and make sure we have
     enough space to accommodate them. */
  int count_parts_in = 0;
  int count_gparts_in = 0;
  int count_sparts_in = 0;
  int count_bparts_in = 0;
  for (int k = 0; k < e->nr_proxies; k++) {
    count_parts_in += e->proxies[k].nr_parts_in;
    count_gparts_in += e->proxies[k].nr_gparts_in;
    count_sparts_in += e->proxies[k].nr_sparts_in;
    count_bparts_in += e->proxies[k].nr_bparts_in;
  }
  if (e->verbose) {
    message(
        "sent out %zu/%zu/%zu/%zu parts/gparts/sparts/bparts, got %i/%i/%i/%i "
        "back.",
        *Npart, *Ngpart, *Nspart, *Nbpart, count_parts_in, count_gparts_in,
        count_sparts_in, count_bparts_in);
  }

  /* Reallocate the particle arrays if necessary */
  if (offset_parts + count_parts_in > s->size_parts) {
    s->size_parts = (offset_parts + count_parts_in) * engine_parts_size_grow;
    struct part *parts_new = NULL;
    struct xpart *xparts_new = NULL;
    if (swift_memalign("parts", (void **)&parts_new, part_align,
                       sizeof(struct part) * s->size_parts) != 0 ||
        swift_memalign("xparts", (void **)&xparts_new, xpart_align,
                       sizeof(struct xpart) * s->size_parts) != 0)
      error("Failed to allocate new part data.");
    memcpy(parts_new, s->parts, sizeof(struct part) * offset_parts);
    memcpy(xparts_new, s->xparts, sizeof(struct xpart) * offset_parts);
    swift_free("parts", s->parts);
    swift_free("xparts", s->xparts);
    s->parts = parts_new;
    s->xparts = xparts_new;

    /* Reset the links */
    for (size_t k = 0; k < offset_parts; k++) {
      if (s->parts[k].gpart != NULL) {
        s->parts[k].gpart->id_or_neg_offset = -k;
      }
    }
  }

  if (offset_sparts + count_sparts_in > s->size_sparts) {
    s->size_sparts = (offset_sparts + count_sparts_in) * engine_parts_size_grow;
    struct spart *sparts_new = NULL;
    if (swift_memalign("sparts", (void **)&sparts_new, spart_align,
                       sizeof(struct spart) * s->size_sparts) != 0)
      error("Failed to allocate new spart data.");
    memcpy(sparts_new, s->sparts, sizeof(struct spart) * offset_sparts);
    swift_free("sparts", s->sparts);
    s->sparts = sparts_new;

    /* Reset the links */
    for (size_t k = 0; k < offset_sparts; k++) {
      if (s->sparts[k].gpart != NULL) {
        s->sparts[k].gpart->id_or_neg_offset = -k;
      }
    }
  }

  if (offset_bparts + count_bparts_in > s->size_bparts) {
    s->size_bparts = (offset_bparts + count_bparts_in) * engine_parts_size_grow;
    struct bpart *bparts_new = NULL;
    if (swift_memalign("bparts", (void **)&bparts_new, bpart_align,
                       sizeof(struct bpart) * s->size_bparts) != 0)
      error("Failed to allocate new bpart data.");
    memcpy(bparts_new, s->bparts, sizeof(struct bpart) * offset_bparts);
    swift_free("bparts", s->bparts);
    s->bparts = bparts_new;

    /* Reset the links */
    for (size_t k = 0; k < offset_bparts; k++) {
      if (s->bparts[k].gpart != NULL) {
        s->bparts[k].gpart->id_or_neg_offset = -k;
      }
    }
  }

  if (offset_gparts + count_gparts_in > s->size_gparts) {
    s->size_gparts = (offset_gparts + count_gparts_in) * engine_parts_size_grow;
    struct gpart *gparts_new = NULL;
    if (swift_memalign("gparts", (void **)&gparts_new, gpart_align,
                       sizeof(struct gpart) * s->size_gparts) != 0)
      error("Failed to allocate new gpart data.");
    memcpy(gparts_new, s->gparts, sizeof(struct gpart) * offset_gparts);
    swift_free("gparts", s->gparts);
    s->gparts = gparts_new;

    /* Reset the links */
    for (size_t k = 0; k < offset_gparts; k++) {
      if (s->gparts[k].type == swift_type_gas) {
        s->parts[-s->gparts[k].id_or_neg_offset].gpart = &s->gparts[k];
      } else if (s->gparts[k].type == swift_type_stars) {
        s->sparts[-s->gparts[k].id_or_neg_offset].gpart = &s->gparts[k];
      } else if (s->gparts[k].type == swift_type_black_hole) {
        s->bparts[-s->gparts[k].id_or_neg_offset].gpart = &s->gparts[k];
      }
    }
  }

  /* Collect the requests for the particle data from the proxies. */
  int nr_in = 0, nr_out = 0;
  for (int k = 0; k < e->nr_proxies; k++) {
    if (e->proxies[k].nr_parts_in > 0) {
      reqs_in[5 * k] = e->proxies[k].req_parts_in;
      reqs_in[5 * k + 1] = e->proxies[k].req_xparts_in;
      nr_in += 2;
    } else {
      reqs_in[5 * k] = reqs_in[5 * k + 1] = MPI_REQUEST_NULL;
    }
    if (e->proxies[k].nr_gparts_in > 0) {
      reqs_in[5 * k + 2] = e->proxies[k].req_gparts_in;
      nr_in += 1;
    } else {
      reqs_in[5 * k + 2] = MPI_REQUEST_NULL;
    }
    if (e->proxies[k].nr_sparts_in > 0) {
      reqs_in[5 * k + 3] = e->proxies[k].req_sparts_in;
      nr_in += 1;
    } else {
      reqs_in[5 * k + 3] = MPI_REQUEST_NULL;
    }
    if (e->proxies[k].nr_bparts_in > 0) {
      reqs_in[5 * k + 4] = e->proxies[k].req_bparts_in;
      nr_in += 1;
    } else {
      reqs_in[5 * k + 4] = MPI_REQUEST_NULL;
    }

    if (e->proxies[k].nr_parts_out > 0) {
      reqs_out[5 * k] = e->proxies[k].req_parts_out;
      reqs_out[5 * k + 1] = e->proxies[k].req_xparts_out;
      nr_out += 2;
    } else {
      reqs_out[5 * k] = reqs_out[5 * k + 1] = MPI_REQUEST_NULL;
    }
    if (e->proxies[k].nr_gparts_out > 0) {
      reqs_out[5 * k + 2] = e->proxies[k].req_gparts_out;
      nr_out += 1;
    } else {
      reqs_out[5 * k + 2] = MPI_REQUEST_NULL;
    }
    if (e->proxies[k].nr_sparts_out > 0) {
      reqs_out[5 * k + 3] = e->proxies[k].req_sparts_out;
      nr_out += 1;
    } else {
      reqs_out[5 * k + 3] = MPI_REQUEST_NULL;
    }
    if (e->proxies[k].nr_bparts_out > 0) {
      reqs_out[5 * k + 4] = e->proxies[k].req_bparts_out;
      nr_out += 1;
    } else {
      reqs_out[5 * k + 4] = MPI_REQUEST_NULL;
    }
  }

  /* Wait for each part array to come in and collect the new
     parts from the proxies. */
  int count_parts = 0, count_gparts = 0, count_sparts = 0, count_bparts = 0;
  for (int k = 0; k < nr_in; k++) {
    int err, pid;
    if ((err = MPI_Waitany(5 * e->nr_proxies, reqs_in, &pid,
                           MPI_STATUS_IGNORE)) != MPI_SUCCESS) {
      char buff[MPI_MAX_ERROR_STRING];
      int res;
      MPI_Error_string(err, buff, &res);
      error("MPI_Waitany failed (%s).", buff);
    }
    if (pid == MPI_UNDEFINED) break;
    // message( "request from proxy %i has arrived." , pid / 5 );
    pid = 5 * (pid / 5);

    /* If all the requests for a given proxy have arrived... */
    if (reqs_in[pid + 0] == MPI_REQUEST_NULL &&
        reqs_in[pid + 1] == MPI_REQUEST_NULL &&
        reqs_in[pid + 2] == MPI_REQUEST_NULL &&
        reqs_in[pid + 3] == MPI_REQUEST_NULL &&
        reqs_in[pid + 4] == MPI_REQUEST_NULL) {
      /* Copy the particle data to the part/xpart/gpart arrays. */
      struct proxy *prox = &e->proxies[pid / 5];
      memcpy(&s->parts[offset_parts + count_parts], prox->parts_in,
             sizeof(struct part) * prox->nr_parts_in);
      memcpy(&s->xparts[offset_parts + count_parts], prox->xparts_in,
             sizeof(struct xpart) * prox->nr_parts_in);
      memcpy(&s->gparts[offset_gparts + count_gparts], prox->gparts_in,
             sizeof(struct gpart) * prox->nr_gparts_in);
      memcpy(&s->sparts[offset_sparts + count_sparts], prox->sparts_in,
             sizeof(struct spart) * prox->nr_sparts_in);
      memcpy(&s->bparts[offset_bparts + count_bparts], prox->bparts_in,
             sizeof(struct bpart) * prox->nr_bparts_in);
      /* for (int k = offset; k < offset + count; k++)
         message(
            "received particle %lli, x=[%.3e %.3e %.3e], h=%.3e, from node %i.",
            s->parts[k].id, s->parts[k].x[0], s->parts[k].x[1],
            s->parts[k].x[2], s->parts[k].h, p->nodeID); */

      /* Re-link the gparts. */
      for (int kk = 0; kk < prox->nr_gparts_in; kk++) {
        struct gpart *gp = &s->gparts[offset_gparts + count_gparts + kk];

        if (gp->type == swift_type_gas) {
          struct part *p =
              &s->parts[offset_parts + count_parts - gp->id_or_neg_offset];
          gp->id_or_neg_offset = s->parts - p;
          p->gpart = gp;
        } else if (gp->type == swift_type_stars) {
          struct spart *sp =
              &s->sparts[offset_sparts + count_sparts - gp->id_or_neg_offset];
          gp->id_or_neg_offset = s->sparts - sp;
          sp->gpart = gp;
        } else if (gp->type == swift_type_black_hole) {
          struct bpart *bp =
              &s->bparts[offset_bparts + count_bparts - gp->id_or_neg_offset];
          gp->id_or_neg_offset = s->bparts - bp;
          bp->gpart = gp;
        }
      }

      /* Advance the counters. */
      count_parts += prox->nr_parts_in;
      count_gparts += prox->nr_gparts_in;
      count_sparts += prox->nr_sparts_in;
      count_bparts += prox->nr_bparts_in;
    }
  }

  /* Wait for all the sends to have finished too. */
  if (nr_out > 0)
    if (MPI_Waitall(5 * e->nr_proxies, reqs_out, MPI_STATUSES_IGNORE) !=
        MPI_SUCCESS)
      error("MPI_Waitall on sends failed.");

  if (e->verbose)
    message("took %.3f %s.", clocks_from_ticks(getticks() - tic),
            clocks_getunit());

  /* Return the number of harvested parts. */
  *Npart = count_parts;
  *Ngpart = count_gparts;
  *Nspart = count_sparts;
  *Nbpart = count_bparts;

#else
  error("SWIFT was not compiled with MPI support.");
#endif
}

/**
 * @brief Exchanges the top-level multipoles between all the nodes
 * such that every node has a multipole for each top-level cell.
 *
 * @param e The #engine.
 */
void engine_exchange_top_multipoles(struct engine *e) {

#ifdef WITH_MPI

  ticks tic = getticks();

#ifdef SWIFT_DEBUG_CHECKS
  for (int i = 0; i < e->s->nr_cells; ++i) {
    const struct gravity_tensors *m = &e->s->multipoles_top[i];
    if (e->s->cells_top[i].nodeID == engine_rank) {
      if (m->m_pole.M_000 > 0.) {
        if (m->CoM[0] < 0. || m->CoM[0] > e->s->dim[0])
          error("Invalid multipole position in X");
        if (m->CoM[1] < 0. || m->CoM[1] > e->s->dim[1])
          error("Invalid multipole position in Y");
        if (m->CoM[2] < 0. || m->CoM[2] > e->s->dim[2])
          error("Invalid multipole position in Z");
      }
    } else {
      if (m->m_pole.M_000 != 0.) error("Non-zero mass for foreign m-pole");
      if (m->CoM[0] != 0.) error("Non-zero position in X for foreign m-pole");
      if (m->CoM[1] != 0.) error("Non-zero position in Y for foreign m-pole");
      if (m->CoM[2] != 0.) error("Non-zero position in Z for foreign m-pole");
      if (m->m_pole.num_gpart != 0)
        error("Non-zero gpart count in foreign m-pole");
    }
  }
#endif

  /* Each node (space) has constructed its own top-level multipoles.
   * We now need to make sure every other node has a copy of everything.
   *
   * We use our home-made reduction operation that simply performs a XOR
   * operation on the multipoles. Since only local multipoles are non-zero and
   * each multipole is only present once, the bit-by-bit XOR will
   * create the desired result.
   */
  int err = MPI_Allreduce(MPI_IN_PLACE, e->s->multipoles_top, e->s->nr_cells,
                          multipole_mpi_type, multipole_mpi_reduce_op,
                          MPI_COMM_WORLD);
  if (err != MPI_SUCCESS)
    mpi_error(err, "Failed to all-reduce the top-level multipoles.");

#ifdef SWIFT_DEBUG_CHECKS
  long long counter = 0;

  /* Let's check that what we received makes sense */
  for (int i = 0; i < e->s->nr_cells; ++i) {
    const struct gravity_tensors *m = &e->s->multipoles_top[i];
    counter += m->m_pole.num_gpart;
    if (m->m_pole.num_gpart < 0) {
      error("m->m_pole.num_gpart is negative: %lld", m->m_pole.num_gpart);
    }
    if (m->m_pole.M_000 > 0.) {
      if (m->CoM[0] < 0. || m->CoM[0] > e->s->dim[0])
        error("Invalid multipole position in X");
      if (m->CoM[1] < 0. || m->CoM[1] > e->s->dim[1])
        error("Invalid multipole position in Y");
      if (m->CoM[2] < 0. || m->CoM[2] > e->s->dim[2])
        error("Invalid multipole position in Z");
    }
  }
  if (counter != e->total_nr_gparts)
    error(
        "Total particles in multipoles inconsistent with engine.\n "
        "  counter = %lld, nr_gparts = %lld",
        counter, e->total_nr_gparts);
#endif

  if (e->verbose)
    message("took %.3f %s.", clocks_from_ticks(getticks() - tic),
            clocks_getunit());
#else
  error("SWIFT was not compiled with MPI support.");
#endif
}

void engine_exchange_proxy_multipoles(struct engine *e) {

#ifdef WITH_MPI

  const ticks tic = getticks();

  /* Start by counting the number of cells to send and receive */
  int count_send_cells = 0;
  int count_recv_cells = 0;
  int count_send_requests = 0;
  int count_recv_requests = 0;

  /* Loop over the proxies. */
  for (int pid = 0; pid < e->nr_proxies; pid++) {

    /* Get a handle on the proxy. */
    const struct proxy *p = &e->proxies[pid];

    /* Now collect the number of requests associated */
    count_recv_requests += p->nr_cells_in;
    count_send_requests += p->nr_cells_out;

    /* And the actual number of things we are going to ship */
    for (int k = 0; k < p->nr_cells_in; k++)
      count_recv_cells += p->cells_in[k]->mpi.pcell_size;

    for (int k = 0; k < p->nr_cells_out; k++)
      count_send_cells += p->cells_out[k]->mpi.pcell_size;
  }

  /* Allocate the buffers for the packed data */
  struct gravity_tensors *buffer_send = NULL;
  if (swift_memalign("send_gravity_tensors", (void **)&buffer_send,
                     SWIFT_CACHE_ALIGNMENT,
                     count_send_cells * sizeof(struct gravity_tensors)) != 0)
    error("Unable to allocate memory for multipole transactions");

  struct gravity_tensors *buffer_recv = NULL;
  if (swift_memalign("recv_gravity_tensors", (void **)&buffer_recv,
                     SWIFT_CACHE_ALIGNMENT,
                     count_recv_cells * sizeof(struct gravity_tensors)) != 0)
    error("Unable to allocate memory for multipole transactions");

  /* Also allocate the MPI requests */
  const int count_requests = count_send_requests + count_recv_requests;
  MPI_Request *requests =
      (MPI_Request *)malloc(sizeof(MPI_Request) * count_requests);
  if (requests == NULL) error("Unable to allocate memory for MPI requests");

  int this_request = 0;
  int this_recv = 0;
  int this_send = 0;

  /* Loop over the proxies to issue the receives. */
  for (int pid = 0; pid < e->nr_proxies; pid++) {

    /* Get a handle on the proxy. */
    const struct proxy *p = &e->proxies[pid];

    for (int k = 0; k < p->nr_cells_in; k++) {

      const int num_elements = p->cells_in[k]->mpi.pcell_size;

      /* Receive everything */
      MPI_Irecv(&buffer_recv[this_recv], num_elements, multipole_mpi_type,
                p->cells_in[k]->nodeID, p->cells_in[k]->mpi.tag, MPI_COMM_WORLD,
                &requests[this_request]);

      /* Move to the next slot in the buffers */
      this_recv += num_elements;
      this_request++;
    }

    /* Loop over the proxies to issue the sends. */
    for (int k = 0; k < p->nr_cells_out; k++) {

      /* Number of multipoles in this cell hierarchy */
      const int num_elements = p->cells_out[k]->mpi.pcell_size;

      /* Let's pack everything recursively */
      cell_pack_multipoles(p->cells_out[k], &buffer_send[this_send]);

      /* Send everything (note the use of cells_in[0] to get the correct node
       * ID. */
      MPI_Isend(&buffer_send[this_send], num_elements, multipole_mpi_type,
                p->cells_in[0]->nodeID, p->cells_out[k]->mpi.tag,
                MPI_COMM_WORLD, &requests[this_request]);

      /* Move to the next slot in the buffers */
      this_send += num_elements;
      this_request++;
    }
  }

  /* Wait for all the requests to arrive home */
  MPI_Status *stats = (MPI_Status *)malloc(count_requests * sizeof(MPI_Status));
  int res;
  if ((res = MPI_Waitall(count_requests, requests, stats)) != MPI_SUCCESS) {
    for (int k = 0; k < count_requests; ++k) {
      char buff[MPI_MAX_ERROR_STRING];
      MPI_Error_string(stats[k].MPI_ERROR, buff, &res);
      message("request from source %i, tag %i has error '%s'.",
              stats[k].MPI_SOURCE, stats[k].MPI_TAG, buff);
    }
    error("Failed during waitall for multipole data.");
  }

  /* Let's now unpack the multipoles at the right place */
  this_recv = 0;
  for (int pid = 0; pid < e->nr_proxies; pid++) {

    /* Get a handle on the proxy. */
    const struct proxy *p = &e->proxies[pid];

    for (int k = 0; k < p->nr_cells_in; k++) {

      const int num_elements = p->cells_in[k]->mpi.pcell_size;

#ifdef SWIFT_DEBUG_CHECKS

      /* Check that the first element (top-level cell's multipole) matches what
       * we received */
      if (p->cells_in[k]->grav.multipole->m_pole.num_gpart !=
          buffer_recv[this_recv].m_pole.num_gpart)
        error("Current: M_000=%e num_gpart=%lld\n New: M_000=%e num_gpart=%lld",
              p->cells_in[k]->grav.multipole->m_pole.M_000,
              p->cells_in[k]->grav.multipole->m_pole.num_gpart,
              buffer_recv[this_recv].m_pole.M_000,
              buffer_recv[this_recv].m_pole.num_gpart);
#endif

      /* Unpack recursively */
      cell_unpack_multipoles(p->cells_in[k], &buffer_recv[this_recv]);

      /* Move to the next slot in the buffers */
      this_recv += num_elements;
    }
  }

  /* Free everything */
  free(stats);
  free(buffer_send);
  free(buffer_recv);
  free(requests);

  /* How much time did this take? */
  if (e->verbose)
    message("took %.3f %s.", clocks_from_ticks(getticks() - tic),
            clocks_getunit());
#else
  error("SWIFT was not compiled with MPI support.");
#endif
}

/**
 * @brief Allocate memory for the foreign particles.
 *
 * We look into the proxies for cells that have tasks and count
 * the number of particles in these cells. We then allocate
 * memory and link all the cells that have tasks and all cells
 * deeper in the tree.
 *
 * @param e The #engine.
 */
void engine_allocate_foreign_particles(struct engine *e) {

#ifdef WITH_MPI

  const int nr_proxies = e->nr_proxies;
  struct space *s = e->s;
  ticks tic = getticks();

  /* Count the number of particles we need to import and re-allocate
     the buffer if needed. */
  size_t count_parts_in = 0, count_gparts_in = 0, count_sparts_in = 0,
         count_bparts_in = 0;
  for (int k = 0; k < nr_proxies; k++) {
    for (int j = 0; j < e->proxies[k].nr_cells_in; j++) {

      if (e->proxies[k].cells_in_type[j] & proxy_cell_type_hydro) {
        count_parts_in += cell_count_parts_for_tasks(e->proxies[k].cells_in[j]);
      }

      if (e->proxies[k].cells_in_type[j] & proxy_cell_type_gravity) {
        count_gparts_in +=
            cell_count_gparts_for_tasks(e->proxies[k].cells_in[j]);
      }

      /* For stars, we just use the numbers in the top-level cells */
      count_sparts_in +=
          e->proxies[k].cells_in[j]->stars.count + space_extra_sparts;

      /* For black holes, we just use the numbers in the top-level cells */
      count_bparts_in += e->proxies[k].cells_in[j]->black_holes.count;
    }
  }

  if (e->verbose)
    message("Counting number of foreign particles took %.3f %s.",
            clocks_from_ticks(getticks() - tic), clocks_getunit());

  tic = getticks();

  /* Allocate space for the foreign particles we will receive */
  if (count_parts_in > s->size_parts_foreign) {
    if (s->parts_foreign != NULL) swift_free("parts_foreign", s->parts_foreign);
    s->size_parts_foreign = engine_foreign_alloc_margin * count_parts_in;
    if (swift_memalign("parts_foreign", (void **)&s->parts_foreign, part_align,
                       sizeof(struct part) * s->size_parts_foreign) != 0)
      error("Failed to allocate foreign part data.");
  }

  /* Allocate space for the foreign particles we will receive */
  if (count_gparts_in > s->size_gparts_foreign) {
    if (s->gparts_foreign != NULL)
      swift_free("gparts_foreign", s->gparts_foreign);
    s->size_gparts_foreign = engine_foreign_alloc_margin * count_gparts_in;
    if (swift_memalign("gparts_foreign", (void **)&s->gparts_foreign,
                       gpart_align,
                       sizeof(struct gpart) * s->size_gparts_foreign) != 0)
      error("Failed to allocate foreign gpart data.");
  }

  /* Allocate space for the foreign particles we will receive */
  if (count_sparts_in > s->size_sparts_foreign) {
    if (s->sparts_foreign != NULL)
      swift_free("sparts_foreign", s->sparts_foreign);
    s->size_sparts_foreign = engine_foreign_alloc_margin * count_sparts_in;
    if (swift_memalign("sparts_foreign", (void **)&s->sparts_foreign,
                       spart_align,
                       sizeof(struct spart) * s->size_sparts_foreign) != 0)
      error("Failed to allocate foreign spart data.");
  }

  /* Allocate space for the foreign particles we will receive */
  if (count_bparts_in > s->size_bparts_foreign) {
    if (s->bparts_foreign != NULL)
      swift_free("bparts_foreign", s->bparts_foreign);
    s->size_bparts_foreign = engine_foreign_alloc_margin * count_bparts_in;
    if (swift_memalign("bparts_foreign", (void **)&s->bparts_foreign,
                       bpart_align,
                       sizeof(struct bpart) * s->size_bparts_foreign) != 0)
      error("Failed to allocate foreign bpart data.");
  }

  if (e->verbose)
    message(
        "Allocating %zd/%zd/%zd/%zd foreign part/gpart/spart/bpart "
        "(%zd/%zd/%zd/%zd MB)",
        s->size_parts_foreign, s->size_gparts_foreign, s->size_sparts_foreign,
        s->size_bparts_foreign,
        s->size_parts_foreign * sizeof(struct part) / (1024 * 1024),
        s->size_gparts_foreign * sizeof(struct gpart) / (1024 * 1024),
        s->size_sparts_foreign * sizeof(struct spart) / (1024 * 1024),
        s->size_bparts_foreign * sizeof(struct bpart) / (1024 * 1024));

  /* Unpack the cells and link to the particle data. */
  struct part *parts = s->parts_foreign;
  struct gpart *gparts = s->gparts_foreign;
  struct spart *sparts = s->sparts_foreign;
  struct bpart *bparts = s->bparts_foreign;
  for (int k = 0; k < nr_proxies; k++) {
    for (int j = 0; j < e->proxies[k].nr_cells_in; j++) {

      if (e->proxies[k].cells_in_type[j] & proxy_cell_type_hydro) {

        const size_t count_parts =
            cell_link_foreign_parts(e->proxies[k].cells_in[j], parts);
        parts = &parts[count_parts];
      }

      if (e->proxies[k].cells_in_type[j] & proxy_cell_type_gravity) {

        const size_t count_gparts =
            cell_link_foreign_gparts(e->proxies[k].cells_in[j], gparts);
        gparts = &gparts[count_gparts];
      }

      /* For stars, we just use the numbers in the top-level cells */
      cell_link_sparts(e->proxies[k].cells_in[j], sparts);
      sparts =
          &sparts[e->proxies[k].cells_in[j]->stars.count + space_extra_sparts];

      /* For black holes, we just use the numbers in the top-level cells */
      cell_link_bparts(e->proxies[k].cells_in[j], bparts);
      bparts = &bparts[e->proxies[k].cells_in[j]->black_holes.count];
    }
  }

  /* Update the counters */
  s->nr_parts_foreign = parts - s->parts_foreign;
  s->nr_gparts_foreign = gparts - s->gparts_foreign;
  s->nr_sparts_foreign = sparts - s->sparts_foreign;
  s->nr_bparts_foreign = bparts - s->bparts_foreign;

  if (e->verbose)
    message("Recursively linking foreign arrays took %.3f %s.",
            clocks_from_ticks(getticks() - tic), clocks_getunit());

#else
  error("SWIFT was not compiled with MPI support.");
#endif
}

void engine_do_tasks_count_mapper(void *map_data, int num_elements,
                                  void *extra_data) {

  const struct task *tasks = (struct task *)map_data;
  int *const global_counts = (int *)extra_data;

  /* Local accumulator copy */
  int local_counts[task_type_count + 1];
  for (int k = 0; k <= task_type_count; k++) local_counts[k] = 0;

  /* Add task counts locally */
  for (int k = 0; k < num_elements; k++) {
    if (tasks[k].skip)
      local_counts[task_type_count] += 1;
    else
      local_counts[(int)tasks[k].type] += 1;
  }

  /* Update the global counts */
  for (int k = 0; k <= task_type_count; k++) {
    if (local_counts[k]) atomic_add(global_counts + k, local_counts[k]);
  }
}

/**
 * @brief Prints the number of tasks in the engine
 *
 * @param e The #engine.
 */
void engine_print_task_counts(const struct engine *e) {

  const ticks tic = getticks();
  const struct scheduler *sched = &e->sched;
  const int nr_tasks = sched->nr_tasks;
  const struct task *const tasks = sched->tasks;

  /* Global tasks and cells when using MPI. */
#ifdef WITH_MPI
  if (e->nodeID == 0 && e->total_nr_tasks > 0)
    printf(
        "[%04i] %s engine_print_task_counts: System total: %lld,"
        " no. cells: %lld\n",
        e->nodeID, clocks_get_timesincestart(), e->total_nr_tasks,
        e->total_nr_cells);
  fflush(stdout);
#endif

  /* Report value that can be used to estimate the task_per_cells parameter. */
  float tasks_per_cell = (float)nr_tasks / (float)e->s->tot_cells;

#ifdef WITH_MPI
  message("Total = %d (per cell = %.2f)", nr_tasks, tasks_per_cell);

  /* And the system maximum on rank 0, only after first step, increase by our
   * margin to allow for some variation in repartitioning. */
  if (e->nodeID == 0 && e->total_nr_tasks > 0) {
    message("Total = %d (maximum per cell = %.2f)", nr_tasks,
            e->tasks_per_cell_max * engine_tasks_per_cell_margin);
  }

#else
  message("Total = %d (per cell = %.2f)", nr_tasks, tasks_per_cell);
#endif
  fflush(stdout);

  /* Count and print the number of each task type. */
  int counts[task_type_count + 1];
  for (int k = 0; k <= task_type_count; k++) counts[k] = 0;
  threadpool_map((struct threadpool *)&e->threadpool,
                 engine_do_tasks_count_mapper, (void *)tasks, nr_tasks,
                 sizeof(struct task), 0, counts);

#ifdef WITH_MPI
  printf("[%04i] %s engine_print_task_counts: task counts are [ %s=%i",
         e->nodeID, clocks_get_timesincestart(), taskID_names[0], counts[0]);
#else
  printf("%s engine_print_task_counts: task counts are [ %s=%i",
         clocks_get_timesincestart(), taskID_names[0], counts[0]);
#endif
  for (int k = 1; k < task_type_count; k++)
    printf(" %s=%i", taskID_names[k], counts[k]);
  printf(" skipped=%i ]\n", counts[task_type_count]);
  fflush(stdout);
  message("nr_parts = %zu.", e->s->nr_parts);
  message("nr_gparts = %zu.", e->s->nr_gparts);
  message("nr_sparts = %zu.", e->s->nr_sparts);
  message("nr_bparts = %zu.", e->s->nr_bparts);

  if (e->verbose)
    message("took %.3f %s.", clocks_from_ticks(getticks() - tic),
            clocks_getunit());
}

/**
 * @brief if necessary, estimate the number of tasks required given
 *        the current tasks in use and the numbers of cells.
 *
 * If e->tasks_per_cell is set greater than 0.0 then that value is used
 * as the estimate of the average number of tasks per cell,
 * otherwise we attempt an estimate.
 *
 * @param e the #engine
 *
 * @return the estimated total number of tasks
 */
int engine_estimate_nr_tasks(const struct engine *e) {

  float tasks_per_cell = e->tasks_per_cell;
  if (tasks_per_cell > 0.0f) {
    if (e->verbose)
      message("tasks per cell given as: %.2f, so maximum tasks: %d",
              e->tasks_per_cell, (int)(e->s->tot_cells * tasks_per_cell));
    return (int)(e->s->tot_cells * tasks_per_cell);
  }

  /* Our guess differs depending on the types of tasks we are using, but we
   * basically use a formula <n1>*ntopcells + <n2>*(totcells - ntopcells).
   * Where <n1> is the expected maximum tasks per top-level/super cell, and
   * <n2> the expected maximum tasks for all other cells. These should give
   * a safe upper limit. */
  int n1 = 0;
  int n2 = 0;
  if (e->policy & engine_policy_hydro) {
    /* 2 self (density, force), 1 sort, 26/2 density pairs
       26/2 force pairs, 1 drift, 3 ghosts, 2 kicks, 1 time-step,
       1 end_force, 2 extra space
     */
    n1 += 37;
    n2 += 2;
#ifdef WITH_MPI
    n1 += 6;
#endif

#ifdef EXTRA_HYDRO_LOOP
    n1 += 15;
#ifdef WITH_MPI
    n1 += 2;
#endif
#endif
  }
  if (e->policy & engine_policy_timestep_limiter) {
    n1 += 18;
    n2 += 1;
  }
  if (e->policy & engine_policy_self_gravity) {
    n1 += 125;
    n2 += 8;
#ifdef WITH_MPI
    n2 += 2;
#endif
  }
  if (e->policy & engine_policy_external_gravity) {
    n1 += 2;
  }
  if (e->policy & engine_policy_cosmology) {
    n1 += 2;
  }
  if (e->policy & engine_policy_cooling) {
    /* Cooling task + extra space */
    n1 += 2;
  }
  if (e->policy & engine_policy_star_formation) {
    n1 += 1;
  }
  if (e->policy & engine_policy_stars) {
    /* 2 self (density, feedback), 1 sort, 26/2 density pairs
       26/2 feedback pairs, 1 drift, 3 ghosts, 2 kicks, 1 time-step,
       1 end_force, 2 extra space
     */
    n1 += 37;
    n2 += 2;
#ifdef WITH_MPI
    n1 += 6;
#endif
  }
  if (e->policy & engine_policy_fof) {
    n1 += 2;
  }
#if defined(WITH_LOGGER)
  /* each cell logs its particles */
  n1 += 1;
#endif

#ifdef WITH_MPI

  /* We need fewer tasks per rank when using MPI, but we could have
   * imbalances, so we need to work using the locally active cells, not just
   * some equipartition amongst the nodes. Don't want to recurse the whole
   * cell tree, so just make a guess of the maximum possible total cells. */
  int ntop = 0;
  int ncells = 0;
  for (int k = 0; k < e->s->nr_cells; k++) {
    struct cell *c = &e->s->cells_top[k];

    /* Any cells with particles will have tasks (local & foreign). */
    int nparts = c->hydro.count + c->grav.count + c->stars.count;
    if (nparts > 0) {
      ntop++;
      ncells++;

      /* Count cell depth until we get below the parts per cell threshold. */
      int depth = 0;
      while (nparts > space_splitsize) {
        depth++;
        nparts /= 8;
        ncells += (1 << (depth * 3));
      }
    }
  }

  /* If no local cells, we are probably still initialising, so just keep
   * room for the top-level. */
  if (ncells == 0) {
    ntop = e->s->nr_cells;
    ncells = ntop;
  }
#else
  int ntop = e->s->nr_cells;
  int ncells = e->s->tot_cells;
#endif

  float ntasks = n1 * ntop + n2 * (ncells - ntop);
  if (ncells > 0) tasks_per_cell = ceil(ntasks / ncells);

  if (tasks_per_cell < 1.0f) tasks_per_cell = 1.0f;
  if (e->verbose)
    message("tasks per cell estimated as: %.2f, maximum tasks: %d",
            tasks_per_cell, (int)(ncells * tasks_per_cell));

  return (int)(ncells * tasks_per_cell);
}

/**
 * @brief Rebuild the space and tasks.
 *
 * @param e The #engine.
 * @param repartitioned Did we just redistribute?
 * @param clean_smoothing_length_values Are we cleaning up the values of
 * the smoothing lengths before building the tasks ?
 */
void engine_rebuild(struct engine *e, int repartitioned,
                    int clean_smoothing_length_values) {

  const ticks tic = getticks();

  /* Clear the forcerebuild flag, whatever it was. */
  e->forcerebuild = 0;
  e->restarting = 0;

  /* Re-build the space. */
  space_rebuild(e->s, repartitioned, e->verbose);

  /* Report the number of cells and memory */
  if (e->verbose)
    message(
        "Nr. of top-level cells: %d Nr. of local cells: %d memory use: %zd MB.",
        e->s->nr_cells, e->s->tot_cells,
        (e->s->nr_cells + e->s->tot_cells) * sizeof(struct cell) /
            (1024 * 1024));

  /* Report the number of multipoles and memory */
  if (e->verbose && (e->policy & engine_policy_self_gravity))
    message(
        "Nr. of top-level mpoles: %d Nr. of local mpoles: %d memory use: %zd "
        "MB.",
        e->s->nr_cells, e->s->tot_cells,
        (e->s->nr_cells + e->s->tot_cells) * sizeof(struct gravity_tensors) /
            (1024 * 1024));

  const ticks tic2 = getticks();

  /* Update the global counters of particles */
  long long num_particles[4] = {
      (long long)(e->s->nr_parts - e->s->nr_extra_parts),
      (long long)(e->s->nr_gparts - e->s->nr_extra_gparts),
      (long long)(e->s->nr_sparts - e->s->nr_extra_sparts),
      (long long)(e->s->nr_bparts - e->s->nr_extra_bparts)};
#ifdef WITH_MPI
  MPI_Allreduce(MPI_IN_PLACE, num_particles, 4, MPI_LONG_LONG, MPI_SUM,
                MPI_COMM_WORLD);
#endif
  e->total_nr_parts = num_particles[0];
  e->total_nr_gparts = num_particles[1];
  e->total_nr_sparts = num_particles[2];
  e->total_nr_bparts = num_particles[3];

  /* Flag that there are no inhibited particles */
  e->nr_inhibited_parts = 0;
  e->nr_inhibited_gparts = 0;
  e->nr_inhibited_sparts = 0;
  e->nr_inhibited_bparts = 0;

  if (e->verbose)
    message("updating particle counts took %.3f %s.",
            clocks_from_ticks(getticks() - tic2), clocks_getunit());

  /* Re-compute the mesh forces */
  if ((e->policy & engine_policy_self_gravity) && e->s->periodic)
    pm_mesh_compute_potential(e->mesh, e->s, &e->threadpool, e->verbose);

  /* Re-compute the maximal RMS displacement constraint */
  if (e->policy & engine_policy_cosmology)
    engine_recompute_displacement_constraint(e);

#ifdef SWIFT_DEBUG_CHECKS
  part_verify_links(e->s->parts, e->s->gparts, e->s->sparts, e->s->bparts,
                    e->s->nr_parts, e->s->nr_gparts, e->s->nr_sparts,
                    e->s->nr_bparts, e->verbose);
#endif

  /* Initial cleaning up session ? */
  if (clean_smoothing_length_values) space_sanitize(e->s);

/* If in parallel, exchange the cell structure, top-level and neighbouring
 * multipoles. */
#ifdef WITH_MPI
  if (e->policy & engine_policy_self_gravity) engine_exchange_top_multipoles(e);

  engine_exchange_cells(e);
#endif

#ifdef SWIFT_DEBUG_CHECKS

  /* Let's check that what we received makes sense */
  if (e->policy & engine_policy_self_gravity) {
    long long counter = 0;

    for (int i = 0; i < e->s->nr_cells; ++i) {
      const struct gravity_tensors *m = &e->s->multipoles_top[i];
      counter += m->m_pole.num_gpart;
    }
    if (counter != e->total_nr_gparts)
      error("Total particles in multipoles inconsistent with engine");
  }
#endif

  /* Re-build the tasks. */
  engine_maketasks(e);

  /* Make the list of top-level cells that have tasks */
  space_list_useful_top_level_cells(e->s);

#ifdef SWIFT_DEBUG_CHECKS
  /* Check that all cells have been drifted to the current time.
   * That can include cells that have not
   * previously been active on this rank. */
  space_check_drift_point(e->s, e->ti_current,
                          e->policy & engine_policy_self_gravity);

  if (e->policy & engine_policy_self_gravity) {
    for (int k = 0; k < e->s->nr_local_cells; k++)
      cell_check_foreign_multipole(&e->s->cells_top[e->s->local_cells_top[k]]);
  }

  space_check_sort_flags(e->s);
#endif

  /* Run through the tasks and mark as skip or not. */
  if (engine_marktasks(e))
    error("engine_marktasks failed after space_rebuild.");

  /* Print the status of the system */
  if (e->verbose) engine_print_task_counts(e);

  /* Clear the counters of updates since the last rebuild */
  e->updates_since_rebuild = 0;
  e->g_updates_since_rebuild = 0;
  e->s_updates_since_rebuild = 0;
  e->b_updates_since_rebuild = 0;

  /* Flag that a rebuild has taken place */
  e->step_props |= engine_step_prop_rebuild;

  if (e->verbose)
    message("took %.3f %s.", clocks_from_ticks(getticks() - tic),
            clocks_getunit());
}

/**
 * @brief Prepare the #engine by re-building the cells and tasks.
 *
 * @param e The #engine to prepare.
 */
void engine_prepare(struct engine *e) {

  TIMER_TIC2;
  const ticks tic = getticks();

  int drifted_all = 0;
  int repartitioned = 0;

  /* Unskip active tasks and check for rebuild */
  if (!e->forcerebuild && !e->forcerepart && !e->restarting) engine_unskip(e);

  const ticks tic3 = getticks();

#ifdef WITH_MPI
  MPI_Allreduce(MPI_IN_PLACE, &e->forcerebuild, 1, MPI_INT, MPI_MAX,
                MPI_COMM_WORLD);
#endif

  if (e->verbose)
    message("Communicating rebuild flag took %.3f %s.",
            clocks_from_ticks(getticks() - tic3), clocks_getunit());

  /* Perform FOF search to seed black holes. Only if there is a rebuild coming
   * and no repartitioing. */
  if (e->policy & engine_policy_fof && e->forcerebuild && !e->forcerepart &&
      e->run_fof) {

    /* Let's start by drifting everybody to the current time */
    engine_drift_all(e, /*drift_mpole=*/0);
    drifted_all = 1;

    engine_fof(e, /*dump_results=*/0, /*seed_black_holes=*/1);
  }

  /* Perform particle splitting. Only if there is a rebuild coming and no
     repartitioning. */
  if (e->forcerebuild && !e->forcerepart && e->step > 1) {

    /* Let's start by drifting everybody to the current time */
    if (!drifted_all) engine_drift_all(e, /*drift_mpole=*/0);
    drifted_all = 1;

    engine_split_gas_particles(e);
  }

  /* Do we need repartitioning ? */
  if (e->forcerepart) {

    /* Let's start by drifting everybody to the current time */
    engine_drift_all(e, /*drift_mpole=*/0);
    drifted_all = 1;

    /* And repartition */
    engine_repartition(e);
    repartitioned = 1;
  }

  /* Do we need rebuilding ? */
  if (e->forcerebuild) {

    /* Let's start by drifting everybody to the current time */
    if (!e->restarting && !drifted_all) engine_drift_all(e, /*drift_mpole=*/0);

    /* And rebuild */
    engine_rebuild(e, repartitioned, 0);
  }

#ifdef SWIFT_DEBUG_CHECKS
  if (e->forcerepart || e->forcerebuild) {
    /* Check that all cells have been drifted to the current time.
     * That can include cells that have not previously been active on this
     * rank. Skip if haven't got any cells (yet). */
    if (e->s->cells_top != NULL)
      space_check_drift_point(e->s, e->ti_current,
                              e->policy & engine_policy_self_gravity);
  }
#endif

  /* Re-rank the tasks every now and then. XXX this never executes. */
  if (e->tasks_age % engine_tasksreweight == 1) {
    scheduler_reweight(&e->sched, e->verbose);
  }
  e->tasks_age += 1;

  TIMER_TOC2(timer_prepare);

  if (e->verbose)
    message("took %.3f %s (including unskip, rebuild and reweight).",
            clocks_from_ticks(getticks() - tic), clocks_getunit());
}

/**
 * @brief Implements a barrier for the #runner threads.
 *
 * @param e The #engine.
 */
void engine_barrier(struct engine *e) {

  /* Wait at the wait barrier. */
  swift_barrier_wait(&e->wait_barrier);

  /* Wait at the run barrier. */
  swift_barrier_wait(&e->run_barrier);
}

/**
 * @brief Print the conserved quantities statistics to a log file
 *
 * @param e The #engine.
 */
void engine_print_stats(struct engine *e) {

  const ticks tic = getticks();

#ifdef SWIFT_DEBUG_CHECKS
  /* Check that all cells have been drifted to the current time.
   * That can include cells that have not
   * previously been active on this rank. */
  space_check_drift_point(e->s, e->ti_current, /*chek_mpoles=*/0);

  /* Be verbose about this */
  if (e->nodeID == 0) {
    if (e->policy & engine_policy_cosmology)
      message("Saving statistics at a=%e",
              exp(e->ti_current * e->time_base) * e->cosmology->a_begin);
    else
      message("Saving statistics at t=%e",
              e->ti_current * e->time_base + e->time_begin);
  }
#else
  if (e->verbose) {
    if (e->policy & engine_policy_cosmology)
      message("Saving statistics at a=%e",
              exp(e->ti_current * e->time_base) * e->cosmology->a_begin);
    else
      message("Saving statistics at t=%e",
              e->ti_current * e->time_base + e->time_begin);
  }
#endif

  struct statistics stats;
  stats_init(&stats);

  /* Collect the stats on this node */
  stats_collect(e->s, &stats);

/* Aggregate the data from the different nodes. */
#ifdef WITH_MPI
  struct statistics global_stats;
  stats_init(&global_stats);

  if (MPI_Reduce(&stats, &global_stats, 1, statistics_mpi_type,
                 statistics_mpi_reduce_op, 0, MPI_COMM_WORLD) != MPI_SUCCESS)
    error("Failed to aggregate stats.");
#else
  struct statistics global_stats = stats;
#endif

  /* Finalize operations */
  stats_finalize(&stats);

  /* Print info */
  if (e->nodeID == 0)
    stats_print_to_file(e->file_stats, &global_stats, e->time);

  /* Flag that we dumped some statistics */
  e->step_props |= engine_step_prop_statistics;

  if (e->verbose)
    message("took %.3f %s.", clocks_from_ticks(getticks() - tic),
            clocks_getunit());
}

/**
 * @brief Sets all the force, drift and kick tasks to be skipped.
 *
 * @param e The #engine to act on.
 */
void engine_skip_force_and_kick(struct engine *e) {

  struct task *tasks = e->sched.tasks;
  const int nr_tasks = e->sched.nr_tasks;

  for (int i = 0; i < nr_tasks; ++i) {

    struct task *t = &tasks[i];

    /* Skip everything that updates the particles */
    if (t->type == task_type_drift_part || t->type == task_type_drift_gpart ||
        t->type == task_type_drift_spart || t->type == task_type_drift_bpart ||
        t->type == task_type_kick1 || t->type == task_type_kick2 ||
        t->type == task_type_timestep ||
        t->type == task_type_timestep_limiter ||
        t->type == task_type_timestep_sync ||
        t->subtype == task_subtype_force ||
        t->subtype == task_subtype_limiter || t->subtype == task_subtype_grav ||
        t->type == task_type_end_hydro_force ||
        t->type == task_type_end_grav_force ||
        t->type == task_type_grav_long_range || t->type == task_type_grav_mm ||
        t->type == task_type_grav_down || t->type == task_type_grav_down_in ||
        t->type == task_type_drift_gpart_out || t->type == task_type_cooling ||
        t->type == task_type_stars_in || t->type == task_type_stars_out ||
        t->type == task_type_star_formation ||
        t->type == task_type_stars_resort || t->type == task_type_extra_ghost ||
        t->type == task_type_bh_swallow_ghost1 ||
        t->type == task_type_bh_swallow_ghost2 ||
        t->type == task_type_bh_swallow_ghost3 ||
        t->subtype == task_subtype_gradient ||
        t->subtype == task_subtype_stars_feedback ||
        t->subtype == task_subtype_bh_feedback ||
        t->subtype == task_subtype_bh_swallow ||
        t->subtype == task_subtype_do_gas_swallow ||
        t->subtype == task_subtype_do_bh_swallow ||
        t->subtype == task_subtype_bpart_rho ||
        t->subtype == task_subtype_part_swallow ||
        t->subtype == task_subtype_bpart_merger ||
        t->subtype == task_subtype_bpart_swallow ||
        t->subtype == task_subtype_bpart_feedback ||
        t->subtype == task_subtype_tend_part ||
        t->subtype == task_subtype_tend_gpart ||
        t->subtype == task_subtype_tend_spart ||
        t->subtype == task_subtype_tend_bpart ||
        t->subtype == task_subtype_rho || t->subtype == task_subtype_gpart ||
        t->subtype == task_subtype_sf_counts)
      t->skip = 1;
  }

  /* Run through the cells and clear some flags. */
  space_map_cells_pre(e->s, 1, cell_clear_drift_flags, NULL);
  space_map_cells_pre(e->s, 1, cell_clear_limiter_flags, NULL);
}

/**
 * @brief Sets all the drift and first kick tasks to be skipped.
 *
 * @param e The #engine to act on.
 */
void engine_skip_drift(struct engine *e) {

  struct task *tasks = e->sched.tasks;
  const int nr_tasks = e->sched.nr_tasks;

  for (int i = 0; i < nr_tasks; ++i) {

    struct task *t = &tasks[i];

    /* Skip everything that moves the particles */
    if (t->type == task_type_drift_part || t->type == task_type_drift_gpart ||
        t->type == task_type_drift_spart || t->type == task_type_drift_bpart)
      t->skip = 1;
  }

  /* Run through the cells and clear some flags. */
  space_map_cells_pre(e->s, 1, cell_clear_drift_flags, NULL);
}

/**
 * @brief Launch the runners.
 *
 * @param e The #engine.
 * @param call What kind of tasks are we running? (For time analysis)
 */
void engine_launch(struct engine *e, const char *call) {
  const ticks tic = getticks();

#ifdef SWIFT_DEBUG_CHECKS
  /* Re-set all the cell task counters to 0 */
  space_reset_task_counters(e->s);
#endif

  /* Prepare the scheduler. */
  atomic_inc(&e->sched.waiting);

  /* Cry havoc and let loose the dogs of war. */
  swift_barrier_wait(&e->run_barrier);

  /* Load the tasks. */
  scheduler_start(&e->sched);

  /* Remove the safeguard. */
  pthread_mutex_lock(&e->sched.sleep_mutex);
  atomic_dec(&e->sched.waiting);
  pthread_cond_broadcast(&e->sched.sleep_cond);
  pthread_mutex_unlock(&e->sched.sleep_mutex);

  /* Sit back and wait for the runners to come home. */
  swift_barrier_wait(&e->wait_barrier);

  if (e->verbose)
    message("(%s) took %.3f %s.", call, clocks_from_ticks(getticks() - tic),
            clocks_getunit());
}

/**
 * @brief Calls the 'first init' function on the particles of all types.
 *
 * @param e The #engine.
 */
void engine_first_init_particles(struct engine *e) {

  const ticks tic = getticks();

  /* Set the particles in a state where they are ready for a run. */
  space_first_init_parts(e->s, e->verbose);
  space_first_init_gparts(e->s, e->verbose);
  space_first_init_sparts(e->s, e->verbose);
  space_first_init_bparts(e->s, e->verbose);

  if (e->verbose)
    message("took %.3f %s.", clocks_from_ticks(getticks() - tic),
            clocks_getunit());
}

/**
 * @brief Initialises the particles and set them in a state ready to move
 *forward in time.
 *
 * @param e The #engine
 * @param flag_entropy_ICs Did the 'Internal Energy' of the particles actually
 * contain entropy ?
 * @param clean_h_values Are we cleaning up the values of h before building
 */
void engine_init_particles(struct engine *e, int flag_entropy_ICs,
                           int clean_h_values) {

  struct space *s = e->s;

  struct clocks_time time1, time2;
  clocks_gettime(&time1);

  /* Update the softening lengths */
  if (e->policy & engine_policy_self_gravity)
    gravity_props_update(e->gravity_properties, e->cosmology);

  /* Udpate the hydro properties */
  if (e->policy & engine_policy_hydro)
    hydro_props_update(e->hydro_properties, e->gravity_properties,
                       e->cosmology);

  /* Start by setting the particles in a good state */
  if (e->nodeID == 0) message("Setting particles to a valid state...");
  engine_first_init_particles(e);

  if (e->nodeID == 0) message("Computing initial gas densities.");

  /* Construct all cells and tasks to start everything */
  engine_rebuild(e, 0, clean_h_values);

  /* No time integration. We just want the density and ghosts */
  engine_skip_force_and_kick(e);

  /* Print the number of active tasks ? */
  if (e->verbose) engine_print_task_counts(e);

  /* Init the particle data (by hand). */
  space_init_parts(s, e->verbose);
  space_init_gparts(s, e->verbose);
  space_init_sparts(s, e->verbose);
  space_init_bparts(s, e->verbose);

  /* Update the cooling function */
  if ((e->policy & engine_policy_cooling) ||
      (e->policy & engine_policy_temperature))
    cooling_update(e->cosmology, e->cooling_func, e->s);

#ifdef WITH_LOGGER
  /* Mark the first time step in the particle logger file. */
  logger_log_timestamp(e->logger, e->ti_current, e->time,
                       &e->logger->timestamp_offset);
  /* Make sure that we have enough space in the particle logger file
   * to store the particles in current time step. */
  logger_ensure_size(e->logger, s->nr_parts, s->nr_gparts, s->nr_sparts);
  logger_write_description(e->logger, e);
#endif

  /* Now, launch the calculation */
  TIMER_TIC;
  engine_launch(e, "tasks");
  TIMER_TOC(timer_runners);

  /* Apply some conversions (e.g. internal energy -> entropy) */
  if (!flag_entropy_ICs) {

    if (e->nodeID == 0) message("Converting internal energy variable.");

    space_convert_quantities(e->s, e->verbose);

    /* Correct what we did (e.g. in PE-SPH, need to recompute rho_bar) */
    if (hydro_need_extra_init_loop) {
      engine_marktasks(e);
      engine_skip_force_and_kick(e);
      engine_launch(e, "tasks");
    }
  }

#ifdef SWIFT_DEBUG_CHECKS
  /* Check that we have the correct total mass in the top-level multipoles */
  long long num_gpart_mpole = 0;
  if (e->policy & engine_policy_self_gravity) {
    for (int i = 0; i < e->s->nr_cells; ++i)
      num_gpart_mpole += e->s->cells_top[i].grav.multipole->m_pole.num_gpart;
    if (num_gpart_mpole != e->total_nr_gparts)
      error(
          "Top-level multipoles don't contain the total number of gpart "
          "s->nr_gpart=%lld, "
          "m_poles=%lld",
          e->total_nr_gparts, num_gpart_mpole);
  }
#endif

  /* Now time to get ready for the first time-step */
  if (e->nodeID == 0) message("Running initial fake time-step.");

  /* Construct all cells again for a new round (need to update h_max) */
  engine_rebuild(e, 0, 0);

  /* No drift this time */
  engine_skip_drift(e);

  /* Init the particle data (by hand). */
  space_init_parts(e->s, e->verbose);
  space_init_gparts(e->s, e->verbose);
  space_init_sparts(e->s, e->verbose);
  space_init_bparts(e->s, e->verbose);

  /* Print the number of active tasks ? */
  if (e->verbose) engine_print_task_counts(e);

#ifdef SWIFT_GRAVITY_FORCE_CHECKS
  /* Run the brute-force gravity calculation for some gparts */
  if (e->policy & engine_policy_self_gravity)
    gravity_exact_force_compute(e->s, e);
#endif

  scheduler_write_dependencies(&e->sched, e->verbose);
  if (e->nodeID == 0) scheduler_write_task_level(&e->sched);

  /* Run the 0th time-step */
  TIMER_TIC2;
  engine_launch(e, "tasks");
  TIMER_TOC2(timer_runners);

  /* Since the time-steps may have changed because of the limiter's
   * action, we need to communicate the new time-step sizes */
  if ((e->policy & engine_policy_timestep_sync) ||
      (e->policy & engine_policy_timestep_limiter)) {
#ifdef WITH_MPI
    engine_unskip_timestep_communications(e);
    engine_launch(e, "timesteps");
#endif
  }

#ifdef SWIFT_GRAVITY_FORCE_CHECKS
  /* Check the accuracy of the gravity calculation */
  if (e->policy & engine_policy_self_gravity)
    gravity_exact_force_check(e->s, e, 1e-1);
#endif

#ifdef SWIFT_DEBUG_CHECKS
  /* Make sure all woken-up particles have been processed */
  space_check_limiter(e->s);
  space_check_swallow(e->s);
#endif

  /* Recover the (integer) end of the next time-step */
  engine_collect_end_of_step(e, 1);

  /* Check if any particles have the same position. This is not
   * allowed (/0) so we abort.*/
  if (s->nr_parts > 0) {

    /* Sorting should put the same positions next to each other... */
    int failed = 0;
    double *prev_x = s->parts[0].x;
    long long *prev_id = &s->parts[0].id;
    for (size_t k = 1; k < s->nr_parts; k++) {

      /* Ignore fake buffer particles for on-the-fly creation */
      if (s->parts[k].time_bin == time_bin_not_created) continue;

      if (prev_x[0] == s->parts[k].x[0] && prev_x[1] == s->parts[k].x[1] &&
          prev_x[2] == s->parts[k].x[2]) {
        if (e->verbose)
          message("Two particles occupy location: %f %f %f id=%lld id=%lld",
                  prev_x[0], prev_x[1], prev_x[2], *prev_id, s->parts[k].id);
        failed++;
      }
      prev_x = s->parts[k].x;
      prev_id = &s->parts[k].id;
    }
    if (failed > 0)
      error(
          "Have %d particle pairs with the same locations.\n"
          "Cannot continue",
          failed);
  }

  /* Also check any gparts. This is not supposed to be fatal so only warn. */
  if (s->nr_gparts > 0) {
    int failed = 0;
    double *prev_x = s->gparts[0].x;
    for (size_t k = 1; k < s->nr_gparts; k++) {

      /* Ignore fake buffer particles for on-the-fly creation */
      if (s->gparts[k].time_bin == time_bin_not_created) continue;

      if (prev_x[0] == s->gparts[k].x[0] && prev_x[1] == s->gparts[k].x[1] &&
          prev_x[2] == s->gparts[k].x[2]) {
        if (e->verbose)
          message("Two gparts occupy location: %f %f %f / %f %f %f", prev_x[0],
                  prev_x[1], prev_x[2], s->gparts[k].x[0], s->gparts[k].x[1],
                  s->gparts[k].x[2]);
        failed++;
      }
      prev_x = s->gparts[k].x;
    }
    if (failed > 0)
      message(
          "WARNING: found %d gpart pairs at the same location. "
          "That is not optimal",
          failed);
  }

  /* Check the top-level cell h_max matches the particles as these can be
   * updated in the the ghost tasks (only a problem if the ICs estimates for h
   * are too small). Note this must be followed by a rebuild as sub-cells will
   * not be updated until that is done. */
  if (s->cells_top != NULL && s->nr_parts > 0) {
    for (int i = 0; i < s->nr_cells; i++) {
      struct cell *c = &s->cells_top[i];
      if (c->nodeID == engine_rank && c->hydro.count > 0) {
        float part_h_max = c->hydro.parts[0].h;
        for (int k = 1; k < c->hydro.count; k++) {
          if (c->hydro.parts[k].h > part_h_max)
            part_h_max = c->hydro.parts[k].h;
        }
        c->hydro.h_max = max(part_h_max, c->hydro.h_max);
      }
    }
  }

  if (s->cells_top != NULL && s->nr_sparts > 0) {
    for (int i = 0; i < s->nr_cells; i++) {
      struct cell *c = &s->cells_top[i];
      if (c->nodeID == engine_rank && c->stars.count > 0) {
        float spart_h_max = c->stars.parts[0].h;
        for (int k = 1; k < c->stars.count; k++) {
          if (c->stars.parts[k].h > spart_h_max)
            spart_h_max = c->stars.parts[k].h;
        }
        c->stars.h_max = max(spart_h_max, c->stars.h_max);
      }
    }
  }

  clocks_gettime(&time2);

#ifdef SWIFT_DEBUG_CHECKS
  space_check_timesteps(e->s);
  part_verify_links(e->s->parts, e->s->gparts, e->s->sparts, e->s->bparts,
                    e->s->nr_parts, e->s->nr_gparts, e->s->nr_sparts,
                    e->s->nr_bparts, e->verbose);
#endif

  /* Ready to go */
  e->step = 0;
  e->forcerebuild = 1;
  e->wallclock_time = (float)clocks_diff(&time1, &time2);

  if (e->verbose) message("took %.3f %s.", e->wallclock_time, clocks_getunit());
}

/**
 * @brief Let the #engine loose to compute the forces.
 *
 * @param e The #engine.
 */
void engine_step(struct engine *e) {

  TIMER_TIC2;

  struct clocks_time time1, time2;
  clocks_gettime(&time1);

#if defined(SWIFT_MPIUSE_REPORTS) && defined(WITH_MPI)
  /* We may want to compare times across ranks, so make sure all steps start
   * at the same time, just different ticks. */
  MPI_Barrier(MPI_COMM_WORLD);
#endif
  e->tic_step = getticks();

  if (e->nodeID == 0) {

    /* Print some information to the screen */
    printf(
        "  %6d %14e %12.7f %12.7f %14e %4d %4d %12lld %12lld %12lld "
        "%12lld %21.3f %6d\n",
        e->step, e->time, e->cosmology->a, e->cosmology->z, e->time_step,
        e->min_active_bin, e->max_active_bin, e->updates, e->g_updates,
        e->s_updates, e->b_updates, e->wallclock_time, e->step_props);
#ifdef SWIFT_DEBUG_CHECKS
    fflush(stdout);
#endif

    /* Write the star formation information to the file */
    if (e->policy & engine_policy_star_formation) {
      star_formation_logger_write_to_log_file(e->sfh_logger, e->time,
                                              e->cosmology->a, e->cosmology->z,
                                              e->sfh, e->step);

#ifdef SWIFT_DEBUG_CHECKS
      fflush(e->sfh_logger);
#else
      if (e->step % 32 == 0) fflush(e->sfh_logger);
#endif
    }

    if (!e->restarting)
      fprintf(
          e->file_timesteps,
          "  %6d %14e %12.7f %12.7f %14e %4d %4d %12lld %12lld %12lld %12lld "
          "%21.3f %6d\n",
          e->step, e->time, e->cosmology->a, e->cosmology->z, e->time_step,
          e->min_active_bin, e->max_active_bin, e->updates, e->g_updates,
          e->s_updates, e->b_updates, e->wallclock_time, e->step_props);
#ifdef SWIFT_DEBUG_CHECKS
    fflush(e->file_timesteps);
#endif
  }

  /* We need some cells to exist but not the whole task stuff. */
  if (e->restarting) space_rebuild(e->s, 0, e->verbose);

  /* Move forward in time */
  e->ti_old = e->ti_current;
  e->ti_current = e->ti_end_min;
  e->max_active_bin = get_max_active_bin(e->ti_end_min);
  e->min_active_bin = get_min_active_bin(e->ti_current, e->ti_old);
  e->step += 1;
  engine_current_step = e->step;
  e->step_props = engine_step_prop_none;

  /* When restarting, move everyone to the current time. */
  if (e->restarting) engine_drift_all(e, /*drift_mpole=*/1);

  /* Get the physical value of the time and time-step size */
  if (e->policy & engine_policy_cosmology) {
    e->time_old = e->time;
    cosmology_update(e->cosmology, e->physical_constants, e->ti_current);
    e->time = e->cosmology->time;
    e->time_step = e->time - e->time_old;
  } else {
    e->time = e->ti_current * e->time_base + e->time_begin;
    e->time_old = e->ti_old * e->time_base + e->time_begin;
    e->time_step = (e->ti_current - e->ti_old) * e->time_base;
  }

  /* Update the cooling function */
  if ((e->policy & engine_policy_cooling) ||
      (e->policy & engine_policy_temperature))
    cooling_update(e->cosmology, e->cooling_func, e->s);

  /*****************************************************/
  /* OK, we now know what the next end of time-step is */
  /*****************************************************/

  /* Update the softening lengths */
  if (e->policy & engine_policy_self_gravity)
    gravity_props_update(e->gravity_properties, e->cosmology);

  /* Udpate the hydro properties */
  if (e->policy & engine_policy_hydro)
    hydro_props_update(e->hydro_properties, e->gravity_properties,
                       e->cosmology);

  /* Trigger a tree-rebuild if we passed the frequency threshold */
  if ((e->policy & engine_policy_self_gravity) &&
      ((double)e->g_updates_since_rebuild >
       ((double)e->total_nr_gparts) * e->gravity_properties->rebuild_frequency))
    e->forcerebuild = 1;

  /* Trigger a FOF black hole seeding? */
  if (e->policy & engine_policy_fof) {
    if (e->ti_end_min > e->ti_next_fof && e->ti_next_fof > 0) {
      e->run_fof = 1;
    }
  }

#ifdef WITH_LOGGER
  /* Mark the current time step in the particle logger file. */
  logger_log_timestamp(e->logger, e->ti_current, e->time,
                       &e->logger->timestamp_offset);
  /* Make sure that we have enough space in the particle logger file
   * to store the particles in current time step. */
  logger_ensure_size(e->logger, e->s->nr_parts, e->s->nr_gparts,
                     e->s->nr_sparts);
#endif

  /* Are we drifting everything (a la Gadget/GIZMO) ? */
  if (e->policy & engine_policy_drift_all && !e->forcerebuild)
    engine_drift_all(e, /*drift_mpole=*/1);

  /* Are we reconstructing the multipoles or drifting them ?*/
  if ((e->policy & engine_policy_self_gravity) && !e->forcerebuild) {

    if (e->policy & engine_policy_reconstruct_mpoles)
      engine_reconstruct_multipoles(e);
    else
      engine_drift_top_multipoles(e);
  }

#ifdef WITH_MPI
  /* Repartition the space amongst the nodes? */
  engine_repartition_trigger(e);
#endif

  /* Prepare the tasks to be launched, rebuild or repartition if needed. */
  engine_prepare(e);

  /* Print the number of active tasks ? */
  if (e->verbose) engine_print_task_counts(e);

    /* Dump local cells and active particle counts. */
    // dumpCells("cells", 1, 0, 0, 0, e->s, e->nodeID, e->step);

#ifdef SWIFT_DEBUG_CHECKS
  /* Check that we have the correct total mass in the top-level multipoles */
  long long num_gpart_mpole = 0;
  if (e->policy & engine_policy_self_gravity) {
    for (int i = 0; i < e->s->nr_cells; ++i)
      num_gpart_mpole += e->s->cells_top[i].grav.multipole->m_pole.num_gpart;
    if (num_gpart_mpole != e->total_nr_gparts)
      error(
          "Multipoles don't contain the total number of gpart mpoles=%lld "
          "ngparts=%lld",
          num_gpart_mpole, e->total_nr_gparts);
  }
#endif

#ifdef SWIFT_GRAVITY_FORCE_CHECKS
  /* Run the brute-force gravity calculation for some gparts */
  if (e->policy & engine_policy_self_gravity)
    gravity_exact_force_compute(e->s, e);
#endif

  /* Start all the tasks. */
  TIMER_TIC;
  engine_launch(e, "tasks");
  TIMER_TOC(timer_runners);

  /* Since the time-steps may have changed because of the limiter's
   * action, we need to communicate the new time-step sizes */
  if ((e->policy & engine_policy_timestep_sync) ||
      (e->policy & engine_policy_timestep_limiter)) {
#ifdef WITH_MPI
    engine_unskip_timestep_communications(e);
    engine_launch(e, "timesteps");
#endif
  }

#ifdef SWIFT_GRAVITY_FORCE_CHECKS
  /* Check the accuracy of the gravity calculation */
  if (e->policy & engine_policy_self_gravity)
    gravity_exact_force_check(e->s, e, 1e-1);
#endif

#ifdef SWIFT_DEBUG_CHECKS
  /* Make sure all woken-up particles have been processed */
  space_check_limiter(e->s);
  space_check_sort_flags(e->s);
  space_check_swallow(e->s);
#endif

  /* Collect information about the next time-step */
  engine_collect_end_of_step(e, 1);
  e->forcerebuild = e->collect_group1.forcerebuild;
  e->updates_since_rebuild += e->collect_group1.updated;
  e->g_updates_since_rebuild += e->collect_group1.g_updated;
  e->s_updates_since_rebuild += e->collect_group1.s_updated;
  e->b_updates_since_rebuild += e->collect_group1.b_updated;

#ifdef SWIFT_DEBUG_CHECKS
  /* Verify that all cells have correct time-step information */
  space_check_timesteps(e->s);

  if (e->ti_end_min == e->ti_current && e->ti_end_min < max_nr_timesteps)
    error("Obtained a time-step of size 0");
#endif

  /********************************************************/
  /* OK, we are done with the regular stuff. Time for i/o */
  /********************************************************/

  /* Create a restart file if needed. */
  engine_dump_restarts(e, 0, e->restart_onexit && engine_is_done(e));

  engine_check_for_dumps(e);
#ifdef WITH_LOGGER
  engine_check_for_index_dump(e);
#endif

  TIMER_TOC2(timer_step);

  clocks_gettime(&time2);
  e->wallclock_time = (float)clocks_diff(&time1, &time2);

  /* Time in ticks at the end of this step. */
  e->toc_step = getticks();
}

/**
 * @brief Check whether any kind of i/o has to be performed during this
 * step.
 *
 * This includes snapshots, stats and halo finder. We also handle the case
 * of multiple outputs between two steps.
 *
 * @param e The #engine.
 */
void engine_check_for_dumps(struct engine *e) {

  const int with_cosmology = (e->policy & engine_policy_cosmology);
  const int with_stf = (e->policy & engine_policy_structure_finding);

  /* What kind of output are we getting? */
  enum output_type {
    output_none,
    output_snapshot,
    output_statistics,
    output_stf,
  };

  /* What kind of output do we want? And at which time ?
   * Find the earliest output (amongst all kinds) that takes place
   * before the next time-step */
  enum output_type type = output_none;
  integertime_t ti_output = max_nr_timesteps;
  e->stf_this_timestep = 0;

  /* Save some statistics ? */
  if (e->ti_end_min > e->ti_next_stats && e->ti_next_stats > 0) {
    if (e->ti_next_stats < ti_output) {
      ti_output = e->ti_next_stats;
      type = output_statistics;
    }
  }

  /* Do we want a snapshot? */
  if (e->ti_end_min > e->ti_next_snapshot && e->ti_next_snapshot > 0) {
    if (e->ti_next_snapshot < ti_output) {
      ti_output = e->ti_next_snapshot;
      type = output_snapshot;
    }
  }

  /* Do we want to perform structure finding? */
  if (with_stf) {
    if (e->ti_end_min > e->ti_next_stf && e->ti_next_stf > 0) {
      if (e->ti_next_stf < ti_output) {
        ti_output = e->ti_next_stf;
        type = output_stf;
      }
    }
  }

  /* Store information before attempting extra dump-related drifts */
  const integertime_t ti_current = e->ti_current;
  const timebin_t max_active_bin = e->max_active_bin;
  const double time = e->time;

  while (type != output_none) {

    /* Let's fake that we are at the dump time */
    e->ti_current = ti_output;
    e->max_active_bin = 0;
    if (with_cosmology) {
      cosmology_update(e->cosmology, e->physical_constants, e->ti_current);
      e->time = e->cosmology->time;
    } else {
      e->time = ti_output * e->time_base + e->time_begin;
    }

    /* Drift everyone */
    engine_drift_all(e, /*drift_mpole=*/0);

    /* Write some form of output */
    switch (type) {

      case output_snapshot:

        /* Do we want a corresponding VELOCIraptor output? */
        if (with_stf && e->snapshot_invoke_stf && !e->stf_this_timestep) {

#ifdef HAVE_VELOCIRAPTOR
          velociraptor_invoke(e, /*linked_with_snap=*/1);
          e->step_props |= engine_step_prop_stf;
#else
          error(
              "Asking for a VELOCIraptor output but SWIFT was compiled without "
              "the interface!");
#endif
        }

        /* Dump... */
        engine_dump_snapshot(e);

        /* Free the memory allocated for VELOCIraptor i/o. */
        if (with_stf && e->snapshot_invoke_stf && e->s->gpart_group_data) {
#ifdef HAVE_VELOCIRAPTOR
          swift_free("gpart_group_data", e->s->gpart_group_data);
          e->s->gpart_group_data = NULL;
#endif
        }

        /* ... and find the next output time */
        engine_compute_next_snapshot_time(e);
        break;

      case output_statistics:

        /* Dump */
        engine_print_stats(e);

        /* and move on */
        engine_compute_next_statistics_time(e);

        break;

      case output_stf:

#ifdef HAVE_VELOCIRAPTOR
        /* Unleash the raptor! */
        if (!e->stf_this_timestep) {
          velociraptor_invoke(e, /*linked_with_snap=*/0);
          e->step_props |= engine_step_prop_stf;
        }

        /* ... and find the next output time */
        engine_compute_next_stf_time(e);
#else
        error(
            "Asking for a VELOCIraptor output but SWIFT was compiled without "
            "the interface!");
#endif
        break;

      default:
        error("Invalid dump type");
    }

    /* We need to see whether whether we are in the pathological case
     * where there can be another dump before the next step. */

    type = output_none;
    ti_output = max_nr_timesteps;

    /* Save some statistics ? */
    if (e->ti_end_min > e->ti_next_stats && e->ti_next_stats > 0) {
      if (e->ti_next_stats < ti_output) {
        ti_output = e->ti_next_stats;
        type = output_statistics;
      }
    }

    /* Do we want a snapshot? */
    if (e->ti_end_min > e->ti_next_snapshot && e->ti_next_snapshot > 0) {
      if (e->ti_next_snapshot < ti_output) {
        ti_output = e->ti_next_snapshot;
        type = output_snapshot;
      }
    }

    /* Do we want to perform structure finding? */
    if (with_stf) {
      if (e->ti_end_min > e->ti_next_stf && e->ti_next_stf > 0) {
        if (e->ti_next_stf < ti_output) {
          ti_output = e->ti_next_stf;
          type = output_stf;
        }
      }
    }

  } /* While loop over output types */

  /* Restore the information we stored */
  e->ti_current = ti_current;
  if (e->policy & engine_policy_cosmology)
    cosmology_update(e->cosmology, e->physical_constants, e->ti_current);
  e->max_active_bin = max_active_bin;
  e->time = time;
}

/**
 * @brief Check whether an index file has to be written during this
 * step.
 *
 * @param e The #engine.
 */
void engine_check_for_index_dump(struct engine *e) {
#ifdef WITH_LOGGER
  /* Get a few variables */
  struct logger_writer *log = e->logger;
  const size_t dump_size = log->dump.count;
  const size_t old_dump_size = log->index.dump_size_last_output;
  const float mem_frac = log->index.mem_frac;
  const size_t total_nr_parts =
      (e->total_nr_parts + e->total_nr_gparts + e->total_nr_sparts +
       e->total_nr_bparts + e->total_nr_DM_background_gparts);
  const size_t index_file_size =
      total_nr_parts * sizeof(struct logger_part_data);

  /* Check if we should write a file */
  if (mem_frac * (dump_size - old_dump_size) > index_file_size) {
    /* Write an index file */
    engine_dump_index(e);

    /* Update the dump size for last output */
    log->index.dump_size_last_output = dump_size;
  }
#else
  error("This function should not be called without the logger.");
#endif
}

/**
 * @brief dump restart files if it is time to do so and dumps are enabled.
 *
 * @param e the engine.
 * @param drifted_all true if a drift_all has just been performed.
 * @param force force a dump, if dumping is enabled.
 */
void engine_dump_restarts(struct engine *e, int drifted_all, int force) {

  if (e->restart_dump) {
    ticks tic = getticks();

    /* Dump when the time has arrived, or we are told to. */
    int dump = ((tic > e->restart_next) || force);

#ifdef WITH_MPI
    /* Synchronize this action from rank 0 (ticks may differ between
     * machines). */
    MPI_Bcast(&dump, 1, MPI_INT, 0, MPI_COMM_WORLD);
#endif
    if (dump) {

      if (e->nodeID == 0) message("Writing restart files");

      /* Clean out the previous saved files, if found. Do this now as we are
       * MPI synchronized. */
      restart_remove_previous(e->restart_file);

      /* Drift all particles first (may have just been done). */
      if (!drifted_all) engine_drift_all(e, /*drift_mpole=*/1);
      restart_write(e, e->restart_file);

#ifdef WITH_MPI
      /* Make sure all ranks finished writing to avoid having incomplete
       * sets of restart files should the code crash before all the ranks
       * are done */
      MPI_Barrier(MPI_COMM_WORLD);
#endif

      if (e->verbose)
        message("Dumping restart files took %.3f %s",
                clocks_from_ticks(getticks() - tic), clocks_getunit());

      /* Time after which next dump will occur. */
      e->restart_next += e->restart_dt;

      /* Flag that we dumped the restarts */
      e->step_props |= engine_step_prop_restarts;
    }
  }
}

/**
 * @brief Returns 1 if the simulation has reached its end point, 0 otherwise
 */
int engine_is_done(struct engine *e) {
  return !(e->ti_current < max_nr_timesteps);
}

void engine_do_reconstruct_multipoles_mapper(void *map_data, int num_elements,
                                             void *extra_data) {

  struct engine *e = (struct engine *)extra_data;
  struct cell *cells = (struct cell *)map_data;

  for (int ind = 0; ind < num_elements; ind++) {
    struct cell *c = &cells[ind];
    if (c != NULL && c->nodeID == e->nodeID) {

      /* Construct the multipoles in this cell hierarchy */
      cell_make_multipoles(c, e->ti_current, e->gravity_properties);
    }
  }
}

/**
 * @brief Reconstruct all the multipoles at all the levels in the tree.
 *
 * @param e The #engine.
 */
void engine_reconstruct_multipoles(struct engine *e) {

  const ticks tic = getticks();

#ifdef SWIFT_DEBUG_CHECKS
  if (e->nodeID == 0) {
    if (e->policy & engine_policy_cosmology)
      message("Reconstructing multipoles at a=%e",
              exp(e->ti_current * e->time_base) * e->cosmology->a_begin);
    else
      message("Reconstructing multipoles at t=%e",
              e->ti_current * e->time_base + e->time_begin);
  }
#endif

  threadpool_map(&e->threadpool, engine_do_reconstruct_multipoles_mapper,
                 e->s->cells_top, e->s->nr_cells, sizeof(struct cell), 0, e);

  if (e->verbose)
    message("took %.3f %s.", clocks_from_ticks(getticks() - tic),
            clocks_getunit());
}

/**
 * @brief Create and fill the proxies.
 *
 * @param e The #engine.
 */
void engine_makeproxies(struct engine *e) {

#ifdef WITH_MPI
  /* Let's time this */
  const ticks tic = getticks();

  /* Useful local information */
  const int nodeID = e->nodeID;
  const struct space *s = e->s;

  /* Handle on the cells and proxies */
  struct cell *cells = s->cells_top;
  struct proxy *proxies = e->proxies;

  /* Some info about the domain */
  const int cdim[3] = {s->cdim[0], s->cdim[1], s->cdim[2]};
  const double dim[3] = {s->dim[0], s->dim[1], s->dim[2]};
  const int periodic = s->periodic;
  const double cell_width[3] = {cells[0].width[0], cells[0].width[1],
                                cells[0].width[2]};

  /* Get some info about the physics */
  const int with_hydro = (e->policy & engine_policy_hydro);
  const int with_gravity = (e->policy & engine_policy_self_gravity);
  const double theta_crit_inv = e->gravity_properties->theta_crit_inv;
  const double theta_crit2 = e->gravity_properties->theta_crit2;
  const double max_mesh_dist = e->mesh->r_cut_max;
  const double max_mesh_dist2 = max_mesh_dist * max_mesh_dist;

  /* Distance between centre of the cell and corners */
  const double r_diag2 = cell_width[0] * cell_width[0] +
                         cell_width[1] * cell_width[1] +
                         cell_width[2] * cell_width[2];
  const double r_diag = 0.5 * sqrt(r_diag2);

  /* Maximal distance from a shifted CoM to centre of cell */
  const double delta_CoM = engine_max_proxy_centre_frac * r_diag;

  /* Maximal distance from shifted CoM to any corner */
  const double r_max = r_diag + 2. * delta_CoM;

  /* Prepare the proxies and the proxy index. */
  if (e->proxy_ind == NULL)
    if ((e->proxy_ind = (int *)malloc(sizeof(int) * e->nr_nodes)) == NULL)
      error("Failed to allocate proxy index.");
  for (int k = 0; k < e->nr_nodes; k++) e->proxy_ind[k] = -1;
  e->nr_proxies = 0;

  /* Compute how many cells away we need to walk */
  int delta_cells = 1; /*hydro case */

  /* Gravity needs to take the opening angle into account */
  if (with_gravity) {
    const double distance = 2. * r_max * theta_crit_inv;
    delta_cells = (int)(distance / cells[0].dmin) + 1;
  }

  /* Turn this into upper and lower bounds for loops */
  int delta_m = delta_cells;
  int delta_p = delta_cells;

  /* Special case where every cell is in range of every other one */
  if (delta_cells >= cdim[0] / 2) {
    if (cdim[0] % 2 == 0) {
      delta_m = cdim[0] / 2;
      delta_p = cdim[0] / 2 - 1;
    } else {
      delta_m = cdim[0] / 2;
      delta_p = cdim[0] / 2;
    }
  }

  /* Let's be verbose about this choice */
  if (e->verbose)
    message(
        "Looking for proxies up to %d top-level cells away (delta_m=%d "
        "delta_p=%d)",
        delta_cells, delta_m, delta_p);

  /* Loop over each cell in the space. */
  for (int i = 0; i < cdim[0]; i++) {
    for (int j = 0; j < cdim[1]; j++) {
      for (int k = 0; k < cdim[2]; k++) {

        /* Get the cell ID. */
        const int cid = cell_getid(cdim, i, j, k);

        /* Loop over all its neighbours neighbours in range. */
        for (int ii = -delta_m; ii <= delta_p; ii++) {
          int iii = i + ii;
          if (!periodic && (iii < 0 || iii >= cdim[0])) continue;
          iii = (iii + cdim[0]) % cdim[0];
          for (int jj = -delta_m; jj <= delta_p; jj++) {
            int jjj = j + jj;
            if (!periodic && (jjj < 0 || jjj >= cdim[1])) continue;
            jjj = (jjj + cdim[1]) % cdim[1];
            for (int kk = -delta_m; kk <= delta_p; kk++) {
              int kkk = k + kk;
              if (!periodic && (kkk < 0 || kkk >= cdim[2])) continue;
              kkk = (kkk + cdim[2]) % cdim[2];

              /* Get the cell ID. */
              const int cjd = cell_getid(cdim, iii, jjj, kkk);

              /* Early abort  */
              if (cid >= cjd) continue;

              /* Early abort (both same node) */
              if (cells[cid].nodeID == nodeID && cells[cjd].nodeID == nodeID)
                continue;

              /* Early abort (both foreign node) */
              if (cells[cid].nodeID != nodeID && cells[cjd].nodeID != nodeID)
                continue;

              int proxy_type = 0;

              /* In the hydro case, only care about direct neighbours */
              if (with_hydro) {

                // MATTHIEU: to do: Write a better expression for the
                // non-periodic case.

                /* This is super-ugly but checks for direct neighbours */
                /* with periodic BC */
                if (((abs(i - iii) <= 1 || abs(i - iii - cdim[0]) <= 1 ||
                      abs(i - iii + cdim[0]) <= 1) &&
                     (abs(j - jjj) <= 1 || abs(j - jjj - cdim[1]) <= 1 ||
                      abs(j - jjj + cdim[1]) <= 1) &&
                     (abs(k - kkk) <= 1 || abs(k - kkk - cdim[2]) <= 1 ||
                      abs(k - kkk + cdim[2]) <= 1)))
                  proxy_type |= (int)proxy_cell_type_hydro;
              }

              /* In the gravity case, check distances using the MAC. */
              if (with_gravity) {

                /* First just add the direct neighbours. Then look for
                   some further out if the opening angle demands it */

                /* This is super-ugly but checks for direct neighbours */
                /* with periodic BC */
                if (((abs(i - iii) <= 1 || abs(i - iii - cdim[0]) <= 1 ||
                      abs(i - iii + cdim[0]) <= 1) &&
                     (abs(j - jjj) <= 1 || abs(j - jjj - cdim[1]) <= 1 ||
                      abs(j - jjj + cdim[1]) <= 1) &&
                     (abs(k - kkk) <= 1 || abs(k - kkk - cdim[2]) <= 1 ||
                      abs(k - kkk + cdim[2]) <= 1))) {

                  proxy_type |= (int)proxy_cell_type_gravity;
                } else {

                  /* We don't have multipoles yet (or there CoMs) so we will
                     have to cook up something based on cell locations only. We
                     hence need an upper limit on the distance that the CoMs in
                     those cells could have. We then can decide whether we are
                     too close for an M2L interaction and hence require a proxy
                     as this pair of cells cannot rely on just an M2L
                     calculation. */

                  /* Minimal distance between any two points in the cells */
                  const double min_dist_centres2 = cell_min_dist2_same_size(
                      &cells[cid], &cells[cjd], periodic, dim);

                  /* Let's now assume the CoMs will shift a bit */
                  const double min_dist_CoM =
                      sqrt(min_dist_centres2) - 2. * delta_CoM;
                  const double min_dist_CoM2 = min_dist_CoM * min_dist_CoM;

                  /* We also assume that the softening is negligible compared
                     to the cell size */
                  const double epsilon_i = 0.;
                  const double epsilon_j = 0.;

                  /* Are we beyond the distance where the truncated forces are 0
                   * but not too far such that M2L can be used? */
                  if (periodic) {

                    if ((min_dist_CoM2 < max_mesh_dist2) &&
                        (!gravity_M2L_accept(r_max, r_max, theta_crit2,
                                             min_dist_CoM2, epsilon_i,
                                             epsilon_j)))
                      proxy_type |= (int)proxy_cell_type_gravity;

                  } else {

                    if (!gravity_M2L_accept(r_max, r_max, theta_crit2,
                                            min_dist_CoM2, epsilon_i,
                                            epsilon_j))
                      proxy_type |= (int)proxy_cell_type_gravity;
                  }
                }
              }

              /* Abort if not in range at all */
              if (proxy_type == proxy_cell_type_none) continue;

              /* Add to proxies? */
              if (cells[cid].nodeID == nodeID && cells[cjd].nodeID != nodeID) {

                /* Do we already have a relationship with this node? */
                int proxy_id = e->proxy_ind[cells[cjd].nodeID];
                if (proxy_id < 0) {
                  if (e->nr_proxies == engine_maxproxies)
                    error("Maximum number of proxies exceeded.");

                  /* Ok, start a new proxy for this pair of nodes */
                  proxy_init(&proxies[e->nr_proxies], e->nodeID,
                             cells[cjd].nodeID);

                  /* Store the information */
                  e->proxy_ind[cells[cjd].nodeID] = e->nr_proxies;
                  proxy_id = e->nr_proxies;
                  e->nr_proxies += 1;

                  /* Check the maximal proxy limit */
                  if ((size_t)proxy_id > 8 * sizeof(long long))
                    error(
                        "Created more than %zd proxies. cell.mpi.sendto will "
                        "overflow.",
                        8 * sizeof(long long));
                }

                /* Add the cell to the proxy */
                proxy_addcell_in(&proxies[proxy_id], &cells[cjd], proxy_type);
                proxy_addcell_out(&proxies[proxy_id], &cells[cid], proxy_type);

                /* Store info about where to send the cell */
                cells[cid].mpi.sendto |= (1ULL << proxy_id);
              }

              /* Same for the symmetric case? */
              if (cells[cjd].nodeID == nodeID && cells[cid].nodeID != nodeID) {

                /* Do we already have a relationship with this node? */
                int proxy_id = e->proxy_ind[cells[cid].nodeID];
                if (proxy_id < 0) {
                  if (e->nr_proxies == engine_maxproxies)
                    error("Maximum number of proxies exceeded.");

                  /* Ok, start a new proxy for this pair of nodes */
                  proxy_init(&proxies[e->nr_proxies], e->nodeID,
                             cells[cid].nodeID);

                  /* Store the information */
                  e->proxy_ind[cells[cid].nodeID] = e->nr_proxies;
                  proxy_id = e->nr_proxies;
                  e->nr_proxies += 1;

                  /* Check the maximal proxy limit */
                  if ((size_t)proxy_id > 8 * sizeof(long long))
                    error(
                        "Created more than %zd proxies. cell.mpi.sendto will "
                        "overflow.",
                        8 * sizeof(long long));
                }

                /* Add the cell to the proxy */
                proxy_addcell_in(&proxies[proxy_id], &cells[cid], proxy_type);
                proxy_addcell_out(&proxies[proxy_id], &cells[cjd], proxy_type);

                /* Store info about where to send the cell */
                cells[cjd].mpi.sendto |= (1ULL << proxy_id);
              }
            }
          }
        }
      }
    }
  }

  /* Be clear about the time */
  if (e->verbose)
    message("took %.3f %s.", clocks_from_ticks(getticks() - tic),
            clocks_getunit());
#else
  error("SWIFT was not compiled with MPI support.");
#endif
}

/**
 * @brief Split the underlying space into regions and assign to separate nodes.
 *
 * @param e The #engine.
 * @param initial_partition structure defining the cell partition technique
 */
void engine_split(struct engine *e, struct partition *initial_partition) {

#ifdef WITH_MPI
  const ticks tic = getticks();

  struct space *s = e->s;

  /* Do the initial partition of the cells. */
  partition_initial_partition(initial_partition, e->nodeID, e->nr_nodes, s);

  /* Make the proxies. */
  engine_makeproxies(e);

  /* Re-allocate the local parts. */
  if (e->verbose)
    message("Re-allocating parts array from %zu to %zu.", s->size_parts,
            (size_t)(s->nr_parts * engine_redistribute_alloc_margin));
  s->size_parts = s->nr_parts * engine_redistribute_alloc_margin;
  struct part *parts_new = NULL;
  struct xpart *xparts_new = NULL;
  if (swift_memalign("parts", (void **)&parts_new, part_align,
                     sizeof(struct part) * s->size_parts) != 0 ||
      swift_memalign("xparts", (void **)&xparts_new, xpart_align,
                     sizeof(struct xpart) * s->size_parts) != 0)
    error("Failed to allocate new part data.");

  if (s->nr_parts > 0) {
    memcpy(parts_new, s->parts, sizeof(struct part) * s->nr_parts);
    memcpy(xparts_new, s->xparts, sizeof(struct xpart) * s->nr_parts);
  }
  swift_free("parts", s->parts);
  swift_free("xparts", s->xparts);
  s->parts = parts_new;
  s->xparts = xparts_new;

  /* Re-link the gparts to their parts. */
  if (s->nr_parts > 0 && s->nr_gparts > 0)
    part_relink_gparts_to_parts(s->parts, s->nr_parts, 0);

  /* Re-allocate the local sparts. */
  if (e->verbose)
    message("Re-allocating sparts array from %zu to %zu.", s->size_sparts,
            (size_t)(s->nr_sparts * engine_redistribute_alloc_margin));
  s->size_sparts = s->nr_sparts * engine_redistribute_alloc_margin;
  struct spart *sparts_new = NULL;
  if (swift_memalign("sparts", (void **)&sparts_new, spart_align,
                     sizeof(struct spart) * s->size_sparts) != 0)
    error("Failed to allocate new spart data.");

  if (s->nr_sparts > 0)
    memcpy(sparts_new, s->sparts, sizeof(struct spart) * s->nr_sparts);
  swift_free("sparts", s->sparts);
  s->sparts = sparts_new;

  /* Re-link the gparts to their sparts. */
  if (s->nr_sparts > 0 && s->nr_gparts > 0)
    part_relink_gparts_to_sparts(s->sparts, s->nr_sparts, 0);

  /* Re-allocate the local bparts. */
  if (e->verbose)
    message("Re-allocating bparts array from %zu to %zu.", s->size_bparts,
            (size_t)(s->nr_bparts * engine_redistribute_alloc_margin));
  s->size_bparts = s->nr_bparts * engine_redistribute_alloc_margin;
  struct bpart *bparts_new = NULL;
  if (swift_memalign("bparts", (void **)&bparts_new, bpart_align,
                     sizeof(struct bpart) * s->size_bparts) != 0)
    error("Failed to allocate new bpart data.");

  if (s->nr_bparts > 0)
    memcpy(bparts_new, s->bparts, sizeof(struct bpart) * s->nr_bparts);
  swift_free("bparts", s->bparts);
  s->bparts = bparts_new;

  /* Re-link the gparts to their bparts. */
  if (s->nr_bparts > 0 && s->nr_gparts > 0)
    part_relink_gparts_to_bparts(s->bparts, s->nr_bparts, 0);

  /* Re-allocate the local gparts. */
  if (e->verbose)
    message("Re-allocating gparts array from %zu to %zu.", s->size_gparts,
            (size_t)(s->nr_gparts * engine_redistribute_alloc_margin));
  s->size_gparts = s->nr_gparts * engine_redistribute_alloc_margin;
  struct gpart *gparts_new = NULL;
  if (swift_memalign("gparts", (void **)&gparts_new, gpart_align,
                     sizeof(struct gpart) * s->size_gparts) != 0)
    error("Failed to allocate new gpart data.");

  if (s->nr_gparts > 0)
    memcpy(gparts_new, s->gparts, sizeof(struct gpart) * s->nr_gparts);
  swift_free("gparts", s->gparts);
  s->gparts = gparts_new;

  /* Re-link the parts. */
  if (s->nr_parts > 0 && s->nr_gparts > 0)
    part_relink_parts_to_gparts(s->gparts, s->nr_gparts, s->parts);

  /* Re-link the sparts. */
  if (s->nr_sparts > 0 && s->nr_gparts > 0)
    part_relink_sparts_to_gparts(s->gparts, s->nr_gparts, s->sparts);

  /* Re-link the bparts. */
  if (s->nr_bparts > 0 && s->nr_gparts > 0)
    part_relink_bparts_to_gparts(s->gparts, s->nr_gparts, s->bparts);

#ifdef SWIFT_DEBUG_CHECKS

  /* Verify that the links are correct */
  part_verify_links(s->parts, s->gparts, s->sparts, s->bparts, s->nr_parts,
                    s->nr_gparts, s->nr_sparts, s->nr_bparts, e->verbose);
#endif

  if (e->verbose)
    message("took %.3f %s.", clocks_from_ticks(getticks() - tic),
            clocks_getunit());

#else
  error("SWIFT was not compiled with MPI support.");
#endif
}

#ifdef DEBUG_INTERACTIONS_STARS
/**
 * @brief Exchange the feedback counters between stars
 * @param e The #engine.
 */
void engine_collect_stars_counter(struct engine *e) {

#ifdef WITH_MPI
  if (e->total_nr_sparts > 1e5) {
    message("WARNING: too many sparts, skipping exchange of counters");
    return;
  }

  /* Get number of sparticles for each rank */
  size_t *n_sparts = (size_t *)malloc(e->nr_nodes * sizeof(size_t));

  int err = MPI_Allgather(&e->s->nr_sparts_foreign, 1, MPI_UNSIGNED_LONG,
                          n_sparts, 1, MPI_UNSIGNED_LONG, MPI_COMM_WORLD);
  if (err != MPI_SUCCESS) error("Communication failed");

  /* Compute derivated quantities */
  int total = 0;
  int *n_sparts_int = (int *)malloc(e->nr_nodes * sizeof(int));
  int *displs = (int *)malloc(e->nr_nodes * sizeof(int));
  for (int i = 0; i < e->nr_nodes; i++) {
    displs[i] = total;
    total += n_sparts[i];
    n_sparts_int[i] = n_sparts[i];
  }

  /* Get all sparticles */
  struct spart *sparts =
      (struct spart *)swift_malloc("sparts", total * sizeof(struct spart));
  err = MPI_Allgatherv(e->s->sparts_foreign, e->s->nr_sparts_foreign,
                       spart_mpi_type, sparts, n_sparts_int, displs,
                       spart_mpi_type, MPI_COMM_WORLD);
  if (err != MPI_SUCCESS) error("Communication failed");

  /* Reset counters */
  for (size_t i = 0; i < e->s->nr_sparts_foreign; i++) {
    e->s->sparts_foreign[i].num_ngb_feedback = 0;
  }

  /* Update counters */
  struct spart *local_sparts = e->s->sparts;
  for (size_t i = 0; i < e->s->nr_sparts; i++) {
    const long long id_i = local_sparts[i].id;

    for (int j = 0; j < total; j++) {
      const long long id_j = sparts[j].id;

      if (id_j == id_i) {
        if (j >= displs[engine_rank] &&
            j < displs[engine_rank] + n_sparts_int[engine_rank]) {
          error(
              "Found a local spart in foreign cell ID=%lli: j=%i, displs=%i, "
              "n_sparts=%i",
              id_j, j, displs[engine_rank], n_sparts_int[engine_rank]);
        }

        local_sparts[i].num_ngb_feedback += sparts[j].num_ngb_feedback;
      }
    }
  }

  free(n_sparts);
  free(n_sparts_int);
  swift_free("sparts", sparts);
#endif
}

#endif

/**
 * @brief Writes a snapshot with the current state of the engine
 *
 * @param e The #engine.
 */
void engine_dump_snapshot(struct engine *e) {

  struct clocks_time time1, time2;
  clocks_gettime(&time1);

#ifdef SWIFT_DEBUG_CHECKS
  /* Check that all cells have been drifted to the current time.
   * That can include cells that have not
   * previously been active on this rank. */
  space_check_drift_point(e->s, e->ti_current, /* check_mpole=*/0);

  /* Be verbose about this */
  if (e->nodeID == 0) {
    if (e->policy & engine_policy_cosmology)
      message("Dumping snapshot at a=%e",
              exp(e->ti_current * e->time_base) * e->cosmology->a_begin);
    else
      message("Dumping snapshot at t=%e",
              e->ti_current * e->time_base + e->time_begin);
  }
#else
  if (e->verbose) {
    if (e->policy & engine_policy_cosmology)
      message("Dumping snapshot at a=%e",
              exp(e->ti_current * e->time_base) * e->cosmology->a_begin);
    else
      message("Dumping snapshot at t=%e",
              e->ti_current * e->time_base + e->time_begin);
  }
#endif

#ifdef DEBUG_INTERACTIONS_STARS
  engine_collect_stars_counter(e);
#endif

  /* Determine snapshot location */
  char snapshotBase[FILENAME_BUFFER_SIZE];
  if (strnlen(e->snapshot_subdir, PARSER_MAX_LINE_SIZE) > 0) {
    if (snprintf(snapshotBase, FILENAME_BUFFER_SIZE, "%s/%s",
                 e->snapshot_subdir,
                 e->snapshot_base_name) >= FILENAME_BUFFER_SIZE) {
      error(
          "FILENAME_BUFFER_SIZE is too small for snapshot path and file name");
    }
      /* Try to ensure the directory exists */
#ifdef WITH_MPI
    if (engine_rank == 0) mkdir(e->snapshot_subdir, 0777);
    MPI_Barrier(MPI_COMM_WORLD);
#else
    mkdir(e->snapshot_subdir, 0777);
#endif
  } else {
    if (snprintf(snapshotBase, FILENAME_BUFFER_SIZE, "%s",
                 e->snapshot_base_name) >= FILENAME_BUFFER_SIZE) {
      error("FILENAME_BUFFER_SIZE is too small for snapshot file name");
    }
  }

/* Dump... */
#if defined(HAVE_HDF5)
#if defined(WITH_MPI)
#if defined(HAVE_PARALLEL_HDF5)
  write_output_parallel(e, snapshotBase, e->internal_units, e->snapshot_units,
                        e->nodeID, e->nr_nodes, MPI_COMM_WORLD, MPI_INFO_NULL);
#else
  write_output_serial(e, snapshotBase, e->internal_units, e->snapshot_units,
                      e->nodeID, e->nr_nodes, MPI_COMM_WORLD, MPI_INFO_NULL);
#endif
#else
  write_output_single(e, snapshotBase, e->internal_units, e->snapshot_units);
#endif
#endif

  /* Flag that we dumped a snapshot */
  e->step_props |= engine_step_prop_snapshot;

  clocks_gettime(&time2);
  if (e->verbose)
    message("writing particle properties took %.3f %s.",
            (float)clocks_diff(&time1, &time2), clocks_getunit());
}

/**
 * @brief Writes an index file with the current state of the engine
 *
 * @param e The #engine.
 */
void engine_dump_index(struct engine *e) {

#if defined(WITH_LOGGER) && !defined(WITH_MPI)
  struct clocks_time time1, time2;
  clocks_gettime(&time1);

  if (e->verbose) {
    if (e->policy & engine_policy_cosmology)
      message("Writing index at a=%e",
              exp(e->ti_current * e->time_base) * e->cosmology->a_begin);
    else
      message("Writing index at t=%e",
              e->ti_current * e->time_base + e->time_begin);
  }

  /* Dump... */
  logger_write_index_file(e->logger, e);

  /* Flag that we dumped a snapshot */
  e->step_props |= engine_step_prop_logger_index;

  clocks_gettime(&time2);
  if (e->verbose)
    message("writing particle indices took %.3f %s.",
            (float)clocks_diff(&time1, &time2), clocks_getunit());
#else
  error("SWIFT was not compiled with the logger");
#endif
}

#ifdef HAVE_SETAFFINITY
/**
 * @brief Returns the initial affinity the main thread is using.
 */
cpu_set_t *engine_entry_affinity(void) {

  static int use_entry_affinity = 0;
  static cpu_set_t entry_affinity;

  if (!use_entry_affinity) {
    pthread_t engine = pthread_self();
    pthread_getaffinity_np(engine, sizeof(entry_affinity), &entry_affinity);
    use_entry_affinity = 1;
  }

  return &entry_affinity;
}
#endif

/**
 * @brief  Ensure the NUMA node on which we initialise (first touch) everything
 * doesn't change before engine_init allocates NUMA-local workers.
 */
void engine_pin(void) {

#ifdef HAVE_SETAFFINITY
  cpu_set_t *entry_affinity = engine_entry_affinity();
  int pin;
  for (pin = 0; pin < CPU_SETSIZE && !CPU_ISSET(pin, entry_affinity); ++pin)
    ;

  cpu_set_t affinity;
  CPU_ZERO(&affinity);
  CPU_SET(pin, &affinity);
  if (sched_setaffinity(0, sizeof(affinity), &affinity) != 0) {
    error("failed to set engine's affinity");
  }
#else
  error("SWIFT was not compiled with support for pinning.");
#endif
}

/**
 * @brief Unpins the main thread.
 */
void engine_unpin(void) {
#ifdef HAVE_SETAFFINITY
  pthread_t main_thread = pthread_self();
  cpu_set_t *entry_affinity = engine_entry_affinity();
  pthread_setaffinity_np(main_thread, sizeof(*entry_affinity), entry_affinity);
#else
  error("SWIFT was not compiled with support for pinning.");
#endif
}

#ifdef SWIFT_DUMPER_THREAD
/**
 * @brief dumper thread action, checks got the existence of the .dump file
 * every 5 seconds and does the dump if found.
 *
 * @param p the #engine
 */
static void *engine_dumper_poll(void *p) {
  struct engine *e = (struct engine *)p;
  while (1) {
    if (access(".dump", F_OK) == 0) {

      /* OK, do our work. */
      message("Dumping engine tasks in step: %d", e->step);
      task_dump_active(e);

#ifdef SWIFT_MEMUSE_REPORTS
      /* Dump the currently logged memory. */
      message("Dumping memory use report");
      memuse_log_dump_error(e->nodeID);
#endif

      /* Add more interesting diagnostics. */
      scheduler_dump_queues(e);

      /* Delete the file. */
      unlink(".dump");
      message("Dumping completed");
      fflush(stdout);
    }

    /* Take a breath. */
    sleep(5);
  }
  return NULL;
}
#endif /* SWIFT_DUMPER_THREAD */

#ifdef SWIFT_DUMPER_THREAD
/**
 * @brief creates the dumper thread.
 *
 * This watches for the creation of a ".dump" file in the current directory
 * and if found dumps the current state of the tasks and memory use (if also
 * configured).
 *
 * @param e the #engine
 *
 */
static void engine_dumper_init(struct engine *e) {
  pthread_t dumper;

  /* Make sure the .dump file is not present, that is bad when starting up. */
  struct stat buf;
  if (stat(".dump", &buf) == 0) unlink(".dump");

  /* Thread does not exit, so nothing to do but create it. */
  pthread_create(&dumper, NULL, &engine_dumper_poll, e);
}
#endif /* SWIFT_DUMPER_THREAD */

/**
 * @brief init an engine struct with the necessary properties for the
 *        simulation.
 *
 * Note do not use when restarting. Engine initialisation
 * is completed by a call to engine_config().
 *
 * @param e The #engine.
 * @param s The #space in which this #runner will run.
 * @param params The parsed parameter file.
 * @param Ngas total number of gas particles in the simulation.
 * @param Ngparts total number of gravity particles in the simulation.
 * @param Nstars total number of star particles in the simulation.
 * @param Nblackholes total number of black holes in the simulation.
 * @param Nbackground_gparts Total number of background DM particles.
 * @param policy The queuing policy to use.
 * @param verbose Is this #engine talkative ?
 * @param reparttype What type of repartition algorithm are we using ?
 * @param internal_units The system of units used internally.
 * @param physical_constants The #phys_const used for this run.
 * @param cosmo The #cosmology used for this run.
 * @param hydro The #hydro_props used for this run.
 * @param entropy_floor The #entropy_floor_properties for this run.
 * @param gravity The #gravity_props used for this run.
 * @param stars The #stars_props used for this run.
 * @param black_holes The #black_holes_props used for this run.
 * @param feedback The #feedback_props used for this run.
 * @param mesh The #pm_mesh used for the long-range periodic forces.
 * @param potential The properties of the external potential.
 * @param cooling_func The properties of the cooling function.
 * @param starform The #star_formation model of this run.
 * @param chemistry The chemistry information.
 * @param fof_properties The #fof_props.
 */
void engine_init(struct engine *e, struct space *s, struct swift_params *params,
                 long long Ngas, long long Ngparts, long long Nstars,
                 long long Nblackholes, long long Nbackground_gparts,
                 int policy, int verbose, struct repartition *reparttype,
                 const struct unit_system *internal_units,
                 const struct phys_const *physical_constants,
                 struct cosmology *cosmo, struct hydro_props *hydro,
                 const struct entropy_floor_properties *entropy_floor,
                 struct gravity_props *gravity, const struct stars_props *stars,
                 const struct black_holes_props *black_holes,
                 struct feedback_props *feedback, struct pm_mesh *mesh,
                 const struct external_potential *potential,
                 struct cooling_function_data *cooling_func,
                 const struct star_formation *starform,
                 const struct chemistry_global_data *chemistry,
                 struct fof_props *fof_properties) {

  /* Clean-up everything */
  bzero(e, sizeof(struct engine));

  /* Store the all values in the fields of the engine. */
  e->s = s;
  e->policy = policy;
  e->step = 0;
  e->total_nr_parts = Ngas;
  e->total_nr_gparts = Ngparts;
  e->total_nr_sparts = Nstars;
  e->total_nr_bparts = Nblackholes;
  e->total_nr_DM_background_gparts = Nbackground_gparts;
  e->proxy_ind = NULL;
  e->nr_proxies = 0;
  e->reparttype = reparttype;
  e->ti_old = 0;
  e->ti_current = 0;
  e->time_step = 0.;
  e->time_base = 0.;
  e->time_base_inv = 0.;
  e->time_begin = 0.;
  e->time_end = 0.;
  e->max_active_bin = num_time_bins;
  e->min_active_bin = 1;
  e->internal_units = internal_units;
  e->a_first_snapshot =
      parser_get_opt_param_double(params, "Snapshots:scale_factor_first", 0.1);
  e->time_first_snapshot =
      parser_get_opt_param_double(params, "Snapshots:time_first", 0.);
  e->delta_time_snapshot =
      parser_get_opt_param_double(params, "Snapshots:delta_time", -1.);
  e->ti_next_snapshot = 0;
  parser_get_param_string(params, "Snapshots:basename", e->snapshot_base_name);
  parser_get_opt_param_string(params, "Snapshots:subdir", e->snapshot_subdir,
                              engine_default_snapshot_subdir);
  e->snapshot_compression =
      parser_get_opt_param_int(params, "Snapshots:compression", 0);
  e->snapshot_int_time_label_on =
      parser_get_opt_param_int(params, "Snapshots:int_time_label_on", 0);
  e->snapshot_invoke_stf =
      parser_get_opt_param_int(params, "Snapshots:invoke_stf", 0);
  e->snapshot_units = (struct unit_system *)malloc(sizeof(struct unit_system));
  units_init_default(e->snapshot_units, params, "Snapshots", internal_units);
  e->snapshot_output_count = 0;
  e->stf_output_count = 0;
  e->dt_min = parser_get_param_double(params, "TimeIntegration:dt_min");
  e->dt_max = parser_get_param_double(params, "TimeIntegration:dt_max");
  e->dt_max_RMS_displacement = FLT_MAX;
  e->max_RMS_displacement_factor = parser_get_opt_param_double(
      params, "TimeIntegration:max_dt_RMS_factor", 0.25);
  e->a_first_statistics =
      parser_get_opt_param_double(params, "Statistics:scale_factor_first", 0.1);
  e->time_first_statistics =
      parser_get_opt_param_double(params, "Statistics:time_first", 0.);
  e->delta_time_statistics =
      parser_get_param_double(params, "Statistics:delta_time");
  e->ti_next_stats = 0;
  e->ti_next_stf = 0;
  e->ti_next_fof = 0;
  e->verbose = verbose;
  e->wallclock_time = 0.f;
  e->physical_constants = physical_constants;
  e->cosmology = cosmo;
  e->hydro_properties = hydro;
  e->entropy_floor = entropy_floor;
  e->gravity_properties = gravity;
  e->stars_properties = stars;
  e->black_holes_properties = black_holes;
  e->mesh = mesh;
  e->external_potential = potential;
  e->cooling_func = cooling_func;
  e->star_formation = starform;
  e->feedback_props = feedback;
  e->chemistry = chemistry;
  e->fof_properties = fof_properties;
  e->parameter_file = params;
  e->stf_this_timestep = 0;
#ifdef WITH_MPI
  e->cputime_last_step = 0;
  e->last_repartition = 0;
#endif
  e->total_nr_cells = 0;
  e->total_nr_tasks = 0;

#if defined(WITH_LOGGER)
  e->logger = (struct logger_writer *)malloc(sizeof(struct logger_writer));
  logger_init(e->logger, params);
#endif

  /* Make the space link back to the engine. */
  s->e = e;

  /* Read the run label */
  memset(e->run_name, 0, PARSER_MAX_LINE_SIZE);
  parser_get_opt_param_string(params, "MetaData:run_name", e->run_name,
                              "Untitled SWIFT simulation");
  if (strlen(e->run_name) == 0) {
    error("The run name in the parameter file cannot be an empty string.");
  }

  /* Setup the timestep if non-cosmological */
  if (!(e->policy & engine_policy_cosmology)) {
    e->time_begin =
        parser_get_param_double(params, "TimeIntegration:time_begin");
    e->time_end = parser_get_param_double(params, "TimeIntegration:time_end");
    e->time_old = e->time_begin;
    e->time = e->time_begin;

    e->time_base = (e->time_end - e->time_begin) / max_nr_timesteps;
    e->time_base_inv = 1.0 / e->time_base;
    e->ti_current = 0;
  } else {

    e->time_begin = e->cosmology->time_begin;
    e->time_end = e->cosmology->time_end;
    e->time_old = e->time_begin;
    e->time = e->time_begin;

    /* Copy the relevent information from the cosmology model */
    e->time_base = e->cosmology->time_base;
    e->time_base_inv = e->cosmology->time_base_inv;
    e->ti_current = 0;
  }

  /* Initialise VELOCIraptor output. */
  if (e->policy & engine_policy_structure_finding) {
    parser_get_param_string(params, "StructureFinding:basename",
                            e->stf_base_name);
    parser_get_opt_param_string(params, "StructureFinding:subdir_per_output",
                                e->stf_subdir_per_output,
                                engine_default_stf_subdir_per_output);
    parser_get_param_string(params, "StructureFinding:config_file_name",
                            e->stf_config_file_name);

    e->time_first_stf_output =
        parser_get_opt_param_double(params, "StructureFinding:time_first", 0.);
    e->a_first_stf_output = parser_get_opt_param_double(
        params, "StructureFinding:scale_factor_first", 0.1);
    e->delta_time_stf =
        parser_get_opt_param_double(params, "StructureFinding:delta_time", -1.);
  }

  /* Initialise FoF calls frequency. */
  if (e->policy & engine_policy_fof) {

    e->time_first_fof_call =
        parser_get_opt_param_double(params, "FOF:time_first", 0.);
    e->a_first_fof_call =
        parser_get_opt_param_double(params, "FOF:scale_factor_first", 0.1);
    e->delta_time_fof =
        parser_get_opt_param_double(params, "FOF:delta_time", -1.);
  }

  /* Initialize the star formation history structure */
  if (e->policy & engine_policy_star_formation) {
    star_formation_logger_accumulator_init(&e->sfh);
  }

  engine_init_output_lists(e, params);
}

/**
 * @brief configure an engine with the given number of threads, queues
 *        and core affinity. Also initialises the scheduler and opens various
 *        output files, computes the next timestep and initialises the
 *        threadpool.
 *
 * Assumes the engine is correctly initialised i.e. is restored from a restart
 * file or has been setup by engine_init(). When restarting any output log
 * files are positioned so that further output is appended. Note that
 * parameters are not read from the engine, just the parameter file, this
 * allows values derived in this function to be changed between runs.
 * When not restarting params should be the same as given to engine_init().
 *
 * @param restart true when restarting the application.
 * @param fof true when starting a stand-alone FOF call.
 * @param e The #engine.
 * @param params The parsed parameter file.
 * @param nr_nodes The number of MPI ranks.
 * @param nodeID The MPI rank of this node.
 * @param nr_threads The number of threads per MPI rank.
 * @param with_aff use processor affinity, if supported.
 * @param verbose Is this #engine talkative ?
 * @param restart_file The name of our restart file.
 */
void engine_config(int restart, int fof, struct engine *e,
                   struct swift_params *params, int nr_nodes, int nodeID,
                   int nr_threads, int with_aff, int verbose,
                   const char *restart_file) {

  /* Store the values and initialise global fields. */
  e->nodeID = nodeID;
  e->nr_threads = nr_threads;
  e->nr_nodes = nr_nodes;
  e->proxy_ind = NULL;
  e->nr_proxies = 0;
  e->forcerebuild = 1;
  e->forcerepart = 0;
  e->restarting = restart;
  e->step_props = engine_step_prop_none;
  e->links = NULL;
  e->nr_links = 0;
  e->file_stats = NULL;
  e->file_timesteps = NULL;
  e->sfh_logger = NULL;
  e->verbose = verbose;
  e->wallclock_time = 0.f;
  e->restart_dump = 0;
  e->restart_file = restart_file;
  e->restart_next = 0;
  e->restart_dt = 0;
  e->run_fof = 0;
  engine_rank = nodeID;

  if (restart && fof) {
    error(
        "Can't configure the engine to be a stand-alone FOF and restarting "
        "from a check-point at the same time!");
  }

  /* Welcome message */
  if (e->nodeID == 0) message("Running simulation '%s'.", e->run_name);

  /* Get the number of queues */
  int nr_queues =
      parser_get_opt_param_int(params, "Scheduler:nr_queues", nr_threads);
  if (nr_queues <= 0) nr_queues = e->nr_threads;
  if (nr_queues != nr_threads)
    message("Number of task queues set to %d", nr_queues);
  e->s->nr_queues = nr_queues;

/* Deal with affinity. For now, just figure out the number of cores. */
#if defined(HAVE_SETAFFINITY)
  const int nr_cores = sysconf(_SC_NPROCESSORS_ONLN);
  cpu_set_t *entry_affinity = engine_entry_affinity();
  const int nr_affinity_cores = CPU_COUNT(entry_affinity);

  if (nr_cores > CPU_SETSIZE) /* Unlikely, except on e.g. SGI UV. */
    error("must allocate dynamic cpu_set_t (too many cores per node)");

  if (verbose && with_aff) {
    char *buf = (char *)malloc((nr_cores + 1) * sizeof(char));
    buf[nr_cores] = '\0';
    for (int j = 0; j < nr_cores; ++j) {
      /* Reversed bit order from convention, but same as e.g. Intel MPI's
       * I_MPI_PIN_DOMAIN explicit mask: left-to-right, LSB-to-MSB. */
      buf[j] = CPU_ISSET(j, entry_affinity) ? '1' : '0';
    }
    message("Affinity at entry: %s", buf);
    free(buf);
  }

  int *cpuid = NULL;
  cpu_set_t cpuset;

  if (with_aff) {

    cpuid = (int *)malloc(nr_affinity_cores * sizeof(int));

    int skip = 0;
    for (int k = 0; k < nr_affinity_cores; k++) {
      int c;
      for (c = skip; c < CPU_SETSIZE && !CPU_ISSET(c, entry_affinity); ++c)
        ;
      cpuid[k] = c;
      skip = c + 1;
    }

#if defined(HAVE_LIBNUMA) && defined(_GNU_SOURCE)
    if ((e->policy & engine_policy_cputight) != engine_policy_cputight) {

      if (numa_available() >= 0) {
        if (nodeID == 0) message("prefer NUMA-distant CPUs");

        /* Get list of numa nodes of all available cores. */
        int *nodes = (int *)malloc(nr_affinity_cores * sizeof(int));
        int nnodes = 0;
        for (int i = 0; i < nr_affinity_cores; i++) {
          nodes[i] = numa_node_of_cpu(cpuid[i]);
          if (nodes[i] > nnodes) nnodes = nodes[i];
        }
        nnodes += 1;

        /* Count cores per node. */
        int *core_counts = (int *)malloc(nnodes * sizeof(int));
        for (int i = 0; i < nr_affinity_cores; i++) {
          core_counts[nodes[i]] = 0;
        }
        for (int i = 0; i < nr_affinity_cores; i++) {
          core_counts[nodes[i]] += 1;
        }

        /* Index cores within each node. */
        int *core_indices = (int *)malloc(nr_affinity_cores * sizeof(int));
        for (int i = nr_affinity_cores - 1; i >= 0; i--) {
          core_indices[i] = core_counts[nodes[i]];
          core_counts[nodes[i]] -= 1;
        }

        /* Now sort so that we pick adjacent cpuids from different nodes
         * by sorting internal node core indices. */
        int done = 0;
        while (!done) {
          done = 1;
          for (int i = 1; i < nr_affinity_cores; i++) {
            if (core_indices[i] < core_indices[i - 1]) {
              int t = cpuid[i - 1];
              cpuid[i - 1] = cpuid[i];
              cpuid[i] = t;

              t = core_indices[i - 1];
              core_indices[i - 1] = core_indices[i];
              core_indices[i] = t;
              done = 0;
            }
          }
        }

        free(nodes);
        free(core_counts);
        free(core_indices);
      }
    }
#endif
  } else {
    if (nodeID == 0) message("no processor affinity used");

  } /* with_aff */

  /* Avoid (unexpected) interference between engine and runner threads. We can
   * do this once we've made at least one call to engine_entry_affinity and
   * maybe numa_node_of_cpu(sched_getcpu()), even if the engine isn't already
   * pinned. */
  if (with_aff) engine_unpin();
#endif

  if (with_aff && nodeID == 0) {
#ifdef HAVE_SETAFFINITY
#ifdef WITH_MPI
    printf("[%04i] %s engine_init: cpu map is [ ", nodeID,
           clocks_get_timesincestart());
#else
    printf("%s engine_init: cpu map is [ ", clocks_get_timesincestart());
#endif
    for (int i = 0; i < nr_affinity_cores; i++) printf("%i ", cpuid[i]);
    printf("].\n");
#endif
  }

  /* Are we doing stuff in parallel? */
  if (nr_nodes > 1) {
#ifndef WITH_MPI
    error("SWIFT was not compiled with MPI support.");
#else
    e->policy |= engine_policy_mpi;
    if ((e->proxies = (struct proxy *)calloc(sizeof(struct proxy),
                                             engine_maxproxies)) == NULL)
      error("Failed to allocate memory for proxies.");
    e->nr_proxies = 0;

    /* Use synchronous MPI sends and receives when redistributing. */
    e->syncredist =
        parser_get_opt_param_int(params, "DomainDecomposition:synchronous", 0);

#endif
  }

  /* Open some global files */
  if (!fof && e->nodeID == 0) {

    /* When restarting append to these files. */
    const char *mode;
    if (restart)
      mode = "a";
    else
      mode = "w";

    char energyfileName[200] = "";
    parser_get_opt_param_string(params, "Statistics:energy_file_name",
                                energyfileName,
                                engine_default_energy_file_name);
    sprintf(energyfileName + strlen(energyfileName), ".txt");
    e->file_stats = fopen(energyfileName, mode);

    if (!restart) {
      fprintf(
          e->file_stats,
          "#%14s %14s %14s %14s %14s %14s %14s %14s %14s %14s %14s %14s %14s "
          "%14s %14s %14s %14s %14s %14s\n",
          "Time", "Mass", "E_tot", "E_kin", "E_int", "E_pot", "E_pot_self",
          "E_pot_ext", "E_radcool", "Entropy", "p_x", "p_y", "p_z", "ang_x",
          "ang_y", "ang_z", "com_x", "com_y", "com_z");
      fflush(e->file_stats);
    }

    char timestepsfileName[200] = "";
    parser_get_opt_param_string(params, "Statistics:timestep_file_name",
                                timestepsfileName,
                                engine_default_timesteps_file_name);

    sprintf(timestepsfileName + strlen(timestepsfileName), "_%d.txt",
            nr_nodes * nr_threads);
    e->file_timesteps = fopen(timestepsfileName, mode);

    if (!restart) {
      fprintf(
          e->file_timesteps,
          "# Host: %s\n# Branch: %s\n# Revision: %s\n# Compiler: %s, "
          "Version: %s \n# "
          "Number of threads: %d\n# Number of MPI ranks: %d\n# Hydrodynamic "
          "scheme: %s\n# Hydrodynamic kernel: %s\n# No. of neighbours: %.2f "
          "+/- %.4f\n# Eta: %f\n# Config: %s\n# CFLAGS: %s\n",
          hostname(), git_branch(), git_revision(), compiler_name(),
          compiler_version(), e->nr_threads, e->nr_nodes, SPH_IMPLEMENTATION,
          kernel_name, e->hydro_properties->target_neighbours,
          e->hydro_properties->delta_neighbours,
          e->hydro_properties->eta_neighbours, configuration_options(),
          compilation_cflags());

      fprintf(
          e->file_timesteps,
          "# Step Properties: Rebuild=%d, Redistribute=%d, Repartition=%d, "
          "Statistics=%d, Snapshot=%d, Restarts=%d STF=%d, FOF=%d, logger=%d\n",
          engine_step_prop_rebuild, engine_step_prop_redistribute,
          engine_step_prop_repartition, engine_step_prop_statistics,
          engine_step_prop_snapshot, engine_step_prop_restarts,
          engine_step_prop_stf, engine_step_prop_fof,
          engine_step_prop_logger_index);

      fprintf(
          e->file_timesteps,
          "# %6s %14s %12s %12s %14s %9s %12s %12s %12s %12s %16s [%s] %6s\n",
          "Step", "Time", "Scale-factor", "Redshift", "Time-step", "Time-bins",
          "Updates", "g-Updates", "s-Updates", "b-Updates", "Wall-clock time",
          clocks_getunit(), "Props");
      fflush(e->file_timesteps);
    }

    /* Initialize the SFH logger if running with star formation */
    if (e->policy & engine_policy_star_formation) {
      e->sfh_logger = fopen("SFR.txt", mode);
      if (!restart) {
        star_formation_logger_init_log_file(e->sfh_logger, e->internal_units,
                                            e->physical_constants);
        fflush(e->sfh_logger);
      }
    }
  }

  /* Print policy */
  engine_print_policy(e);

  if (!fof) {

    /* Print information about the hydro scheme */
    if (e->policy & engine_policy_hydro) {
      if (e->nodeID == 0) hydro_props_print(e->hydro_properties);
      if (e->nodeID == 0) entropy_floor_print(e->entropy_floor);
    }

    /* Print information about the gravity scheme */
    if (e->policy & engine_policy_self_gravity)
      if (e->nodeID == 0) gravity_props_print(e->gravity_properties);

    if (e->policy & engine_policy_stars)
      if (e->nodeID == 0) stars_props_print(e->stars_properties);

    /* Check we have sensible time bounds */
    if (e->time_begin >= e->time_end)
      error(
          "Final simulation time (t_end = %e) must be larger than the start "
          "time (t_beg = %e)",
          e->time_end, e->time_begin);

    /* Check we don't have inappropriate time labels */
    if ((e->snapshot_int_time_label_on == 1) && (e->time_end <= 1.f))
      error("Snapshot integer time labels enabled but end time <= 1");

    /* Check we have sensible time-step values */
    if (e->dt_min > e->dt_max)
      error(
          "Minimal time-step size (%e) must be smaller than maximal time-step "
          "size (%e)",
          e->dt_min, e->dt_max);

    /* Info about time-steps */
    if (e->nodeID == 0) {
      message("Absolute minimal timestep size: %e", e->time_base);

      float dt_min = e->time_end - e->time_begin;
      while (dt_min > e->dt_min) dt_min /= 2.f;

      message("Minimal timestep size (on time-line): %e", dt_min);

      float dt_max = e->time_end - e->time_begin;
      while (dt_max > e->dt_max) dt_max /= 2.f;

      message("Maximal timestep size (on time-line): %e", dt_max);
    }

    if (e->dt_min < e->time_base && e->nodeID == 0)
      error(
          "Minimal time-step size smaller than the absolute possible minimum "
          "dt=%e",
          e->time_base);

    if (!(e->policy & engine_policy_cosmology))
      if (e->dt_max > (e->time_end - e->time_begin) && e->nodeID == 0)
        error("Maximal time-step size larger than the simulation run time t=%e",
              e->time_end - e->time_begin);

    /* Deal with outputs */
    if (e->policy & engine_policy_cosmology) {

      if (e->delta_time_snapshot <= 1.)
        error("Time between snapshots (%e) must be > 1.",
              e->delta_time_snapshot);

      if (e->delta_time_statistics <= 1.)
        error("Time between statistics (%e) must be > 1.",
              e->delta_time_statistics);

      if (e->a_first_snapshot < e->cosmology->a_begin)
        error(
            "Scale-factor of first snapshot (%e) must be after the simulation "
            "start a=%e.",
            e->a_first_snapshot, e->cosmology->a_begin);

      if (e->a_first_statistics < e->cosmology->a_begin)
        error(
            "Scale-factor of first stats output (%e) must be after the "
            "simulation start a=%e.",
            e->a_first_statistics, e->cosmology->a_begin);

      if (e->policy & engine_policy_structure_finding) {

        if (e->delta_time_stf == -1. && !e->snapshot_invoke_stf)
          error("A value for `StructureFinding:delta_time` must be specified");

        if (e->a_first_stf_output < e->cosmology->a_begin)
          error(
              "Scale-factor of first stf output (%e) must be after the "
              "simulation start a=%e.",
              e->a_first_stf_output, e->cosmology->a_begin);
      }

      if (e->policy & engine_policy_fof) {

        if (e->delta_time_fof <= 1.)
          error("Time between FOF (%e) must be > 1.", e->delta_time_fof);

        if (e->a_first_fof_call < e->cosmology->a_begin)
          error(
              "Scale-factor of first fof call (%e) must be after the "
              "simulation start a=%e.",
              e->a_first_fof_call, e->cosmology->a_begin);
      }

    } else {

      if (e->delta_time_snapshot <= 0.)
        error("Time between snapshots (%e) must be positive.",
              e->delta_time_snapshot);

      if (e->delta_time_statistics <= 0.)
        error("Time between statistics (%e) must be positive.",
              e->delta_time_statistics);

      /* Find the time of the first output */
      if (e->time_first_snapshot < e->time_begin)
        error(
            "Time of first snapshot (%e) must be after the simulation start "
            "t=%e.",
            e->time_first_snapshot, e->time_begin);

      if (e->time_first_statistics < e->time_begin)
        error(
            "Time of first stats output (%e) must be after the simulation "
            "start t=%e.",
            e->time_first_statistics, e->time_begin);

      if (e->policy & engine_policy_structure_finding) {

        if (e->delta_time_stf == -1. && !e->snapshot_invoke_stf)
          error("A value for `StructureFinding:delta_time` must be specified");

        if (e->delta_time_stf <= 0. && e->delta_time_stf != -1.)
          error("Time between STF (%e) must be positive.", e->delta_time_stf);

        if (e->time_first_stf_output < e->time_begin)
          error(
              "Time of first STF (%e) must be after the simulation start t=%e.",
              e->time_first_stf_output, e->time_begin);
      }
    }

    /* Get the total mass */
    e->total_mass = 0.;
    for (size_t i = 0; i < e->s->nr_gparts; ++i)
      e->total_mass += e->s->gparts[i].mass;

/* Reduce the total mass */
#ifdef WITH_MPI
    MPI_Allreduce(MPI_IN_PLACE, &e->total_mass, 1, MPI_DOUBLE, MPI_SUM,
                  MPI_COMM_WORLD);
#endif

#if defined(WITH_LOGGER)
    if (e->nodeID == 0)
      message(
          "WARNING: There is currently no way of predicting the output "
          "size, please use it carefully");
#endif

    /* Find the time of the first snapshot output */
    engine_compute_next_snapshot_time(e);

    /* Find the time of the first statistics output */
    engine_compute_next_statistics_time(e);

    /* Find the time of the first stf output */
    if (e->policy & engine_policy_structure_finding) {
      engine_compute_next_stf_time(e);
    }

    /* Find the time of the first stf output */
    if (e->policy & engine_policy_fof) {
      engine_compute_next_fof_time(e);
    }

    /* Check that we are invoking VELOCIraptor only if we have it */
    if (e->snapshot_invoke_stf &&
        !(e->policy & engine_policy_structure_finding)) {
      error(
          "Invoking VELOCIraptor after snapshots but structure finding wasn't "
          "activated at runtime (Use --velociraptor).");
    }

    /* Whether restarts are enabled. Yes by default. Can be changed on restart.
     */
    e->restart_dump = parser_get_opt_param_int(params, "Restarts:enable", 1);

    /* Whether to save backup copies of the previous restart files. */
    e->restart_save = parser_get_opt_param_int(params, "Restarts:save", 1);

    /* Whether restarts should be dumped on exit. Not by default. Can be changed
     * on restart. */
    e->restart_onexit = parser_get_opt_param_int(params, "Restarts:onexit", 0);

    /* Hours between restart dumps. Can be changed on restart. */
    float dhours =
        parser_get_opt_param_float(params, "Restarts:delta_hours", 5.0f);
    if (e->nodeID == 0) {
      if (e->restart_dump)
        message("Restarts will be dumped every %f hours", dhours);
      else
        message("WARNING: restarts will not be dumped");

      if (e->verbose && e->restart_onexit)
        message("Restarts will be dumped after the final step");
    }

    /* Internally we use ticks, so convert into a delta ticks. Assumes we can
     * convert from ticks into milliseconds. */
    e->restart_dt = clocks_to_ticks(dhours * 60.0 * 60.0 * 1000.0);

    /* The first dump will happen no sooner than restart_dt ticks in the
     * future. */
    e->restart_next = getticks() + e->restart_dt;
  }

/* Construct types for MPI communications */
#ifdef WITH_MPI
  part_create_mpi_types();
  multipole_create_mpi_types();
  stats_create_mpi_type();
  proxy_create_mpi_type();
  task_create_mpi_comms();
#ifdef WITH_FOF
  fof_create_mpi_types();
#endif /* WITH_FOF */
#endif /* WITH_MPI */

  if (!fof) {

    /* Initialise the collection group. */
    collectgroup_init();
  }

  /* Initialize the threadpool. */
  threadpool_init(&e->threadpool, e->nr_threads);

  /* First of all, init the barrier and lock it. */
  if (swift_barrier_init(&e->wait_barrier, NULL, e->nr_threads + 1) != 0 ||
      swift_barrier_init(&e->run_barrier, NULL, e->nr_threads + 1) != 0)
    error("Failed to initialize barrier.");

  /* Expected average for tasks per cell. If set to zero we use a heuristic
   * guess based on the numbers of cells and how many tasks per cell we expect.
   * On restart this number cannot be estimated (no cells yet), so we recover
   * from the end of the dumped run. Can be changed on restart. */
  e->tasks_per_cell =
      parser_get_opt_param_float(params, "Scheduler:tasks_per_cell", 0.0);
  e->tasks_per_cell_max = 0.0f;

  float maxtasks = 0;
  if (restart)
    maxtasks = e->restart_max_tasks;
  else
    maxtasks = engine_estimate_nr_tasks(e);

  /* Estimated number of links per tasks */
  e->links_per_tasks =
      parser_get_opt_param_int(params, "Scheduler:links_per_tasks", 25);

  /* Init the scheduler. */
  scheduler_init(&e->sched, e->s, maxtasks, nr_queues,
                 (e->policy & scheduler_flag_steal), e->nodeID, &e->threadpool);

  /* Maximum size of MPI task messages, in KB, that should not be buffered,
   * that is sent using MPI_Issend, not MPI_Isend. 4Mb by default. Can be
   * changed on restart.
   */
  e->sched.mpi_message_limit =
      parser_get_opt_param_int(params, "Scheduler:mpi_message_limit", 4) * 1024;

  if (restart) {

    /* Overwrite the constants for the scheduler */
    space_maxsize = parser_get_opt_param_int(params, "Scheduler:cell_max_size",
                                             space_maxsize);
    space_subsize_pair_hydro = parser_get_opt_param_int(
        params, "Scheduler:cell_sub_size_pair_hydro", space_subsize_pair_hydro);
    space_subsize_self_hydro = parser_get_opt_param_int(
        params, "Scheduler:cell_sub_size_self_hydro", space_subsize_self_hydro);
    space_subsize_pair_stars = parser_get_opt_param_int(
        params, "Scheduler:cell_sub_size_pair_stars", space_subsize_pair_stars);
    space_subsize_self_stars = parser_get_opt_param_int(
        params, "Scheduler:cell_sub_size_self_stars", space_subsize_self_stars);
    space_subsize_pair_grav = parser_get_opt_param_int(
        params, "Scheduler:cell_sub_size_pair_grav", space_subsize_pair_grav);
    space_subsize_self_grav = parser_get_opt_param_int(
        params, "Scheduler:cell_sub_size_self_grav", space_subsize_self_grav);
    space_splitsize = parser_get_opt_param_int(
        params, "Scheduler:cell_split_size", space_splitsize);
    space_subdepth_diff_grav =
        parser_get_opt_param_int(params, "Scheduler:cell_subdepth_diff_grav",
                                 space_subdepth_diff_grav_default);
    space_extra_parts = parser_get_opt_param_int(
        params, "Scheduler:cell_extra_parts", space_extra_parts);
    space_extra_sparts = parser_get_opt_param_int(
        params, "Scheduler:cell_extra_sparts", space_extra_sparts);
    space_extra_gparts = parser_get_opt_param_int(
        params, "Scheduler:cell_extra_gparts", space_extra_gparts);
    space_extra_bparts = parser_get_opt_param_int(
        params, "Scheduler:cell_extra_bparts", space_extra_bparts);

    engine_max_parts_per_ghost =
        parser_get_opt_param_int(params, "Scheduler:engine_max_parts_per_ghost",
                                 engine_max_parts_per_ghost_default);
    engine_max_sparts_per_ghost = parser_get_opt_param_int(
        params, "Scheduler:engine_max_sparts_per_ghost",
        engine_max_sparts_per_ghost_default);
  }

  /* Allocate and init the threads. */
  if (swift_memalign("runners", (void **)&e->runners, SWIFT_CACHE_ALIGNMENT,
                     e->nr_threads * sizeof(struct runner)) != 0)
    error("Failed to allocate threads array.");

  for (int k = 0; k < e->nr_threads; k++) {
    e->runners[k].id = k;
    e->runners[k].e = e;
    if (pthread_create(&e->runners[k].thread, NULL, &runner_main,
                       &e->runners[k]) != 0)
      error("Failed to create runner thread.");

    /* Try to pin the runner to a given core */
    if (with_aff &&
        (e->policy & engine_policy_setaffinity) == engine_policy_setaffinity) {
#if defined(HAVE_SETAFFINITY)

      /* Set a reasonable queue ID. */
      int coreid = k % nr_affinity_cores;
      e->runners[k].cpuid = cpuid[coreid];

      if (nr_queues < e->nr_threads)
        e->runners[k].qid = cpuid[coreid] * nr_queues / nr_affinity_cores;
      else
        e->runners[k].qid = k;

      /* Set the cpu mask to zero | e->id. */
      CPU_ZERO(&cpuset);
      CPU_SET(cpuid[coreid], &cpuset);

      /* Apply this mask to the runner's pthread. */
      if (pthread_setaffinity_np(e->runners[k].thread, sizeof(cpu_set_t),
                                 &cpuset) != 0)
        error("Failed to set thread affinity.");

#else
      error("SWIFT was not compiled with affinity enabled.");
#endif
    } else {
      e->runners[k].cpuid = k;
      e->runners[k].qid = k * nr_queues / e->nr_threads;
    }

    /* Allocate particle caches. */
    e->runners[k].ci_gravity_cache.count = 0;
    e->runners[k].cj_gravity_cache.count = 0;
    gravity_cache_init(&e->runners[k].ci_gravity_cache, space_splitsize);
    gravity_cache_init(&e->runners[k].cj_gravity_cache, space_splitsize);
#ifdef WITH_VECTORIZATION
    e->runners[k].ci_cache.count = 0;
    e->runners[k].cj_cache.count = 0;
    cache_init(&e->runners[k].ci_cache, CACHE_SIZE);
    cache_init(&e->runners[k].cj_cache, CACHE_SIZE);
#endif

    if (verbose) {
      if (with_aff)
        message("runner %i on cpuid=%i with qid=%i.", e->runners[k].id,
                e->runners[k].cpuid, e->runners[k].qid);
      else
        message("runner %i using qid=%i no cpuid.", e->runners[k].id,
                e->runners[k].qid);
    }
  }

#ifdef WITH_LOGGER
  if (!restart) {
    /* Write the particle logger header */
    logger_write_file_header(e->logger);
  }
#endif

    /* Initialise the structure finder */
#ifdef HAVE_VELOCIRAPTOR
  if (e->policy & engine_policy_structure_finding) velociraptor_init(e);
#endif

    /* Free the affinity stuff */
#if defined(HAVE_SETAFFINITY)
  if (with_aff) {
    free(cpuid);
  }
#endif

#ifdef SWIFT_DUMPER_THREAD

  /* Start the dumper thread.*/
  engine_dumper_init(e);
#endif

  /* Wait for the runner threads to be in place. */
  swift_barrier_wait(&e->wait_barrier);
}

/**
 * @brief Prints the current policy of an engine
 *
 * @param e The engine to print information about
 */
void engine_print_policy(struct engine *e) {

#ifdef WITH_MPI
  if (e->nodeID == 0) {
    printf("[0000] %s engine_policy: engine policies are [ ",
           clocks_get_timesincestart());
    for (int k = 0; k <= engine_maxpolicy; k++)
      if (e->policy & (1 << k)) printf(" '%s' ", engine_policy_names[k + 1]);
    printf(" ]\n");
    fflush(stdout);
  }
#else
  printf("%s engine_policy: engine policies are [ ",
         clocks_get_timesincestart());
  for (int k = 0; k <= engine_maxpolicy; k++)
    if (e->policy & (1 << k)) printf(" '%s' ", engine_policy_names[k + 1]);
  printf(" ]\n");
  fflush(stdout);
#endif
}

/**
 * @brief Computes the next time (on the time line) for a dump
 *
 * @param e The #engine.
 */
void engine_compute_next_snapshot_time(struct engine *e) {

  /* Do outputlist file case */
  if (e->output_list_snapshots) {
    output_list_read_next_time(e->output_list_snapshots, e, "snapshots",
                               &e->ti_next_snapshot);
    return;
  }

  /* Find upper-bound on last output */
  double time_end;
  if (e->policy & engine_policy_cosmology)
    time_end = e->cosmology->a_end * e->delta_time_snapshot;
  else
    time_end = e->time_end + e->delta_time_snapshot;

  /* Find next snasphot above current time */
  double time;
  if (e->policy & engine_policy_cosmology)
    time = e->a_first_snapshot;
  else
    time = e->time_first_snapshot;

  int found_snapshot_time = 0;
  while (time < time_end) {

    /* Output time on the integer timeline */
    if (e->policy & engine_policy_cosmology)
      e->ti_next_snapshot = log(time / e->cosmology->a_begin) / e->time_base;
    else
      e->ti_next_snapshot = (time - e->time_begin) / e->time_base;

    /* Found it? */
    if (e->ti_next_snapshot > e->ti_current) {
      found_snapshot_time = 1;
      break;
    }

    if (e->policy & engine_policy_cosmology)
      time *= e->delta_time_snapshot;
    else
      time += e->delta_time_snapshot;
  }

  /* Deal with last snapshot */
  if (!found_snapshot_time) {
    e->ti_next_snapshot = -1;
    if (e->verbose) message("No further output time.");
  } else {

    /* Be nice, talk... */
    if (e->policy & engine_policy_cosmology) {
      const double next_snapshot_time =
          exp(e->ti_next_snapshot * e->time_base) * e->cosmology->a_begin;
      if (e->verbose)
        message("Next snapshot time set to a=%e.", next_snapshot_time);
    } else {
      const double next_snapshot_time =
          e->ti_next_snapshot * e->time_base + e->time_begin;
      if (e->verbose)
        message("Next snapshot time set to t=%e.", next_snapshot_time);
    }
  }
}

/**
 * @brief Computes the next time (on the time line) for a statistics dump
 *
 * @param e The #engine.
 */
void engine_compute_next_statistics_time(struct engine *e) {
  /* Do output_list file case */
  if (e->output_list_stats) {
    output_list_read_next_time(e->output_list_stats, e, "stats",
                               &e->ti_next_stats);
    return;
  }

  /* Find upper-bound on last output */
  double time_end;
  if (e->policy & engine_policy_cosmology)
    time_end = e->cosmology->a_end * e->delta_time_statistics;
  else
    time_end = e->time_end + e->delta_time_statistics;

  /* Find next snasphot above current time */
  double time;
  if (e->policy & engine_policy_cosmology)
    time = e->a_first_statistics;
  else
    time = e->time_first_statistics;

  int found_stats_time = 0;
  while (time < time_end) {

    /* Output time on the integer timeline */
    if (e->policy & engine_policy_cosmology)
      e->ti_next_stats = log(time / e->cosmology->a_begin) / e->time_base;
    else
      e->ti_next_stats = (time - e->time_begin) / e->time_base;

    /* Found it? */
    if (e->ti_next_stats > e->ti_current) {
      found_stats_time = 1;
      break;
    }

    if (e->policy & engine_policy_cosmology)
      time *= e->delta_time_statistics;
    else
      time += e->delta_time_statistics;
  }

  /* Deal with last statistics */
  if (!found_stats_time) {
    e->ti_next_stats = -1;
    if (e->verbose) message("No further output time.");
  } else {

    /* Be nice, talk... */
    if (e->policy & engine_policy_cosmology) {
      const double next_statistics_time =
          exp(e->ti_next_stats * e->time_base) * e->cosmology->a_begin;
      if (e->verbose)
        message("Next output time for stats set to a=%e.",
                next_statistics_time);
    } else {
      const double next_statistics_time =
          e->ti_next_stats * e->time_base + e->time_begin;
      if (e->verbose)
        message("Next output time for stats set to t=%e.",
                next_statistics_time);
    }
  }
}

/**
 * @brief Computes the next time (on the time line) for structure finding
 *
 * @param e The #engine.
 */
void engine_compute_next_stf_time(struct engine *e) {
  /* Do output_list file case */
  if (e->output_list_stf) {
    output_list_read_next_time(e->output_list_stf, e, "stf", &e->ti_next_stf);
    return;
  }

  /* Find upper-bound on last output */
  double time_end;
  if (e->policy & engine_policy_cosmology)
    time_end = e->cosmology->a_end * e->delta_time_stf;
  else
    time_end = e->time_end + e->delta_time_stf;

  /* Find next snasphot above current time */
  double time;
  if (e->policy & engine_policy_cosmology)
    time = e->a_first_stf_output;
  else
    time = e->time_first_stf_output;

  int found_stf_time = 0;
  while (time < time_end) {

    /* Output time on the integer timeline */
    if (e->policy & engine_policy_cosmology)
      e->ti_next_stf = log(time / e->cosmology->a_begin) / e->time_base;
    else
      e->ti_next_stf = (time - e->time_begin) / e->time_base;

    /* Found it? */
    if (e->ti_next_stf > e->ti_current) {
      found_stf_time = 1;
      break;
    }

    if (e->policy & engine_policy_cosmology)
      time *= e->delta_time_stf;
    else
      time += e->delta_time_stf;
  }

  /* Deal with last snapshot */
  if (!found_stf_time) {
    e->ti_next_stf = -1;
    if (e->verbose) message("No further output time.");
  } else {

    /* Be nice, talk... */
    if (e->policy & engine_policy_cosmology) {
      const float next_stf_time =
          exp(e->ti_next_stf * e->time_base) * e->cosmology->a_begin;
      if (e->verbose)
        message("Next VELOCIraptor time set to a=%e.", next_stf_time);
    } else {
      const float next_stf_time = e->ti_next_stf * e->time_base + e->time_begin;
      if (e->verbose)
        message("Next VELOCIraptor time set to t=%e.", next_stf_time);
    }
  }
}

/**
 * @brief Computes the next time (on the time line) for FoF black holes seeding
 *
 * @param e The #engine.
 */
void engine_compute_next_fof_time(struct engine *e) {

  /* Find upper-bound on last output */
  double time_end;
  if (e->policy & engine_policy_cosmology)
    time_end = e->cosmology->a_end * e->delta_time_fof;
  else
    time_end = e->time_end + e->delta_time_fof;

  /* Find next snasphot above current time */
  double time;
  if (e->policy & engine_policy_cosmology)
    time = e->a_first_fof_call;
  else
    time = e->time_first_fof_call;

  int found_fof_time = 0;
  while (time < time_end) {

    /* Output time on the integer timeline */
    if (e->policy & engine_policy_cosmology)
      e->ti_next_fof = log(time / e->cosmology->a_begin) / e->time_base;
    else
      e->ti_next_fof = (time - e->time_begin) / e->time_base;

    /* Found it? */
    if (e->ti_next_fof > e->ti_current) {
      found_fof_time = 1;
      break;
    }

    if (e->policy & engine_policy_cosmology)
      time *= e->delta_time_fof;
    else
      time += e->delta_time_fof;
  }

  /* Deal with last snapshot */
  if (!found_fof_time) {
    e->ti_next_fof = -1;
    if (e->verbose) message("No further FoF time.");
  } else {

    /* Be nice, talk... */
    if (e->policy & engine_policy_cosmology) {
      const float next_fof_time =
          exp(e->ti_next_fof * e->time_base) * e->cosmology->a_begin;
      // if (e->verbose)
      message("Next FoF time set to a=%e.", next_fof_time);
    } else {
      const float next_fof_time = e->ti_next_fof * e->time_base + e->time_begin;
      if (e->verbose) message("Next FoF time set to t=%e.", next_fof_time);
    }
  }
}

/**
 * @brief Initialize all the output_list required by the engine
 *
 * @param e The #engine.
 * @param params The #swift_params.
 */
void engine_init_output_lists(struct engine *e, struct swift_params *params) {
  /* Deal with snapshots */
  double snaps_time_first;
  e->output_list_snapshots = NULL;
  output_list_init(&e->output_list_snapshots, e, "Snapshots",
                   &e->delta_time_snapshot, &snaps_time_first);

  if (e->output_list_snapshots) {
    if (e->policy & engine_policy_cosmology)
      e->a_first_snapshot = snaps_time_first;
    else
      e->time_first_snapshot = snaps_time_first;
  }

  /* Deal with stats */
  double stats_time_first;
  e->output_list_stats = NULL;
  output_list_init(&e->output_list_stats, e, "Statistics",
                   &e->delta_time_statistics, &stats_time_first);

  if (e->output_list_stats) {
    if (e->policy & engine_policy_cosmology)
      e->a_first_statistics = stats_time_first;
    else
      e->time_first_statistics = stats_time_first;
  }

  /* Deal with stf */
  double stf_time_first;
  e->output_list_stf = NULL;
  output_list_init(&e->output_list_stf, e, "StructureFinding",
                   &e->delta_time_stf, &stf_time_first);

  if (e->output_list_stf) {
    if (e->policy & engine_policy_cosmology)
      e->a_first_stf_output = stf_time_first;
    else
      e->time_first_stf_output = stf_time_first;
  }
}

/**
 * @brief Computes the maximal time-step allowed by the max RMS displacement
 * condition.
 *
 * @param e The #engine.
 */
void engine_recompute_displacement_constraint(struct engine *e) {

  const ticks tic = getticks();

  /* Get the cosmological information */
  const struct cosmology *cosmo = e->cosmology;
  const float Om = cosmo->Omega_m;
  const float Ob = cosmo->Omega_b;
  const float H0 = cosmo->H0;
  const float a = cosmo->a;
  const float G_newton = e->physical_constants->const_newton_G;
  const float rho_crit0 = 3.f * H0 * H0 / (8.f * M_PI * G_newton);

  /* Start by reducing the minimal mass of each particle type */
  float min_mass[swift_type_count] = {
      e->s->min_part_mass,  e->s->min_gpart_mass, FLT_MAX, FLT_MAX,
      e->s->min_spart_mass, e->s->min_bpart_mass};
#ifdef SWIFT_DEBUG_CHECKS
  /* Check that the minimal mass collection worked */
  float min_part_mass_check = FLT_MAX;
  for (size_t i = 0; i < e->s->nr_parts; ++i) {
    if (e->s->parts[i].time_bin >= num_time_bins) continue;
    min_part_mass_check =
        min(min_part_mass_check, hydro_get_mass(&e->s->parts[i]));
  }
  if (min_part_mass_check != min_mass[swift_type_gas])
    error("Error collecting minimal mass of gas particles.");
#endif

#ifdef WITH_MPI
  MPI_Allreduce(MPI_IN_PLACE, min_mass, swift_type_count, MPI_FLOAT, MPI_MIN,
                MPI_COMM_WORLD);
#endif

  /* Do the same for the velocity norm sum */
  float vel_norm[swift_type_count] = {
      e->s->sum_part_vel_norm,  e->s->sum_gpart_vel_norm, 0.f, 0.f,
      e->s->sum_spart_vel_norm, e->s->sum_spart_vel_norm};
#ifdef WITH_MPI
  MPI_Allreduce(MPI_IN_PLACE, vel_norm, swift_type_count, MPI_FLOAT, MPI_SUM,
                MPI_COMM_WORLD);
#endif

  /* Get the counts of each particle types */
  const long long total_nr_baryons =
      e->total_nr_parts + e->total_nr_sparts + e->total_nr_bparts;
  const long long total_nr_dm_gparts =
      e->total_nr_gparts - e->total_nr_DM_background_gparts - total_nr_baryons;
  float count_parts[swift_type_count] = {
      (float)e->total_nr_parts,
      (float)total_nr_dm_gparts,
      (float)e->total_nr_DM_background_gparts,
      0.f,
      (float)e->total_nr_sparts,
      (float)e->total_nr_bparts};

  /* Count of particles for the two species */
  const float N_dm = count_parts[1];
  const float N_b = count_parts[0] + count_parts[4] + count_parts[5];

  /* Peculiar motion norm for the two species */
  const float vel_norm_dm = vel_norm[1];
  const float vel_norm_b = vel_norm[0] + vel_norm[4] + vel_norm[5];

  /* Mesh forces smoothing scale */
  float r_s;
  if ((e->policy & engine_policy_self_gravity) && e->s->periodic)
    r_s = e->mesh->r_s;
  else
    r_s = FLT_MAX;

  float dt_dm = FLT_MAX, dt_b = FLT_MAX;

  /* DM case */
  if (N_dm > 0.f) {

    /* Minimal mass for the DM */
    const float min_mass_dm = min_mass[1];

    /* Inter-particle sepration for the DM */
    const float d_dm = cbrtf(min_mass_dm / ((Om - Ob) * rho_crit0));

    /* RMS peculiar motion for the DM */
    const float rms_vel_dm = vel_norm_dm / N_dm;

    /* Time-step based on maximum displacement */
    dt_dm = a * a * min(r_s, d_dm) / sqrtf(rms_vel_dm);
  }

  /* Baryon case */
  if (N_b > 0.f) {

    /* Minimal mass for the baryons */
    const float min_mass_b = min3(min_mass[0], min_mass[4], min_mass[5]);

    /* Inter-particle sepration for the baryons */
    const float d_b = cbrtf(min_mass_b / (Ob * rho_crit0));

    /* RMS peculiar motion for the baryons */
    const float rms_vel_b = vel_norm_b / N_b;

    /* Time-step based on maximum displacement */
    dt_b = a * a * min(r_s, d_b) / sqrtf(rms_vel_b);
  }

  /* Use the minimum */
  const float dt = min(dt_dm, dt_b);

  /* Apply the dimensionless factor */
  e->dt_max_RMS_displacement = dt * e->max_RMS_displacement_factor;

  if (e->verbose)
    message("max_dt_RMS_displacement = %e", e->dt_max_RMS_displacement);

  if (e->verbose)
    message("took %.3f %s.", clocks_from_ticks(getticks() - tic),
            clocks_getunit());
}

/**
 * @brief Frees up the memory allocated for this #engine
 *
 * @param e The #engine to clean.
 * @param fof Was this a stand-alone FOF run?
 */
void engine_clean(struct engine *e, const int fof) {
  /* Start by telling the runners to stop. */
  e->step_props = engine_step_prop_done;
  swift_barrier_wait(&e->run_barrier);

  /* Wait for each runner to come home. */
  for (int k = 0; k < e->nr_threads; k++) {
    if (pthread_join(e->runners[k].thread, /*retval=*/NULL) != 0)
      error("Failed to join runner %i.", k);
#ifdef WITH_VECTORIZATION
    cache_clean(&e->runners[k].ci_cache);
    cache_clean(&e->runners[k].cj_cache);
#endif
    gravity_cache_clean(&e->runners[k].ci_gravity_cache);
    gravity_cache_clean(&e->runners[k].cj_gravity_cache);
  }
  swift_free("runners", e->runners);
  free(e->snapshot_units);

  output_list_clean(&e->output_list_snapshots);
  output_list_clean(&e->output_list_stats);
  output_list_clean(&e->output_list_stf);

  swift_free("links", e->links);
#if defined(WITH_LOGGER)
  logger_free(e->logger);
  free(e->logger);
#endif
  scheduler_clean(&e->sched);
  space_clean(e->s);
  threadpool_clean(&e->threadpool);
#if defined(WITH_MPI)
  for (int i = 0; i < e->nr_proxies; ++i) {
    proxy_clean(&e->proxies[i]);
  }
  free(e->proxy_ind);
  free(e->proxies);

  /* Free types */
  part_free_mpi_types();
  multipole_free_mpi_types();
  stats_free_mpi_type();
  proxy_free_mpi_type();
  task_free_mpi_comms();
  mpicollect_free_MPI_type();
#endif

  /* Close files */
  if (!fof && e->nodeID == 0) {
    fclose(e->file_timesteps);
    fclose(e->file_stats);

    if (e->policy & engine_policy_star_formation) {
      fclose(e->sfh_logger);
    }
  }
}

/**
 * @brief Write the engine struct and its contents to the given FILE as a
 * stream of bytes.
 *
 * @param e the engine
 * @param stream the file stream
 */
void engine_struct_dump(struct engine *e, FILE *stream) {

  /* Dump the engine. Save the current tasks_per_cell estimate. */
  e->restart_max_tasks = engine_estimate_nr_tasks(e);
  restart_write_blocks(e, sizeof(struct engine), 1, stream, "engine",
                       "engine struct");

  /* And all the engine pointed data, these use their own dump functions. */
  space_struct_dump(e->s, stream);
  units_struct_dump(e->internal_units, stream);
  units_struct_dump(e->snapshot_units, stream);
  cosmology_struct_dump(e->cosmology, stream);

#ifdef WITH_MPI
  /* Save the partition for restoration. */
  partition_store_celllist(e->s, e->reparttype);
  partition_struct_dump(e->reparttype, stream);
#endif

  phys_const_struct_dump(e->physical_constants, stream);
  hydro_props_struct_dump(e->hydro_properties, stream);
  entropy_floor_struct_dump(e->entropy_floor, stream);
  gravity_props_struct_dump(e->gravity_properties, stream);
  stars_props_struct_dump(e->stars_properties, stream);
  pm_mesh_struct_dump(e->mesh, stream);
  potential_struct_dump(e->external_potential, stream);
  cooling_struct_dump(e->cooling_func, stream);
  starformation_struct_dump(e->star_formation, stream);
  feedback_struct_dump(e->feedback_props, stream);
  black_holes_struct_dump(e->black_holes_properties, stream);
  chemistry_struct_dump(e->chemistry, stream);
#ifdef WITH_FOF
  fof_struct_dump(e->fof_properties, stream);
#endif
  parser_struct_dump(e->parameter_file, stream);
  if (e->output_list_snapshots)
    output_list_struct_dump(e->output_list_snapshots, stream);
  if (e->output_list_stats)
    output_list_struct_dump(e->output_list_stats, stream);
  if (e->output_list_stf) output_list_struct_dump(e->output_list_stf, stream);

#ifdef WITH_LOGGER
  logger_struct_dump(e->logger, stream);
#endif
}

/**
 * @brief Re-create an engine struct and its contents from the given FILE
 *        stream.
 *
 * @param e the engine
 * @param stream the file stream
 */
void engine_struct_restore(struct engine *e, FILE *stream) {

  /* Read the engine. */
  restart_read_blocks(e, sizeof(struct engine), 1, stream, NULL,
                      "engine struct");

  /* Re-initializations as necessary for our struct and its members. */
  e->sched.tasks = NULL;
  e->sched.tasks_ind = NULL;
  e->sched.tid_active = NULL;
  e->sched.size = 0;

  /* Now for the other pointers, these use their own restore functions. */
  /* Note all this memory leaks, but is used once. */
  struct space *s = (struct space *)malloc(sizeof(struct space));
  space_struct_restore(s, stream);
  e->s = s;
  s->e = e;

  struct unit_system *us =
      (struct unit_system *)malloc(sizeof(struct unit_system));
  units_struct_restore(us, stream);
  e->internal_units = us;

  us = (struct unit_system *)malloc(sizeof(struct unit_system));
  units_struct_restore(us, stream);
  e->snapshot_units = us;

  struct cosmology *cosmo =
      (struct cosmology *)malloc(sizeof(struct cosmology));
  cosmology_struct_restore(e->policy & engine_policy_cosmology, cosmo, stream);
  e->cosmology = cosmo;

#ifdef WITH_MPI
  struct repartition *reparttype =
      (struct repartition *)malloc(sizeof(struct repartition));
  partition_struct_restore(reparttype, stream);
  e->reparttype = reparttype;
#endif

  struct phys_const *physical_constants =
      (struct phys_const *)malloc(sizeof(struct phys_const));
  phys_const_struct_restore(physical_constants, stream);
  e->physical_constants = physical_constants;

  struct hydro_props *hydro_properties =
      (struct hydro_props *)malloc(sizeof(struct hydro_props));
  hydro_props_struct_restore(hydro_properties, stream);
  e->hydro_properties = hydro_properties;

  struct entropy_floor_properties *entropy_floor =
      (struct entropy_floor_properties *)malloc(
          sizeof(struct entropy_floor_properties));
  entropy_floor_struct_restore(entropy_floor, stream);
  e->entropy_floor = entropy_floor;

  struct gravity_props *gravity_properties =
      (struct gravity_props *)malloc(sizeof(struct gravity_props));
  gravity_props_struct_restore(gravity_properties, stream);
  e->gravity_properties = gravity_properties;

  struct stars_props *stars_properties =
      (struct stars_props *)malloc(sizeof(struct stars_props));
  stars_props_struct_restore(stars_properties, stream);
  e->stars_properties = stars_properties;

  struct pm_mesh *mesh = (struct pm_mesh *)malloc(sizeof(struct pm_mesh));
  pm_mesh_struct_restore(mesh, stream);
  e->mesh = mesh;

  struct external_potential *external_potential =
      (struct external_potential *)malloc(sizeof(struct external_potential));
  potential_struct_restore(external_potential, stream);
  e->external_potential = external_potential;

  struct cooling_function_data *cooling_func =
      (struct cooling_function_data *)malloc(
          sizeof(struct cooling_function_data));
  cooling_struct_restore(cooling_func, stream, e->cosmology);
  e->cooling_func = cooling_func;

  struct star_formation *star_formation =
      (struct star_formation *)malloc(sizeof(struct star_formation));
  starformation_struct_restore(star_formation, stream);
  e->star_formation = star_formation;

  struct feedback_props *feedback_properties =
      (struct feedback_props *)malloc(sizeof(struct feedback_props));
  feedback_struct_restore(feedback_properties, stream);
  e->feedback_props = feedback_properties;

  struct black_holes_props *black_holes_properties =
      (struct black_holes_props *)malloc(sizeof(struct black_holes_props));
  black_holes_struct_restore(black_holes_properties, stream);
  e->black_holes_properties = black_holes_properties;

  struct chemistry_global_data *chemistry =
      (struct chemistry_global_data *)malloc(
          sizeof(struct chemistry_global_data));
  chemistry_struct_restore(chemistry, stream);
  e->chemistry = chemistry;

#ifdef WITH_FOF
  struct fof_props *fof_props =
      (struct fof_props *)malloc(sizeof(struct fof_props));
  fof_struct_restore(fof_props, stream);
  e->fof_properties = fof_props;
#endif

  struct swift_params *parameter_file =
      (struct swift_params *)malloc(sizeof(struct swift_params));
  parser_struct_restore(parameter_file, stream);
  e->parameter_file = parameter_file;

  if (e->output_list_snapshots) {
    struct output_list *output_list_snapshots =
        (struct output_list *)malloc(sizeof(struct output_list));
    output_list_struct_restore(output_list_snapshots, stream);
    e->output_list_snapshots = output_list_snapshots;
  }

  if (e->output_list_stats) {
    struct output_list *output_list_stats =
        (struct output_list *)malloc(sizeof(struct output_list));
    output_list_struct_restore(output_list_stats, stream);
    e->output_list_stats = output_list_stats;
  }

  if (e->output_list_stf) {
    struct output_list *output_list_stf =
        (struct output_list *)malloc(sizeof(struct output_list));
    output_list_struct_restore(output_list_stf, stream);
    e->output_list_stf = output_list_stf;
  }

#ifdef WITH_LOGGER
  struct logger_writer *log =
      (struct logger_writer *)malloc(sizeof(struct logger_writer));
  logger_struct_restore(log, stream);
  e->logger = log;
#endif

#ifdef EOS_PLANETARY
  eos_init(&eos, e->physical_constants, e->snapshot_units, e->parameter_file);
#endif

  /* Want to force a rebuild before using this engine. Wait to repartition.*/
  e->forcerebuild = 1;
  e->forcerepart = 0;
}<|MERGE_RESOLUTION|>--- conflicted
+++ resolved
@@ -33,13 +33,8 @@
 #include <stdio.h>
 #include <stdlib.h>
 #include <string.h>
-<<<<<<< HEAD
-#include <sys/types.h>
-#include <sys/stat.h>
-=======
 #include <sys/stat.h>
 #include <sys/types.h>
->>>>>>> 675bafff
 #include <unistd.h>
 
 
