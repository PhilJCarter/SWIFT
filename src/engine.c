--- conflicted
+++ resolved
@@ -133,12 +133,9 @@
                                      "line of sight",
                                      "sink",
                                      "rt",
-<<<<<<< HEAD
+                                     "power spectra",
                                      "moving mesh",
                                      "moving mesh hydro"};
-=======
-                                     "power spectra"};
->>>>>>> 8c851212
 
 const int engine_default_snapshot_subsample[swift_type_count] = {0};
 
