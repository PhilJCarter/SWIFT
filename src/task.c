/*******************************************************************************
 * This file is part of SWIFT.
 * Copyright (c) 2012 Pedro Gonnet (pedro.gonnet@durham.ac.uk)
 *                    Matthieu Schaller (schaller@strw.leidenuniv.nl)
 *               2015 Peter W. Draper (p.w.draper@durham.ac.uk)
 *               2016 John A. Regan (john.a.regan@durham.ac.uk)
 *                    Tom Theuns (tom.theuns@durham.ac.uk)
 *
 * This program is free software: you can redistribute it and/or modify
 * it under the terms of the GNU Lesser General Public License as published
 * by the Free Software Foundation, either version 3 of the License, or
 * (at your option) any later version.
 *
 * This program is distributed in the hope that it will be useful,
 * but WITHOUT ANY WARRANTY; without even the implied warranty of
 * MERCHANTABILITY or FITNESS FOR A PARTICULAR PURPOSE.  See the
 * GNU General Public License for more details.
 *
 * You should have received a copy of the GNU Lesser General Public License
 * along with this program.  If not, see <http://www.gnu.org/licenses/>.
 *
 ******************************************************************************/

/* Config parameters. */
#include <config.h>

/* Some standard headers. */
#include <float.h>
#include <limits.h>
#include <sched.h>
#include <stdio.h>
#include <stdlib.h>
#include <string.h>

/* MPI headers. */
#ifdef WITH_MPI
#include <mpi.h>
#endif

/* This object's header. */
#include "task.h"

/* Local headers. */
#include "atomic.h"
#include "engine.h"
#include "error.h"
#include "inline.h"
#include "lock.h"
#include "mpiuse.h"

/* Task type names. */
const char *taskID_names[task_type_count] = {
    "none",
    "sort",
    "self",
    "pair",
    "sub_self",
    "sub_pair",
    "init_grav",
    "init_grav_out",
    "ghost_in",
    "ghost",
    "ghost_out",
    "extra_ghost",
    "drift_part",
    "drift_spart",
    "drift_sink",
    "drift_bpart",
    "drift_gpart",
    "drift_gpart_out",
    "hydro_end_force",
    "kick1",
    "kick2",
    "timestep",
    "timestep_limiter",
    "timestep_sync",
    "collect",
    "send",
    "recv",
    "pack",
    "unpack",
    "grav_long_range",
    "grav_mm",
    "grav_down_in",
    "grav_down",
    "grav_end_force",
    "cooling",
    "cooling_in",
    "cooling_out",
    "star_formation",
    "star_formation_in",
    "star_formation_out",
    "star_formation_sink",
    "csds",
    "stars_in",
    "stars_out",
    "stars_ghost_in",
    "stars_density_ghost",
    "stars_ghost_out",
    "stars_prep_ghost1",
    "hydro_prep_ghost1",
    "stars_prep_ghost2",
    "stars_sort",
    "stars_resort",
    "bh_in",
    "bh_out",
    "bh_density_ghost",
    "bh_swallow_ghost1",
    "bh_swallow_ghost2",
    "bh_swallow_ghost3",
    "fof_self",
    "fof_pair",
    "neutrino_weight",
    "sink_in",
    "sink_ghost1",
    "sink_ghost2",
    "sink_out",
    "rt_in",
    "rt_out",
    "sink_formation",
    "rt_ghost1",
    "rt_ghost2",
    "rt_transport_out",
    "rt_tchem",
<<<<<<< HEAD
    "bvh",
    "grid_ghost",
    "slope_estimate_ghost",
    "slope_limiter_ghost",
    "flux_ghost",
=======
    "rt_advance_cell_time",
    "rt_sorts",
    "rt_collect_times",
>>>>>>> 3b61b1fa
};

/* Sub-task type names. */
const char *subtaskID_names[task_subtype_count] = {
    "none",
    "density",
    "gradient",
    "force",
    "slope_estimate",
    "slope_limiter",
    "flux",
    "limiter",
    "grav",
    "external_grav",
    "tend",
    "xv",
    "rho",
    "part_swallow",
    "bpart_merger",
    "gpart",
    "multipole",
    "spart_density",
    "part_prep1",
    "spart_prep2",
    "stars_density",
    "stars_prep1",
    "stars_prep2",
    "stars_feedback",
    "sf_counts",
    "bpart_rho",
    "bpart_swallow",
    "bpart_feedback",
    "bh_density",
    "bh_swallow",
    "do_gas_swallow",
    "do_bh_swallow",
    "bh_feedback",
    "sink_do_sink_swallow",
    "sink_swallow",
    "sink_do_gas_swallow",
    "rt_gradient",
    "rt_transport",
    "grid_construction",
    "faces",
};

const char *task_category_names[task_category_count] = {
    "drift",       "sorts",    "resort",
    "hydro",       "gravity",  "feedback",
    "black holes", "cooling",  "star formation",
    "limiter",     "sync",     "time integration",
    "mpi",         "pack",     "fof",
    "others",      "neutrino", "sink",
    "RT",          "CSDS"};

#ifdef WITH_MPI
/* MPI communicators for the subtypes. */
MPI_Comm subtaskMPI_comms[task_subtype_count];
#endif

/**
 * @brief Computes the overlap between the parts array of two given cells.
 *
 * @param TYPE is the type of parts (e.g. #part, #gpart, #spart)
 * @param ARRAY is the array of this specific type.
 * @param COUNT is the number of elements in the array.
 */
#define TASK_CELL_OVERLAP(TYPE, ARRAY, COUNT)                               \
  __attribute__((always_inline))                                            \
      INLINE static size_t task_cell_overlap_##TYPE(                        \
          const struct cell *restrict ci, const struct cell *restrict cj) { \
                                                                            \
    if (ci == NULL || cj == NULL) return 0;                                 \
                                                                            \
    if (ci->ARRAY <= cj->ARRAY &&                                           \
        ci->ARRAY + ci->COUNT >= cj->ARRAY + cj->COUNT) {                   \
      return cj->COUNT;                                                     \
    } else if (cj->ARRAY <= ci->ARRAY &&                                    \
               cj->ARRAY + cj->COUNT >= ci->ARRAY + ci->COUNT) {            \
      return ci->COUNT;                                                     \
    }                                                                       \
                                                                            \
    return 0;                                                               \
  }

TASK_CELL_OVERLAP(part, hydro.parts, hydro.count);
TASK_CELL_OVERLAP(gpart, grav.parts, grav.count);
TASK_CELL_OVERLAP(spart, stars.parts, stars.count);
TASK_CELL_OVERLAP(sink, sinks.parts, sinks.count);
TASK_CELL_OVERLAP(bpart, black_holes.parts, black_holes.count);

/**
 * @brief Returns the #task_actions for a given task.
 *
 * @param t The #task.
 */
__attribute__((always_inline)) INLINE static enum task_actions task_acts_on(
    const struct task *t) {

  switch (t->type) {

    case task_type_none:
      return task_action_none;
      break;

    case task_type_drift_part:
    case task_type_sort:
    case task_type_ghost:
    case task_type_extra_ghost:
    case task_type_cooling:
    case task_type_end_hydro_force:
      return task_action_part;
      break;

    case task_type_star_formation:
    case task_type_star_formation_sink:
    case task_type_sink_formation:
      return task_action_all;

    case task_type_drift_spart:
    case task_type_stars_ghost:
    case task_type_stars_sort:
    case task_type_stars_resort:
      return task_action_spart;
      break;

    case task_type_drift_sink:
      return task_action_sink;
      break;

    case task_type_drift_bpart:
    case task_type_bh_density_ghost:
    case task_type_bh_swallow_ghost3:
      return task_action_bpart;
      break;

    case task_type_rt_ghost1:
    case task_type_rt_ghost2:
    case task_type_rt_tchem:
    case task_type_rt_sort:
      return task_action_part;
      break;

    case task_type_self:
    case task_type_pair:
    case task_type_sub_self:
    case task_type_sub_pair:
      switch (t->subtype) {

        case task_subtype_density:
        case task_subtype_gradient:
        case task_subtype_force:
        case task_subtype_limiter:
          return task_action_part;
          break;

        case task_subtype_stars_density:
        case task_subtype_stars_feedback:
          return task_action_all;
          break;

        case task_subtype_bh_density:
        case task_subtype_bh_feedback:
        case task_subtype_bh_swallow:
        case task_subtype_do_gas_swallow:
          return task_action_all;
          break;

        case task_subtype_do_bh_swallow:
          return task_action_bpart;
          break;

        case task_subtype_sink_do_gas_swallow:
        case task_subtype_sink_do_sink_swallow:
        case task_subtype_sink_swallow:
          return task_action_all;

        case task_subtype_rt_transport:
        case task_subtype_rt_gradient:
          return task_action_part;
          break;

        case task_subtype_grav:
        case task_subtype_external_grav:
          return task_action_gpart;
          break;

        default:
#ifdef SWIFT_DEBUG_CHECKS
          error("Unknown task_action for task %s/%s", taskID_names[t->type],
                subtaskID_names[t->subtype]);
#endif
          return task_action_none;
          break;
      }
      break;

    case task_type_kick1:
    case task_type_kick2:
    case task_type_csds:
    case task_type_fof_self:
    case task_type_fof_pair:
    case task_type_timestep:
    case task_type_timestep_limiter:
    case task_type_timestep_sync:
    case task_type_send:
    case task_type_recv:
      if (t->ci->hydro.count > 0 && t->ci->grav.count > 0)
        return task_action_all;
      else if (t->ci->hydro.count > 0)
        return task_action_part;
      else if (t->ci->grav.count > 0)
        return task_action_gpart;
      else {
#ifdef SWIFT_DEBUG_CHECKS
        error("Task without particles");
#endif
      }
      break;

    case task_type_init_grav:
    case task_type_grav_mm:
    case task_type_grav_long_range:
      return task_action_multipole;
      break;

    case task_type_drift_gpart:
    case task_type_grav_down:
    case task_type_end_grav_force:
      return task_action_gpart;
      break;

    default:
#ifdef SWIFT_DEBUG_CHECKS
      error("Unknown task_action for task %s/%s", taskID_names[t->type],
            subtaskID_names[t->subtype]);
#endif
      return task_action_none;
      break;
  }

#ifdef SWIFT_DEBUG_CHECKS
  error("Unknown task_action for task %s/%s", taskID_names[t->type],
        subtaskID_names[t->subtype]);
#endif
  /* Silence compiler warnings. We should never get here. */
  return task_action_none;
}

/**
 * @brief Compute the Jaccard similarity of the data used by two
 *        different tasks.
 *
 * @param ta The first #task.
 * @param tb The second #task.
 */
float task_overlap(const struct task *restrict ta,
                   const struct task *restrict tb) {

  if (ta == NULL || tb == NULL) return 0.f;

  const enum task_actions ta_act = task_acts_on(ta);
  const enum task_actions tb_act = task_acts_on(tb);

  /* First check if any of the two tasks are of a type that don't
     use cells. */
  if (ta_act == task_action_none || tb_act == task_action_none) return 0.f;

  const int ta_part = (ta_act == task_action_part || ta_act == task_action_all);
  const int ta_gpart =
      (ta_act == task_action_gpart || ta_act == task_action_all);
  const int ta_spart =
      (ta_act == task_action_spart || ta_act == task_action_all);
  const int ta_sink = (ta_act == task_action_sink || ta_act == task_action_all);
  const int ta_bpart =
      (ta_act == task_action_bpart || ta_act == task_action_all);
  const int tb_part = (tb_act == task_action_part || tb_act == task_action_all);
  const int tb_gpart =
      (tb_act == task_action_gpart || tb_act == task_action_all);
  const int tb_spart =
      (tb_act == task_action_spart || tb_act == task_action_all);
  const int tb_sink = (tb_act == task_action_sink || tb_act == task_action_all);
  const int tb_bpart =
      (tb_act == task_action_bpart || tb_act == task_action_all);

  /* In the case where both tasks act on parts */
  if (ta_part && tb_part) {

    /* Compute the union of the cell data. */
    size_t size_union = 0;
    if (ta->ci != NULL) size_union += ta->ci->hydro.count;
    if (ta->cj != NULL) size_union += ta->cj->hydro.count;
    if (tb->ci != NULL) size_union += tb->ci->hydro.count;
    if (tb->cj != NULL) size_union += tb->cj->hydro.count;

    if (size_union == 0) return 0.f;

    /* Compute the intersection of the cell data. */
    const size_t size_intersect = task_cell_overlap_part(ta->ci, tb->ci) +
                                  task_cell_overlap_part(ta->ci, tb->cj) +
                                  task_cell_overlap_part(ta->cj, tb->ci) +
                                  task_cell_overlap_part(ta->cj, tb->cj);

    return ((float)size_intersect) / (size_union - size_intersect);
  }

  /* In the case where both tasks act on gparts */
  else if (ta_gpart && tb_gpart) {

    /* Compute the union of the cell data. */
    size_t size_union = 0;
    if (ta->ci != NULL) size_union += ta->ci->grav.count;
    if (ta->cj != NULL) size_union += ta->cj->grav.count;
    if (tb->ci != NULL) size_union += tb->ci->grav.count;
    if (tb->cj != NULL) size_union += tb->cj->grav.count;

    if (size_union == 0) return 0.f;

    /* Compute the intersection of the cell data. */
    const size_t size_intersect = task_cell_overlap_gpart(ta->ci, tb->ci) +
                                  task_cell_overlap_gpart(ta->ci, tb->cj) +
                                  task_cell_overlap_gpart(ta->cj, tb->ci) +
                                  task_cell_overlap_gpart(ta->cj, tb->cj);

    return ((float)size_intersect) / (size_union - size_intersect);
  }

  /* In the case where both tasks act on sparts */
  else if (ta_spart && tb_spart) {

    /* Compute the union of the cell data. */
    size_t size_union = 0;
    if (ta->ci != NULL) size_union += ta->ci->stars.count;
    if (ta->cj != NULL) size_union += ta->cj->stars.count;
    if (tb->ci != NULL) size_union += tb->ci->stars.count;
    if (tb->cj != NULL) size_union += tb->cj->stars.count;

    if (size_union == 0) return 0.f;

    /* Compute the intersection of the cell data. */
    const size_t size_intersect = task_cell_overlap_spart(ta->ci, tb->ci) +
                                  task_cell_overlap_spart(ta->ci, tb->cj) +
                                  task_cell_overlap_spart(ta->cj, tb->ci) +
                                  task_cell_overlap_spart(ta->cj, tb->cj);

    return ((float)size_intersect) / (size_union - size_intersect);
  }

  /* In the case where both tasks act on sink */
  else if (ta_sink && tb_sink) {

    /* Compute the union of the cell data. */
    size_t size_union = 0;
    if (ta->ci != NULL) size_union += ta->ci->sinks.count;
    if (ta->cj != NULL) size_union += ta->cj->sinks.count;
    if (tb->ci != NULL) size_union += tb->ci->sinks.count;
    if (tb->cj != NULL) size_union += tb->cj->sinks.count;

    if (size_union == 0) return 0.f;

    /* Compute the intersection of the cell data. */
    const size_t size_intersect = task_cell_overlap_spart(ta->ci, tb->ci) +
                                  task_cell_overlap_sink(ta->ci, tb->cj) +
                                  task_cell_overlap_sink(ta->cj, tb->ci) +
                                  task_cell_overlap_sink(ta->cj, tb->cj);

    return ((float)size_intersect) / (size_union - size_intersect);
  }

  /* In the case where both tasks act on bparts */
  else if (ta_bpart && tb_bpart) {

    /* Compute the union of the cell data. */
    size_t size_union = 0;
    if (ta->ci != NULL) size_union += ta->ci->black_holes.count;
    if (ta->cj != NULL) size_union += ta->cj->black_holes.count;
    if (tb->ci != NULL) size_union += tb->ci->black_holes.count;
    if (tb->cj != NULL) size_union += tb->cj->black_holes.count;

    if (size_union == 0) return 0.f;

    /* Compute the intersection of the cell data. */
    const size_t size_intersect = task_cell_overlap_bpart(ta->ci, tb->ci) +
                                  task_cell_overlap_bpart(ta->ci, tb->cj) +
                                  task_cell_overlap_bpart(ta->cj, tb->ci) +
                                  task_cell_overlap_bpart(ta->cj, tb->cj);

    return ((float)size_intersect) / (size_union - size_intersect);
  }

  /* Else, no overlap */
  return 0.f;
}

/**
 * @brief Unlock the cell held by this task.
 *
 * @param t The #task.
 */
void task_unlock(struct task *t) {

  const enum task_types type = t->type;
  const enum task_subtypes subtype = t->subtype;
  struct cell *ci = t->ci, *cj = t->cj;

  /* Act based on task type. */
  switch (type) {

    case task_type_kick1:
    case task_type_kick2:
    case task_type_csds:
    case task_type_timestep:
      cell_unlocktree(ci);
      cell_gunlocktree(ci);
      break;

    case task_type_drift_part:
    case task_type_sort:
    case task_type_ghost:
    case task_type_extra_ghost:
    case task_type_end_hydro_force:
    case task_type_timestep_limiter:
    case task_type_timestep_sync:
    case task_type_rt_ghost1:
    case task_type_rt_ghost2:
    case task_type_rt_tchem:
    case task_type_rt_sort:
    case task_type_rt_advance_cell_time:
      cell_unlocktree(ci);
      break;

    case task_type_drift_gpart:
    case task_type_end_grav_force:
      cell_gunlocktree(ci);
      break;

    case task_type_drift_sink:
      cell_sink_unlocktree(ci);
      break;

    case task_type_stars_sort:
    case task_type_stars_resort:
      cell_sunlocktree(ci);
      break;

    case task_type_self:
    case task_type_sub_self:
      if (subtype == task_subtype_grav) {
#ifdef SWIFT_TASKS_WITHOUT_ATOMICS
        cell_gunlocktree(ci);
        cell_munlocktree(ci);
#endif
      } else if (subtype == task_subtype_sink_swallow) {
        cell_sink_unlocktree(ci);
        cell_unlocktree(ci);
      } else if (subtype == task_subtype_sink_do_sink_swallow) {
        cell_sink_unlocktree(ci);
        cell_gunlocktree(ci);
      } else if (subtype == task_subtype_sink_do_gas_swallow) {
        cell_unlocktree(ci);
        cell_sink_unlocktree(ci);
        cell_gunlocktree(ci);
      } else if ((subtype == task_subtype_stars_density) ||
                 (subtype == task_subtype_stars_prep1) ||
                 (subtype == task_subtype_stars_prep2) ||
                 (subtype == task_subtype_stars_feedback)) {
        cell_sunlocktree(ci);
        cell_unlocktree(ci);
      } else if ((subtype == task_subtype_bh_density) ||
                 (subtype == task_subtype_bh_feedback) ||
                 (subtype == task_subtype_bh_swallow) ||
                 (subtype == task_subtype_do_gas_swallow)) {
        cell_bunlocktree(ci);
        cell_unlocktree(ci);
      } else if (subtype == task_subtype_do_bh_swallow) {
        cell_bunlocktree(ci);
      } else if (subtype == task_subtype_limiter) {
#ifdef SWIFT_TASKS_WITHOUT_ATOMICS
        cell_unlocktree(ci);
#endif
      } else { /* hydro */
        cell_unlocktree(ci);
      }
      break;

    case task_type_pair:
    case task_type_sub_pair:
      if (subtype == task_subtype_grav) {
#ifdef SWIFT_TASKS_WITHOUT_ATOMICS
        cell_gunlocktree(ci);
        cell_gunlocktree(cj);
        cell_munlocktree(ci);
        cell_munlocktree(cj);
#endif
      } else if (subtype == task_subtype_sink_swallow) {
        cell_sink_unlocktree(ci);
        cell_sink_unlocktree(cj);
        cell_unlocktree(ci);
        cell_unlocktree(cj);
      } else if (subtype == task_subtype_sink_do_sink_swallow) {
        cell_sink_unlocktree(ci);
        cell_sink_unlocktree(cj);
        cell_gunlocktree(ci);
        cell_gunlocktree(cj);
      } else if (subtype == task_subtype_sink_do_gas_swallow) {
        cell_sink_unlocktree(ci);
        cell_sink_unlocktree(cj);
        cell_unlocktree(ci);
        cell_unlocktree(cj);
        cell_gunlocktree(ci);
        cell_gunlocktree(cj);
      } else if ((subtype == task_subtype_stars_density) ||
                 (subtype == task_subtype_stars_prep1) ||
                 (subtype == task_subtype_stars_prep2) ||
                 (subtype == task_subtype_stars_feedback)) {
        cell_sunlocktree(ci);
        cell_sunlocktree(cj);
        cell_unlocktree(ci);
        cell_unlocktree(cj);
      } else if ((subtype == task_subtype_bh_density) ||
                 (subtype == task_subtype_bh_feedback) ||
                 (subtype == task_subtype_bh_swallow) ||
                 (subtype == task_subtype_do_gas_swallow)) {
        cell_bunlocktree(ci);
        cell_bunlocktree(cj);
        cell_unlocktree(ci);
        cell_unlocktree(cj);
      } else if (subtype == task_subtype_do_bh_swallow) {
        cell_bunlocktree(ci);
        cell_bunlocktree(cj);
      } else if (subtype == task_subtype_limiter) {
#ifdef SWIFT_TASKS_WITHOUT_ATOMICS
        cell_unlocktree(ci);
        cell_unlocktree(cj);
#endif
      } else { /* hydro */
        cell_unlocktree(ci);
        cell_unlocktree(cj);
      }
      break;

    case task_type_grav_down:
#ifdef SWIFT_TASKS_WITHOUT_ATOMICS
      cell_gunlocktree(ci);
      cell_munlocktree(ci);
#endif
      break;

    case task_type_grav_long_range:
#ifdef SWIFT_TASKS_WITHOUT_ATOMICS
      cell_munlocktree(ci);
#endif
      break;

    case task_type_grav_mm:
#ifdef SWIFT_TASKS_WITHOUT_ATOMICS
      cell_munlocktree(ci);
      cell_munlocktree(cj);
#endif
      break;

    case task_type_star_formation:
      cell_unlocktree(ci);
      cell_sunlocktree(ci);
      cell_gunlocktree(ci);
      break;

    case task_type_star_formation_sink:
      cell_sink_unlocktree(ci);
      cell_sunlocktree(ci);
      cell_gunlocktree(ci);
      break;

    case task_type_sink_formation:
      cell_unlocktree(ci);
      cell_sink_unlocktree(ci);
      cell_gunlocktree(ci);
      break;

    default:
      break;
  }
}

/**
 * @brief Try to lock the cells associated with this task.
 *
 * @param t the #task.
 */
int task_lock(struct task *t) {

  const enum task_types type = t->type;
  const enum task_subtypes subtype = t->subtype;
  struct cell *ci = t->ci, *cj = t->cj;
#ifdef WITH_MPI
  int res = 0, err = 0;
  MPI_Status stat;
#endif

  switch (type) {

    /* Communication task? */
    case task_type_recv:
#ifdef WITH_MPI
      /* Do we need to probe the message to get the size of the buffer for the
       * recieve? */
      if (t->req == NULL) {
#ifdef SWIFT_DEBUG_CHECKS
        if (subtype != task_subtype_faces)
          error(
              "Probing for size of message is only supported for recv faces!");
#endif
        /* Probe the task to be able to allocate the buffer for the receive */
        err = MPI_Iprobe(t->ci->nodeID, t->flags,
                   subtaskMPI_comms[task_subtype_faces], &res, &stat);
        if (err != MPI_SUCCESS) mpi_error(err, "Failed to IProbe for message.");
        if (res) {
          /* Get size of message */
          int count;
          MPI_Get_count(&stat, MPI_BYTE, &count);
          t->buff = malloc(count);
          /* Setup Irecv */
          err = MPI_Irecv(t->buff, count, MPI_BYTE, t->ci->nodeID, t->flags,
                          subtaskMPI_comms[task_subtype_faces], &t->req);
          if (err != MPI_SUCCESS) {
            mpi_error(err, "Failed to emit irecv for particle data.");
          }
          /* And log, if logging enabled. */
          mpiuse_log_allocation(t->type, task_subtype_faces, &t->req, 1, size,
                                t->ci->nodeID, t->flags);
        } else {
          /* IProbe failed, still waiting for ISend to finish... Nothing else to
           * do here. */
          return 0;
        }
      }
#endif
      // fall through
    case task_type_send:
#ifdef WITH_MPI
      /* Check the status of the MPI request. */
      if ((err = MPI_Test(&t->req, &res, &stat)) != MPI_SUCCESS) {
        char buff[MPI_MAX_ERROR_STRING];
        int len;
        MPI_Error_string(err, buff, &len);
        error(
            "Failed to test request on send/recv task (type=%s/%s tag=%lld, "
            "%s).",
            taskID_names[t->type], subtaskID_names[t->subtype], t->flags, buff);
      }

      /* And log deactivation, if logging enabled. */
      if (res) {
        mpiuse_log_allocation(t->type, t->subtype, &t->req, 0, 0, 0, 0);
      }

      return res;
#else
      error("SWIFT was not compiled with MPI support.");
#endif
      break;

    case task_type_kick1:
    case task_type_kick2:
    case task_type_csds:
    case task_type_timestep:
      if (ci->hydro.hold || ci->grav.phold) return 0;
      if (cell_locktree(ci) != 0) return 0;
      if (cell_glocktree(ci) != 0) {
        cell_unlocktree(ci);
        return 0;
      }
      break;

    case task_type_drift_part:
    case task_type_sort:
    case task_type_ghost:
    case task_type_extra_ghost:
    case task_type_end_hydro_force:
    case task_type_timestep_limiter:
    case task_type_timestep_sync:
    case task_type_rt_ghost1:
    case task_type_rt_ghost2:
    case task_type_rt_tchem:
    case task_type_rt_sort:
    case task_type_rt_advance_cell_time:
      if (ci->hydro.hold) return 0;
      if (cell_locktree(ci) != 0) return 0;
      break;

    case task_type_stars_sort:
    case task_type_stars_resort:
      if (ci->stars.hold) return 0;
      if (cell_slocktree(ci) != 0) return 0;
      break;

    case task_type_drift_gpart:
    case task_type_end_grav_force:
      if (ci->grav.phold) return 0;
      if (cell_glocktree(ci) != 0) return 0;
      break;

    case task_type_drift_sink:
      if (ci->sinks.hold) return 0;
      if (cell_sink_locktree(ci) != 0) return 0;
      break;

    case task_type_self:
    case task_type_sub_self:
      if (subtype == task_subtype_grav) {
#ifdef SWIFT_TASKS_WITHOUT_ATOMICS
        /* Lock the gparts and the m-pole */
        if (ci->grav.phold || ci->grav.mhold) return 0;
        if (cell_glocktree(ci) != 0)
          return 0;
        else if (cell_mlocktree(ci) != 0) {
          cell_gunlocktree(ci);
          return 0;
        }
#endif
      } else if (subtype == task_subtype_sink_do_sink_swallow) {
        if (ci->sinks.hold) return 0;
        if (ci->grav.phold) return 0;
        if (cell_sink_locktree(ci) != 0) return 0;
        if (cell_glocktree(ci) != 0) {
          cell_sink_unlocktree(ci);
          return 0;
        }
      } else if (subtype == task_subtype_sink_swallow) {
        if (ci->sinks.hold) return 0;
        if (ci->hydro.hold) return 0;
        if (cell_sink_locktree(ci) != 0) return 0;
        if (cell_locktree(ci) != 0) {
          cell_sink_unlocktree(ci);
          return 0;
        }
      } else if (subtype == task_subtype_sink_do_gas_swallow) {
        if (ci->sinks.hold) return 0;
        if (ci->grav.phold) return 0;
        if (ci->hydro.hold) return 0;
        if (cell_sink_locktree(ci) != 0) return 0;
        if (cell_locktree(ci) != 0) {
          cell_sink_unlocktree(ci);
          return 0;
        }
        if (cell_glocktree(ci) != 0) {
          cell_sink_unlocktree(ci);
          cell_unlocktree(ci);
          return 0;
        }
      } else if ((subtype == task_subtype_stars_density) ||
                 (subtype == task_subtype_stars_prep1) ||
                 (subtype == task_subtype_stars_prep2) ||
                 (subtype == task_subtype_stars_feedback)) {
        if (ci->stars.hold) return 0;
        if (ci->hydro.hold) return 0;
        if (cell_slocktree(ci) != 0) return 0;
        if (cell_locktree(ci) != 0) {
          cell_sunlocktree(ci);
          return 0;
        }
      } else if ((subtype == task_subtype_bh_density) ||
                 (subtype == task_subtype_bh_feedback) ||
                 (subtype == task_subtype_bh_swallow) ||
                 (subtype == task_subtype_do_gas_swallow)) {
        if (ci->black_holes.hold) return 0;
        if (ci->hydro.hold) return 0;
        if (cell_blocktree(ci) != 0) return 0;
        if (cell_locktree(ci) != 0) {
          cell_bunlocktree(ci);
          return 0;
        }
      } else if (subtype == task_subtype_do_bh_swallow) {
        if (ci->black_holes.hold) return 0;
        if (cell_blocktree(ci) != 0) return 0;
      } else if (subtype == task_subtype_limiter) {
#ifdef SWIFT_TASKS_WITHOUT_ATOMICS
        if (ci->hydro.hold) return 0;
        if (cell_locktree(ci) != 0) return 0;
#endif
      } else { /* subtype == hydro */
        if (ci->hydro.hold) return 0;
        if (cell_locktree(ci) != 0) return 0;
      }
      break;

    case task_type_pair:
    case task_type_sub_pair:
      if (subtype == task_subtype_grav) {
#ifdef SWIFT_TASKS_WITHOUT_ATOMICS
        /* Lock the gparts and the m-pole in both cells */
        if (ci->grav.phold || cj->grav.phold) return 0;
        if (cell_glocktree(ci) != 0) return 0;
        if (cell_glocktree(cj) != 0) {
          cell_gunlocktree(ci);
          return 0;
        } else if (cell_mlocktree(ci) != 0) {
          cell_gunlocktree(ci);
          cell_gunlocktree(cj);
          return 0;
        } else if (cell_mlocktree(cj) != 0) {
          cell_gunlocktree(ci);
          cell_gunlocktree(cj);
          cell_munlocktree(ci);
          return 0;
        }
#endif
      } else if (subtype == task_subtype_sink_swallow) {
        /* Lock the sinks and the gas particles in both cells */
        if (ci->sinks.hold || cj->sinks.hold) return 0;
        if (ci->hydro.hold || cj->hydro.hold) return 0;
        if (cell_sink_locktree(ci) != 0) return 0;
        if (cell_sink_locktree(cj) != 0) {
          cell_sink_unlocktree(ci);
          return 0;
        }
        if (cell_locktree(ci) != 0) {
          cell_sink_unlocktree(ci);
          cell_sink_unlocktree(cj);
          return 0;
        }
        if (cell_locktree(cj) != 0) {
          cell_sink_unlocktree(ci);
          cell_sink_unlocktree(cj);
          cell_unlocktree(ci);
          return 0;
        }
      } else if (subtype == task_subtype_sink_do_gas_swallow) {
        /* Lock the sinks and the gas particles in both cells */
        if (ci->sinks.hold || cj->sinks.hold) return 0;
        if (ci->hydro.hold || cj->hydro.hold) return 0;
        if (ci->grav.phold || cj->grav.phold) return 0;
        if (cell_sink_locktree(ci) != 0) return 0;
        if (cell_sink_locktree(cj) != 0) {
          cell_sink_unlocktree(ci);
          return 0;
        }
        if (cell_locktree(ci) != 0) {
          cell_sink_unlocktree(ci);
          cell_sink_unlocktree(cj);
          return 0;
        }
        if (cell_locktree(cj) != 0) {
          cell_sink_unlocktree(ci);
          cell_sink_unlocktree(cj);
          cell_unlocktree(ci);
          return 0;
        }
        if (cell_glocktree(ci) != 0) {
          cell_sink_unlocktree(ci);
          cell_sink_unlocktree(cj);
          cell_unlocktree(ci);
          cell_unlocktree(cj);
          return 0;
        }
        if (cell_glocktree(cj) != 0) {
          cell_sink_unlocktree(ci);
          cell_sink_unlocktree(cj);
          cell_unlocktree(ci);
          cell_unlocktree(cj);
          cell_gunlocktree(ci);
          return 0;
        }
      } else if (subtype == task_subtype_sink_do_sink_swallow) {
        /* Lock the sink and the dm particles in both cells */
        if (ci->sinks.hold || cj->sinks.hold) return 0;
        if (ci->grav.phold || cj->grav.phold) return 0;
        if (cell_sink_locktree(ci) != 0) return 0;
        if (cell_sink_locktree(cj) != 0) {
          cell_sink_unlocktree(ci);
          return 0;
        }
        if (cell_glocktree(ci) != 0) {
          cell_sink_unlocktree(ci);
          cell_sink_unlocktree(cj);
          return 0;
        }
        if (cell_glocktree(cj) != 0) {
          cell_sink_unlocktree(ci);
          cell_sink_unlocktree(cj);
          cell_gunlocktree(ci);
          return 0;
        }
      } else if ((subtype == task_subtype_stars_density) ||
                 (subtype == task_subtype_stars_prep1) ||
                 (subtype == task_subtype_stars_prep2) ||
                 (subtype == task_subtype_stars_feedback)) {
        /* Lock the stars and the gas particles in both cells */
        if (ci->stars.hold || cj->stars.hold) return 0;
        if (ci->hydro.hold || cj->hydro.hold) return 0;
        if (cell_slocktree(ci) != 0) return 0;
        if (cell_slocktree(cj) != 0) {
          cell_sunlocktree(ci);
          return 0;
        }
        if (cell_locktree(ci) != 0) {
          cell_sunlocktree(ci);
          cell_sunlocktree(cj);
          return 0;
        }
        if (cell_locktree(cj) != 0) {
          cell_sunlocktree(ci);
          cell_sunlocktree(cj);
          cell_unlocktree(ci);
          return 0;
        }
      } else if ((subtype == task_subtype_bh_density) ||
                 (subtype == task_subtype_bh_feedback) ||
                 (subtype == task_subtype_bh_swallow) ||
                 (subtype == task_subtype_do_gas_swallow)) {
        /* Lock the BHs and the gas particles in both cells */
        if (ci->black_holes.hold || cj->black_holes.hold) return 0;
        if (ci->hydro.hold || cj->hydro.hold) return 0;
        if (cell_blocktree(ci) != 0) return 0;
        if (cell_blocktree(cj) != 0) {
          cell_bunlocktree(ci);
          return 0;
        }
        if (cell_locktree(ci) != 0) {
          cell_bunlocktree(ci);
          cell_bunlocktree(cj);
          return 0;
        }
        if (cell_locktree(cj) != 0) {
          cell_bunlocktree(ci);
          cell_bunlocktree(cj);
          cell_unlocktree(ci);
          return 0;
        }
      } else if (subtype == task_subtype_do_bh_swallow) {
        if (ci->black_holes.hold || cj->black_holes.hold) return 0;
        if (cell_blocktree(ci) != 0) return 0;
        if (cell_blocktree(cj) != 0) {
          cell_bunlocktree(ci);
          return 0;
        }
      } else if (subtype == task_subtype_limiter) {
#ifdef SWIFT_TASKS_WITHOUT_ATOMICS
        if (ci->hydro.hold || cj->hydro.hold) return 0;
        if (cell_locktree(ci) != 0) return 0;
        if (cell_locktree(cj) != 0) {
          cell_unlocktree(ci);
          return 0;
        }
#endif
      } else { /* subtype == hydro */
        /* Lock the parts in both cells */
        if (ci->hydro.hold || cj->hydro.hold) return 0;
        if (cell_locktree(ci) != 0) return 0;
        if (cell_locktree(cj) != 0) {
          cell_unlocktree(ci);
          return 0;
        }
      }
      break;

    case task_type_grav_down:
#ifdef SWIFT_TASKS_WITHOUT_ATOMICS
      /* Lock the gparts and the m-poles */
      if (ci->grav.phold || ci->grav.mhold) return 0;
      if (cell_glocktree(ci) != 0)
        return 0;
      else if (cell_mlocktree(ci) != 0) {
        cell_gunlocktree(ci);
        return 0;
      }
#endif
      break;

    case task_type_grav_long_range:
#ifdef SWIFT_TASKS_WITHOUT_ATOMICS
      /* Lock the m-poles */
      if (ci->grav.mhold) return 0;
      if (cell_mlocktree(ci) != 0) return 0;
#endif
      break;

    case task_type_grav_mm:
#ifdef SWIFT_TASKS_WITHOUT_ATOMICS
      /* Lock both m-poles */
      if (ci->grav.mhold || cj->grav.mhold) return 0;
      if (cell_mlocktree(ci) != 0) return 0;
      if (cell_mlocktree(cj) != 0) {
        cell_munlocktree(ci);
        return 0;
      }
#endif
      break;

    case task_type_star_formation:
      /* Lock the gas, gravity and star particles */
      if (ci->hydro.hold || ci->stars.hold || ci->grav.phold) return 0;
      if (cell_locktree(ci) != 0) return 0;
      if (cell_slocktree(ci) != 0) {
        cell_unlocktree(ci);
        return 0;
      }
      if (cell_glocktree(ci) != 0) {
        cell_unlocktree(ci);
        cell_sunlocktree(ci);
        return 0;
      }
      break;

    case task_type_star_formation_sink:
      /* Lock the gas, gravity and star particles */
      if (ci->sinks.hold || ci->stars.hold || ci->grav.phold) return 0;
      if (cell_sink_locktree(ci) != 0) return 0;
      if (cell_slocktree(ci) != 0) {
        cell_sink_unlocktree(ci);
        return 0;
      }
      if (cell_glocktree(ci) != 0) {
        cell_sink_unlocktree(ci);
        cell_sunlocktree(ci);
        return 0;
      }
      break;

    case task_type_sink_formation:
      /* Lock the gas, gravity and star particles */
      if (ci->hydro.hold || ci->sinks.hold || ci->grav.phold) return 0;
      if (cell_locktree(ci) != 0) return 0;
      if (cell_sink_locktree(ci) != 0) {
        cell_unlocktree(ci);
        return 0;
      }
      if (cell_glocktree(ci) != 0) {
        cell_unlocktree(ci);
        cell_sink_unlocktree(ci);
        return 0;
      }
      break;

    default:
      break;
  }

  /* If we made it this far, we've got a lock. */
  return 1;
}

/**
 * @brief Returns a pointer to the unique task unlocked by this task.
 *
 * The task MUST have only dependence!
 *
 * @param The #task.
 */
struct task *task_get_unique_dependent(const struct task *t) {

#ifdef SWIFT_DEBUG_CHECKS
  if (t->nr_unlock_tasks != 1)
    error("Task is unlocking more than one dependence!");
#endif

  return t->unlock_tasks[0];
}

/**
 * @brief Print basic information about a task.
 *
 * @param t The #task.
 */
void task_print(const struct task *t) {

  message("Type:'%s' sub_type:'%s' wait=%d nr_unlocks=%d skip=%d",
          taskID_names[t->type], subtaskID_names[t->subtype], t->wait,
          t->nr_unlock_tasks, t->skip);
}

/**
 * @brief Get the group name of a task.
 *
 * This is used to group tasks with similar actions in the task dependency
 * graph.
 *
 * @param type The #task type.
 * @param subtype The #task subtype.
 * @param cluster (return) The group name (should be allocated)
 */
void task_get_group_name(int type, int subtype, char *cluster) {

  if (type == task_type_grav_long_range || type == task_type_grav_mm) {

    strcpy(cluster, "Gravity");
    return;
  }

  switch (subtype) {
    case task_subtype_density:
      strcpy(cluster, "Density");
      break;
    case task_subtype_gradient:
      if (type == task_type_send || type == task_type_recv) {
        strcpy(cluster, "None");
      } else {
        strcpy(cluster, "Gradient");
      }
      break;
    case task_subtype_force:
      strcpy(cluster, "Force");
      break;
    case task_subtype_grav:
      strcpy(cluster, "Gravity");
      break;
    case task_subtype_limiter:
      if (type == task_type_send || type == task_type_recv) {
        strcpy(cluster, "None");
      } else {
        strcpy(cluster, "Timestep_limiter");
      }
      break;
    case task_subtype_stars_density:
      strcpy(cluster, "StarsDensity");
      break;
    case task_subtype_stars_prep1:
      strcpy(cluster, "StarsKickPrep1");
      break;
    case task_subtype_stars_prep2:
      strcpy(cluster, "StarsKickPrep2");
      break;
    case task_subtype_stars_feedback:
      strcpy(cluster, "StarsFeedback");
      break;
    case task_subtype_bh_density:
      strcpy(cluster, "BHDensity");
      break;
    case task_subtype_bh_swallow:
      strcpy(cluster, "BHSwallow");
      break;
    case task_subtype_do_gas_swallow:
      strcpy(cluster, "DoGasSwallow");
      break;
    case task_subtype_do_bh_swallow:
      strcpy(cluster, "DoBHSwallow");
      break;
    case task_subtype_bh_feedback:
      strcpy(cluster, "BHFeedback");
      break;
    case task_subtype_rt_gradient:
      if (type == task_type_send || type == task_type_recv) {
        strcpy(cluster, "None");
      } else {
        strcpy(cluster, "RTgradient");
      }
      break;
    case task_subtype_rt_transport:
      if (type == task_type_send || type == task_type_recv) {
        strcpy(cluster, "None");
      } else {
        strcpy(cluster, "RTtransport");
      }
      break;
    case task_subtype_sink_swallow:
      strcpy(cluster, "SinkFormation");
      break;
    case task_subtype_sink_do_sink_swallow:
      strcpy(cluster, "SinkMerger");
      break;
    case task_subtype_sink_do_gas_swallow:
      strcpy(cluster, "SinkAccretion");
      break;
    case task_subtype_grid_construction:
      strcpy(cluster, "GridConstruction");
      break;
    case task_subtype_slope_estimate:
      strcpy(cluster, "SlopeEstimate");
      break;
    case task_subtype_slope_limiter:
      strcpy(cluster, "SlopeLimiter");
      break;
    case task_subtype_flux:
      strcpy(cluster, "Flux");
      break;
    default:
      strcpy(cluster, "None");
      break;
  }
}

/**
 * @brief Generate the full name of a #task.
 *
 * @param type The #task type.
 * @param subtype The #task type.
 * @param name (return) The formatted string
 */
void task_get_full_name(int type, int subtype, char *name) {

#ifdef SWIFT_DEBUG_CHECKS
  /* Check input */
  if (type >= task_type_count) error("Unknown task type %i", type);

  if (subtype >= task_subtype_count)
    error("Unknown task subtype %i with type %s", subtype, taskID_names[type]);
#endif

  /* Full task name */
  if (subtype == task_subtype_none)
    sprintf(name, "%s", taskID_names[type]);
  else
    sprintf(name, "%s_%s", taskID_names[type], subtaskID_names[subtype]);
}

void task_create_name_files(const char *file_prefix) {
  char file_name[200];
  sprintf(file_name, "%s_task_types.txt", file_prefix);
  FILE *file = fopen(file_name, "w");
  if (file == NULL) error("Could not create file '%s'.", file_name);
  fprintf(file, "# type\tname\n");
  for (int type = 0; type < task_type_count; type++) {
    fprintf(file, "%i\t%s\n", type, taskID_names[type]);
  }
  fclose(file);
  sprintf(file_name, "%s_task_subtypes.txt", file_prefix);
  file = fopen(file_name, "w");
  if (file == NULL) error("Could not create file '%s'.", file_name);
  fprintf(file, "# subtype\tname\n");
  for (int subtype = 0; subtype < task_subtype_count; subtype++) {
    fprintf(file, "%i\t%s\n", subtype, subtaskID_names[subtype]);
  }
  fclose(file);
}

#ifdef WITH_MPI
/**
 * @brief Create global communicators for each of the subtasks.
 */
void task_create_mpi_comms(void) {
  for (int i = 0; i < task_subtype_count; i++) {
    MPI_Comm_dup(MPI_COMM_WORLD, &subtaskMPI_comms[i]);
  }
}
/**
 * @brief Create global communicators for each of the subtasks.
 */
void task_free_mpi_comms(void) {
  for (int i = 0; i < task_subtype_count; i++) {
    MPI_Comm_free(&subtaskMPI_comms[i]);
  }
}
#endif

/**
 * @brief dump all the tasks of all the known engines into a file for
 * postprocessing.
 *
 * Dumps the information to a file "thread_info-stepn.dat" where n is the
 * given step value, or "thread_info_MPI-stepn.dat", if we are running
 * under MPI. Note if running under MPI all the ranks are dumped into this
 * one file, which has an additional field to identify the rank.
 *
 * @param e the #engine
 * @param step the current step.
 */
void task_dump_all(struct engine *e, int step) {

#ifdef SWIFT_DEBUG_TASKS

  const ticks tic = getticks();

  /* Need this to convert ticks to seconds. */
  const unsigned long long cpufreq = clocks_get_cpufreq();

#ifdef WITH_MPI
  /* Make sure output file is empty, only on one rank. */
  char dumpfile[35];
  snprintf(dumpfile, sizeof(dumpfile), "thread_info_MPI-step%d.dat", step);
  FILE *file_thread;
  if (engine_rank == 0) {
    file_thread = fopen(dumpfile, "w");
    if (file_thread == NULL)
      error("Could not create/erase file '%s'.", dumpfile);
    fclose(file_thread);
  }
  MPI_Barrier(MPI_COMM_WORLD);

  for (int i = 0; i < e->nr_nodes; i++) {

    /* Rank 0 decides the index of the writing node, this happens
     * one-by-one. */
    int kk = i;
    MPI_Bcast(&kk, 1, MPI_INT, 0, MPI_COMM_WORLD);

    if (i == engine_rank) {

      /* Open file and position at end. */
      file_thread = fopen(dumpfile, "a");
      if (file_thread == NULL)
        error("Could not open file '%s' for writing.", dumpfile);

      /* Add some information to help with the plots and conversion of ticks to
       * seconds. */
      fprintf(file_thread, " %03d 0 0 0 0 %lld %lld %lld %lld %lld 0 0 %lld\n",
              engine_rank, (long long int)e->tic_step,
              (long long int)e->toc_step, e->updates, e->g_updates,
              e->s_updates, cpufreq);
      int count = 0;
      for (int l = 0; l < e->sched.nr_tasks; l++) {
        if (!e->sched.tasks[l].implicit &&
            e->sched.tasks[l].tic > e->tic_step) {
          fprintf(
              file_thread, " %03i %i %i %i %i %lli %lli %i %i %i %i %lli %i\n",
              engine_rank, e->sched.tasks[l].rid, e->sched.tasks[l].type,
              e->sched.tasks[l].subtype, (e->sched.tasks[l].cj == NULL),
              (long long int)e->sched.tasks[l].tic,
              (long long int)e->sched.tasks[l].toc,
              (e->sched.tasks[l].ci != NULL) ? e->sched.tasks[l].ci->hydro.count
                                             : 0,
              (e->sched.tasks[l].cj != NULL) ? e->sched.tasks[l].cj->hydro.count
                                             : 0,
              (e->sched.tasks[l].ci != NULL) ? e->sched.tasks[l].ci->grav.count
                                             : 0,
              (e->sched.tasks[l].cj != NULL) ? e->sched.tasks[l].cj->grav.count
                                             : 0,
              e->sched.tasks[l].flags, e->sched.tasks[l].sid);
        }
        count++;
      }
      fclose(file_thread);
    }

    /* And we wait for all to synchronize. */
    MPI_Barrier(MPI_COMM_WORLD);
  }

#else
  /* Non-MPI, so just a single engine's worth of tasks to dump. */
  char dumpfile[32];
  snprintf(dumpfile, sizeof(dumpfile), "thread_info-step%d.dat", step);
  FILE *file_thread;
  file_thread = fopen(dumpfile, "w");
  if (file_thread == NULL) error("Could not create file '%s'.", dumpfile);

  /* Add some information to help with the plots and conversion of ticks to
   * seconds. */
  fprintf(file_thread, " %d %d %d %d %lld %lld %lld %lld %lld %d %lld\n", -2,
          -1, -1, 1, (unsigned long long)e->tic_step,
          (unsigned long long)e->toc_step, e->updates, e->g_updates,
          e->s_updates, 0, cpufreq);
  for (int l = 0; l < e->sched.nr_tasks; l++) {
    if (!e->sched.tasks[l].implicit && e->sched.tasks[l].tic > e->tic_step) {
      fprintf(
          file_thread, " %i %i %i %i %lli %lli %i %i %i %i %i\n",
          e->sched.tasks[l].rid, e->sched.tasks[l].type,
          e->sched.tasks[l].subtype, (e->sched.tasks[l].cj == NULL),
          (unsigned long long)e->sched.tasks[l].tic,
          (unsigned long long)e->sched.tasks[l].toc,
          (e->sched.tasks[l].ci == NULL) ? 0
                                         : e->sched.tasks[l].ci->hydro.count,
          (e->sched.tasks[l].cj == NULL) ? 0
                                         : e->sched.tasks[l].cj->hydro.count,
          (e->sched.tasks[l].ci == NULL) ? 0 : e->sched.tasks[l].ci->grav.count,
          (e->sched.tasks[l].cj == NULL) ? 0 : e->sched.tasks[l].cj->grav.count,
          e->sched.tasks[l].sid);
    }
  }
  fclose(file_thread);
#endif  // WITH_MPI

  if (e->verbose)
    message("took %.3f %s.", clocks_from_ticks(getticks() - tic),
            clocks_getunit());
#endif  // SWIFT_DEBUG_TASKS
}

/**
 * @brief Generate simple statistics about the times used by the tasks of
 *        all the engines and write these into two format, a human readable
 *        version for debugging and one intented for inclusion as the fixed
 *        costs for repartitioning.
 *
 * Note that when running under MPI all the tasks can be summed into this single
 * file. In the fuller, human readable file, the statistics included are the
 * number of task of each type/subtype followed by the minimum, maximum, mean
 * and total time taken and the same numbers for the start of the task,
 * in millisec and then the fixed costs value.
 *
 * If header is set, only the fixed costs value is written into the output
 * file in a format that is suitable for inclusion in SWIFT (as
 * partition_fixed_costs.h).
 *
 * @param dumpfile name of the file for the output.
 * @param e the #engine
 * @param dump_tasks_threshold Fraction of the step time above whic any task
 * triggers a call to task_dump_all().
 * @param header whether to write a header include file.
 * @param allranks do the statistics over all ranks, if not just the current
 *                 one, only used if header is false.
 */
void task_dump_stats(const char *dumpfile, struct engine *e,
                     float dump_tasks_threshold, int header, int allranks) {

  const ticks function_tic = getticks();

  /* Need arrays for sum, min and max across all types and subtypes. */
  double sum[task_type_count][task_subtype_count];
  double tsum[task_type_count][task_subtype_count];
  double min[task_type_count][task_subtype_count];
  double tmin[task_type_count][task_subtype_count];
  double max[task_type_count][task_subtype_count];
  double tmax[task_type_count][task_subtype_count];
  int count[task_type_count][task_subtype_count];

  for (int j = 0; j < task_type_count; j++) {
    for (int k = 0; k < task_subtype_count; k++) {
      sum[j][k] = 0.0;
      tsum[j][k] = 0.0;
      count[j][k] = 0;
      min[j][k] = DBL_MAX;
      tmin[j][k] = DBL_MAX;
      max[j][k] = 0.0;
      tmax[j][k] = 0.0;
    }
  }

  double stepdt = (double)e->toc_step - (double)e->tic_step;
  double total[1] = {0.0};
  int dumped_plot_data = 0;
  for (int l = 0; l < e->sched.nr_tasks; l++) {
    int type = e->sched.tasks[l].type;

    /* Skip implicit tasks and tasks that have not ran. */
    if (!e->sched.tasks[l].implicit && e->sched.tasks[l].tic > 0) {
      int subtype = e->sched.tasks[l].subtype;

      double dt = e->sched.tasks[l].toc - e->sched.tasks[l].tic;
      sum[type][subtype] += dt;

      double tic = (double)e->sched.tasks[l].tic;
      tsum[type][subtype] += tic;
      count[type][subtype] += 1;
      if (dt < min[type][subtype]) {
        min[type][subtype] = dt;
      }
      if (tic < tmin[type][subtype]) {
        tmin[type][subtype] = tic;
      }
      if (dt > max[type][subtype]) {
        max[type][subtype] = dt;
      }
      if (tic > tmax[type][subtype]) {
        tmax[type][subtype] = tic;
      }
      total[0] += dt;

      /* Check if this is a problematic task and make a report. */
      if (dump_tasks_threshold > 0. && dt / stepdt > dump_tasks_threshold) {

        if (e->verbose)
          message(
              "Long running task detected: %s/%s using %.1f%% of step runtime",
              taskID_names[type], subtaskID_names[subtype],
              dt / stepdt * 100.0);

        if (!dumped_plot_data) {
#ifdef SWIFT_DEBUG_TASKS
          task_dump_all(e, e->step + 1);
#endif
          dumped_plot_data = 1;
        }
      }
    }
  }

#ifdef WITH_MPI
  if (allranks || header) {
    /* Get these from all ranks for output from rank 0. Could wrap these into a
     * single operation. */
    size_t size = task_type_count * task_subtype_count;
    int res = MPI_Reduce((engine_rank == 0 ? MPI_IN_PLACE : sum), sum, size,
                         MPI_DOUBLE, MPI_SUM, 0, MPI_COMM_WORLD);
    if (res != MPI_SUCCESS) mpi_error(res, "Failed to reduce task sums");

    res = MPI_Reduce((engine_rank == 0 ? MPI_IN_PLACE : tsum), tsum, size,
                     MPI_DOUBLE, MPI_SUM, 0, MPI_COMM_WORLD);
    if (res != MPI_SUCCESS) mpi_error(res, "Failed to reduce task tsums");

    res = MPI_Reduce((engine_rank == 0 ? MPI_IN_PLACE : count), count, size,
                     MPI_INT, MPI_SUM, 0, MPI_COMM_WORLD);
    if (res != MPI_SUCCESS) mpi_error(res, "Failed to reduce task counts");

    res = MPI_Reduce((engine_rank == 0 ? MPI_IN_PLACE : min), min, size,
                     MPI_DOUBLE, MPI_MIN, 0, MPI_COMM_WORLD);
    if (res != MPI_SUCCESS) mpi_error(res, "Failed to reduce task minima");

    res = MPI_Reduce((engine_rank == 0 ? MPI_IN_PLACE : tmin), tmin, size,
                     MPI_DOUBLE, MPI_MIN, 0, MPI_COMM_WORLD);
    if (res != MPI_SUCCESS) mpi_error(res, "Failed to reduce task minima");

    res = MPI_Reduce((engine_rank == 0 ? MPI_IN_PLACE : max), max, size,
                     MPI_DOUBLE, MPI_MAX, 0, MPI_COMM_WORLD);
    if (res != MPI_SUCCESS) mpi_error(res, "Failed to reduce task maxima");

    res = MPI_Reduce((engine_rank == 0 ? MPI_IN_PLACE : tmax), tmax, size,
                     MPI_DOUBLE, MPI_MAX, 0, MPI_COMM_WORLD);
    if (res != MPI_SUCCESS) mpi_error(res, "Failed to reduce task maxima");

    res = MPI_Reduce((engine_rank == 0 ? MPI_IN_PLACE : total), total, 1,
                     MPI_DOUBLE, MPI_SUM, 0, MPI_COMM_WORLD);
    if (res != MPI_SUCCESS) mpi_error(res, "Failed to reduce task total time");
  }

  if (!allranks || (engine_rank == 0 && (allranks || header))) {
#endif

    FILE *dfile = fopen(dumpfile, "w");
    if (dfile == NULL) error("Could not create file '%s'.", dumpfile);
    if (header) {
      fprintf(dfile, "/* use as src/partition_fixed_costs.h */\n");
      fprintf(dfile, "#define HAVE_FIXED_COSTS 1\n");
    } else {
      fprintf(dfile,
              "# task ntasks min max sum mean percent mintic maxtic"
              " meantic fixed_cost\n");
    }

    for (int j = 0; j < task_type_count; j++) {
      const char *taskID = taskID_names[j];
      for (int k = 0; k < task_subtype_count; k++) {
        if (sum[j][k] > 0.0) {

          /* Fixed cost is in .1ns as we want to compare between runs in
           * some absolute units. */
          double mean = sum[j][k] / (double)count[j][k];
          int fixed_cost = (int)(clocks_from_ticks(mean) * 10000.f);
          if (header) {
            fprintf(dfile, "repartition_costs[%d][%d] = %10d; /* %s/%s */\n", j,
                    k, fixed_cost, taskID, subtaskID_names[k]);
          } else {
            double perc = 100.0 * sum[j][k] / total[0];
            double mintic = tmin[j][k] - e->tic_step;
            double maxtic = tmax[j][k] - e->tic_step;
            double meantic = tsum[j][k] / (double)count[j][k] - e->tic_step;
            fprintf(dfile,
                    "%15s/%-10s %10d %14.4f %14.4f %14.4f %14.4f %14.4f"
                    " %14.4f %14.4f %14.4f %10d\n",
                    taskID, subtaskID_names[k], count[j][k],
                    clocks_from_ticks(min[j][k]), clocks_from_ticks(max[j][k]),
                    clocks_from_ticks(sum[j][k]), clocks_from_ticks(mean), perc,
                    clocks_from_ticks(mintic), clocks_from_ticks(maxtic),
                    clocks_from_ticks(meantic), fixed_cost);
          }
        }
      }
    }
    fclose(dfile);
#ifdef WITH_MPI
  }
#endif

  if (e->verbose)
    message("took %.3f %s.", clocks_from_ticks(getticks() - function_tic),
            clocks_getunit());
}

/**
 * @brief dump all the active tasks of all the known engines into files.
 *
 * Dumps the information into file "task_dump-stepn.dat" where n is the given
 * step value, or files "task_dump_MPI-stepn.dat_rank", if we are running
 * under MPI. Note if running under MPI all the ranks are dumped into separate
 * files to avoid interaction with other MPI calls that may be blocking at the
 * time. Very similar to task_dump_all() except for the additional fields used
 * in task debugging and we record tasks that have not ran (i.e !skip, but toc
 * == 0) and how many waits are still active.
 *
 * @param e the #engine
 */
void task_dump_active(struct engine *e) {

  const ticks tic = getticks();

  /* Need this to convert ticks to seconds. */
  unsigned long long cpufreq = clocks_get_cpufreq();
  char dumpfile[35];

#ifdef WITH_MPI
  snprintf(dumpfile, sizeof(dumpfile), "task_dump_MPI-step%d.dat_%d", e->step,
           e->nodeID);
#else
  snprintf(dumpfile, sizeof(dumpfile), "task_dump-step%d.dat", e->step);
#endif

  FILE *file_thread = fopen(dumpfile, "w");
  if (file_thread == NULL) error("Could not create file '%s'.", dumpfile);
  fprintf(file_thread,
          "# rank otherrank type subtype waits pair tic toc"
          " ci.hydro.count cj.hydro.count ci.grav.count cj.grav.count"
          " flags\n");

  /* Add some information to help with the plots and conversion of ticks to
   * seconds. */
  fprintf(file_thread, "%i 0 none none -1 0 %lld %lld %lld %lld %lld 0 %lld\n",
          engine_rank, (long long int)e->tic_step, (long long int)e->toc_step,
          e->updates, e->g_updates, e->s_updates, cpufreq);
  int count = 0;
  for (int l = 0; l < e->sched.nr_tasks; l++) {
    struct task *t = &e->sched.tasks[l];

    /* Not implicit and not skipped. */
    if (!t->implicit && !t->skip) {

      /* Get destination rank of MPI requests. */
      int paired = (t->cj != NULL);
      int otherrank = t->ci->nodeID;
      if (paired) otherrank = t->cj->nodeID;

      fprintf(file_thread, "%i %i %s %s %i %i %lli %lli %i %i %i %i %lli\n",
              engine_rank, otherrank, taskID_names[t->type],
              subtaskID_names[t->subtype], t->wait, paired,
              (long long int)t->tic, (long long int)t->toc,
              (t->ci != NULL) ? t->ci->hydro.count : 0,
              (t->cj != NULL) ? t->cj->hydro.count : 0,
              (t->ci != NULL) ? t->ci->grav.count : 0,
              (t->cj != NULL) ? t->cj->grav.count : 0, t->flags);
    }
    count++;
  }
  fclose(file_thread);

  if (e->verbose)
    message("took %.3f %s.", clocks_from_ticks(getticks() - tic),
            clocks_getunit());
}

/**
 * @brief Return the #task_categories of a given #task.
 *
 * @param t The #task.
 */
enum task_categories task_get_category(const struct task *t) {

  switch (t->type) {

    case task_type_cooling:
      return task_category_cooling;

    case task_type_csds:
      return task_category_csds;

    case task_type_star_formation:
    case task_type_star_formation_sink:
      return task_category_star_formation;

    case task_type_sink_formation:
      return task_category_sink;

    case task_type_drift_part:
    case task_type_drift_spart:
    case task_type_drift_sink:
    case task_type_drift_bpart:
    case task_type_drift_gpart:
      return task_category_drift;

    case task_type_sort:
    case task_type_stars_sort:
      return task_category_sort;

    case task_type_stars_resort:
      return task_category_resort;

    case task_type_send:
    case task_type_recv:
      return task_category_mpi;

    case task_type_pack:
    case task_type_unpack:
      return task_category_pack;

    case task_type_kick1:
    case task_type_kick2:
    case task_type_timestep:
    case task_type_collect:
      return task_category_time_integration;

    case task_type_timestep_limiter:
      return task_category_limiter;

    case task_type_timestep_sync:
      return task_category_sync;

    case task_type_ghost:
    case task_type_extra_ghost:
    case task_type_end_hydro_force:
      return task_category_hydro;

    case task_type_stars_ghost:
    case task_type_stars_prep_ghost1:
    case task_type_hydro_prep_ghost1:
    case task_type_stars_prep_ghost2:
      return task_category_feedback;

    case task_type_bh_density_ghost:
    case task_type_bh_swallow_ghost2:
      return task_category_black_holes;

    case task_type_init_grav:
    case task_type_grav_long_range:
    case task_type_grav_mm:
    case task_type_grav_down:
    case task_type_end_grav_force:
      return task_category_gravity;

    case task_type_fof_self:
    case task_type_fof_pair:
      return task_category_fof;

    case task_type_rt_in:
    case task_type_rt_ghost1:
    case task_type_rt_ghost2:
    case task_type_rt_transport_out:
    case task_type_rt_tchem:
    case task_type_rt_out:
    case task_type_rt_sort:
    case task_type_rt_advance_cell_time:
      return task_category_rt;

    case task_type_neutrino_weight:
      return task_category_neutrino;

    case task_type_self:
    case task_type_pair:
    case task_type_sub_self:
    case task_type_sub_pair: {
      switch (t->subtype) {

        case task_subtype_density:
        case task_subtype_gradient:
        case task_subtype_force:
          return task_category_hydro;

        case task_subtype_limiter:
          return task_category_limiter;

        case task_subtype_grav:
        case task_subtype_external_grav:
          return task_category_gravity;

        case task_subtype_stars_density:
        case task_subtype_stars_prep1:
        case task_subtype_stars_prep2:
        case task_subtype_stars_feedback:
          return task_category_feedback;

        case task_subtype_bh_density:
        case task_subtype_bh_swallow:
        case task_subtype_do_gas_swallow:
        case task_subtype_do_bh_swallow:
        case task_subtype_bh_feedback:
          return task_category_black_holes;

        case task_subtype_sink_swallow:
        case task_subtype_sink_do_sink_swallow:
        case task_subtype_sink_do_gas_swallow:
          return task_category_sink;

        case task_subtype_rt_gradient:
        case task_subtype_rt_transport:
          return task_category_rt;

        default:
          return task_category_others;
      }
    }

    default:
      return task_category_others;
  }
}<|MERGE_RESOLUTION|>--- conflicted
+++ resolved
@@ -122,17 +122,14 @@
     "rt_ghost2",
     "rt_transport_out",
     "rt_tchem",
-<<<<<<< HEAD
+    "rt_advance_cell_time",
+    "rt_sorts",
+    "rt_collect_times",
     "bvh",
     "grid_ghost",
     "slope_estimate_ghost",
     "slope_limiter_ghost",
     "flux_ghost",
-=======
-    "rt_advance_cell_time",
-    "rt_sorts",
-    "rt_collect_times",
->>>>>>> 3b61b1fa
 };
 
 /* Sub-task type names. */
