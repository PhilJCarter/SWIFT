--- conflicted
+++ resolved
@@ -392,11 +392,7 @@
   rtp->skip_thermochemistry = parser_get_opt_param_int(
       params, "GEARRT:skip_thermochemistry", /* default = */ 0);
 
-<<<<<<< HEAD
-  /* Are we re-diong thermochemistry? */
-=======
   /* Are we re-doing thermochemistry? */
->>>>>>> 3e8e4e2c
   rtp->max_tchem_recursion = parser_get_opt_param_int(
       params, "GEARRT:max_tchem_recursion", /* default = */ 0);
 
