--- conflicted
+++ resolved
@@ -806,13 +806,8 @@
  *
  * This function is *not* thread-safe.
  */
-<<<<<<< HEAD
-double random_uniform(double a, double b) {
-  return (rand() / ((double)RAND_MAX) + 1.0) * (b - a) + a;
-=======
 double random_uniform(const double a, const double b) {
   return (rand() / (((double)RAND_MAX) + 1.0)) * (b - a) + a;
->>>>>>> cfa0bdba
 }
 
 /**
