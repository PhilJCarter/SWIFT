/*******************************************************************************
 * This file is part of SWIFT.
 * Copyright (c) 2012 Pedro Gonnet (pedro.gonnet@durham.ac.uk)
 *                    Matthieu Schaller (schaller@strw.leidenuniv.nl)
 *               2015 Peter W. Draper (p.w.draper@durham.ac.uk)
 *
 * This program is free software: you can redistribute it and/or modify
 * it under the terms of the GNU Lesser General Public License as published
 * by the Free Software Foundation, either version 3 of the License, or
 * (at your option) any later version.
 *
 * This program is distributed in the hope that it will be useful,
 * but WITHOUT ANY WARRANTY; without even the implied warranty of
 * MERCHANTABILITY or FITNESS FOR A PARTICULAR PURPOSE.  See the
 * GNU General Public License for more details.
 *
 * You should have received a copy of the GNU Lesser General Public License
 * along with this program.  If not, see <http://www.gnu.org/licenses/>.
 *
 ******************************************************************************/

/* Config parameters. */
#include <config.h>

/* This object's header. */
#include "cell.h"

/**
 * @brief Pack the data of the given cell and all it's sub-cells.
 *
 * @param c The #cell.
 * @param pc Pointer to an array of packed cells in which the
 *      cells will be packed.
 * @param with_gravity Are we running with gravity and hence need
 *      to exchange multipoles?
 *
 * @return The number of packed cells.
 */
int cell_pack(struct cell *restrict c, struct pcell *restrict pc,
              const int with_gravity) {
#ifdef WITH_MPI

  /* Start by packing the data of the current cell. */
  pc->hydro.h_max = c->hydro.h_max;
  pc->stars.h_max = c->stars.h_max;
  pc->black_holes.h_max = c->black_holes.h_max;
  pc->sinks.r_cut_max = c->sinks.r_cut_max;

  pc->hydro.ti_end_min = c->hydro.ti_end_min;
  pc->grav.ti_end_min = c->grav.ti_end_min;
  pc->stars.ti_end_min = c->stars.ti_end_min;
  pc->sinks.ti_end_min = c->sinks.ti_end_min;
  pc->black_holes.ti_end_min = c->black_holes.ti_end_min;
  pc->rt.ti_rt_end_min = c->rt.ti_rt_end_min;
  pc->rt.ti_rt_min_step_size = c->rt.ti_rt_min_step_size;

  pc->hydro.ti_old_part = c->hydro.ti_old_part;
  pc->grav.ti_old_part = c->grav.ti_old_part;
  pc->grav.ti_old_multipole = c->grav.ti_old_multipole;
  pc->stars.ti_old_part = c->stars.ti_old_part;
  pc->black_holes.ti_old_part = c->black_holes.ti_old_part;
  pc->sinks.ti_old_part = c->sinks.ti_old_part;

  pc->hydro.count = c->hydro.count;
  pc->grav.count = c->grav.count;
  pc->stars.count = c->stars.count;
  pc->sinks.count = c->sinks.count;
  pc->black_holes.count = c->black_holes.count;
  pc->maxdepth = c->maxdepth;

  /* Copy the Multipole related information */
  if (with_gravity) {
    const struct gravity_tensors *mp = c->grav.multipole;

    pc->grav.m_pole = mp->m_pole;
    pc->grav.CoM[0] = mp->CoM[0];
    pc->grav.CoM[1] = mp->CoM[1];
    pc->grav.CoM[2] = mp->CoM[2];
    pc->grav.CoM_rebuild[0] = mp->CoM_rebuild[0];
    pc->grav.CoM_rebuild[1] = mp->CoM_rebuild[1];
    pc->grav.CoM_rebuild[2] = mp->CoM_rebuild[2];
    pc->grav.r_max = mp->r_max;
    pc->grav.r_max_rebuild = mp->r_max_rebuild;
  }

#ifdef SWIFT_DEBUG_CHECKS
  pc->cellID = c->cellID;
#endif

  /* Fill in the progeny, depth-first recursion. */
  int count = 1;
  for (int k = 0; k < 8; k++)
    if (c->progeny[k] != NULL) {
      pc->progeny[k] = count;
      count += cell_pack(c->progeny[k], &pc[count], with_gravity);
    } else {
      pc->progeny[k] = -1;
    }

  /* Return the number of packed cells used. */
  c->mpi.pcell_size = count;
  return count;

#else
  error("SWIFT was not compiled with MPI support.");
  return 0;
#endif
}

/**
 * @brief Pack the tag of the given cell and all it's sub-cells.
 *
 * @param c The #cell.
 * @param tags Pointer to an array of packed tags.
 *
 * @return The number of packed tags.
 */
int cell_pack_tags(const struct cell *c, int *tags) {
#ifdef WITH_MPI

  /* Start by packing the data of the current cell. */
  tags[0] = c->mpi.tag;

  /* Fill in the progeny, depth-first recursion. */
  int count = 1;
  for (int k = 0; k < 8; k++)
    if (c->progeny[k] != NULL)
      count += cell_pack_tags(c->progeny[k], &tags[count]);

#ifdef SWIFT_DEBUG_CHECKS
  if (c->mpi.pcell_size != count) error("Inconsistent tag and pcell count!");
#endif  // SWIFT_DEBUG_CHECKS

  /* Return the number of packed tags used. */
  return count;

#else
  error("SWIFT was not compiled with MPI support.");
  return 0;
#endif
}

void cell_pack_part_swallow(const struct cell *c,
                            struct black_holes_part_data *data) {

  const size_t count = c->hydro.count;
  const struct part *parts = c->hydro.parts;

  for (size_t i = 0; i < count; ++i) {
    data[i] = parts[i].black_holes_data;
  }
}

void cell_unpack_part_swallow(struct cell *c,
                              const struct black_holes_part_data *data) {

  const size_t count = c->hydro.count;
  struct part *parts = c->hydro.parts;

  for (size_t i = 0; i < count; ++i) {
    parts[i].black_holes_data = data[i];
  }
}

void cell_pack_bpart_swallow(const struct cell *c,
                             struct black_holes_bpart_data *data) {

  const size_t count = c->black_holes.count;
  const struct bpart *bparts = c->black_holes.parts;

  for (size_t i = 0; i < count; ++i) {
    data[i] = bparts[i].merger_data;
  }
}

void cell_unpack_bpart_swallow(struct cell *c,
                               const struct black_holes_bpart_data *data) {

  const size_t count = c->black_holes.count;
  struct bpart *bparts = c->black_holes.parts;

  for (size_t i = 0; i < count; ++i) {
    bparts[i].merger_data = data[i];
  }
}

/**
 * @brief Unpack the data of a given cell and its sub-cells.
 *
 * @param pc An array of packed #pcell.
 * @param c The #cell in which to unpack the #pcell.
 * @param s The #space in which the cells are created.
 * @param with_gravity Are we running with gravity and hence need
 *      to exchange multipoles?
 *
 * @return The number of cells created.
 */
int cell_unpack(struct pcell *restrict pc, struct cell *restrict c,
                struct space *restrict s, const int with_gravity) {
#ifdef WITH_MPI

  /* Unpack the current pcell. */
  c->hydro.h_max = pc->hydro.h_max;
  c->stars.h_max = pc->stars.h_max;
  c->black_holes.h_max = pc->black_holes.h_max;
  c->sinks.r_cut_max = pc->sinks.r_cut_max;

  c->hydro.ti_end_min = pc->hydro.ti_end_min;
  c->grav.ti_end_min = pc->grav.ti_end_min;
  c->stars.ti_end_min = pc->stars.ti_end_min;
  c->black_holes.ti_end_min = pc->black_holes.ti_end_min;
  c->sinks.ti_end_min = pc->sinks.ti_end_min;
  c->rt.ti_rt_end_min = pc->rt.ti_rt_end_min;
  c->rt.ti_rt_min_step_size = pc->rt.ti_rt_min_step_size;

  c->hydro.ti_old_part = pc->hydro.ti_old_part;
  c->grav.ti_old_part = pc->grav.ti_old_part;
  c->grav.ti_old_multipole = pc->grav.ti_old_multipole;
  c->stars.ti_old_part = pc->stars.ti_old_part;
  c->black_holes.ti_old_part = pc->black_holes.ti_old_part;
  c->sinks.ti_old_part = pc->sinks.ti_old_part;

  c->hydro.count = pc->hydro.count;
  c->grav.count = pc->grav.count;
  c->stars.count = pc->stars.count;
  c->sinks.count = pc->sinks.count;
  c->black_holes.count = pc->black_holes.count;
  c->maxdepth = pc->maxdepth;

#ifdef SWIFT_DEBUG_CHECKS
  c->cellID = pc->cellID;
#endif

  /* Copy the Multipole related information */
  if (with_gravity) {
    struct gravity_tensors *mp = c->grav.multipole;

    mp->m_pole = pc->grav.m_pole;
    mp->CoM[0] = pc->grav.CoM[0];
    mp->CoM[1] = pc->grav.CoM[1];
    mp->CoM[2] = pc->grav.CoM[2];
    mp->CoM_rebuild[0] = pc->grav.CoM_rebuild[0];
    mp->CoM_rebuild[1] = pc->grav.CoM_rebuild[1];
    mp->CoM_rebuild[2] = pc->grav.CoM_rebuild[2];
    mp->r_max = pc->grav.r_max;
    mp->r_max_rebuild = pc->grav.r_max_rebuild;
  }

  /* Number of new cells created. */
  int count = 1;

  /* Fill the progeny recursively, depth-first. */
  c->split = 0;
  for (int k = 0; k < 8; k++)
    if (pc->progeny[k] >= 0) {
      struct cell *temp;
      space_getcells(s, 1, &temp, 0);
      temp->hydro.count = 0;
      temp->grav.count = 0;
      temp->stars.count = 0;
      temp->loc[0] = c->loc[0];
      temp->loc[1] = c->loc[1];
      temp->loc[2] = c->loc[2];
      temp->width[0] = c->width[0] / 2;
      temp->width[1] = c->width[1] / 2;
      temp->width[2] = c->width[2] / 2;
      temp->dmin = c->dmin / 2;
      if (k & 4) temp->loc[0] += temp->width[0];
      if (k & 2) temp->loc[1] += temp->width[1];
      if (k & 1) temp->loc[2] += temp->width[2];
      temp->depth = c->depth + 1;
      temp->split = 0;
      temp->hydro.dx_max_part = 0.f;
      temp->hydro.dx_max_sort = 0.f;
      temp->stars.dx_max_part = 0.f;
      temp->stars.dx_max_sort = 0.f;
      temp->black_holes.dx_max_part = 0.f;
      temp->nodeID = c->nodeID;
      temp->parent = c;
      temp->top = c->top;
      c->progeny[k] = temp;
      c->split = 1;
      count += cell_unpack(&pc[pc->progeny[k]], temp, s, with_gravity);
    }

  /* Return the total number of unpacked cells. */
  c->mpi.pcell_size = count;
  return count;

#else
  error("SWIFT was not compiled with MPI support.");
  return 0;
#endif
}

/**
 * @brief Unpack the tags of a given cell and its sub-cells.
 *
 * @param tags An array of tags.
 * @param c The #cell in which to unpack the tags.
 *
 * @return The number of tags created.
 */
int cell_unpack_tags(const int *tags, struct cell *restrict c) {
#ifdef WITH_MPI

  /* Unpack the current pcell. */
  c->mpi.tag = tags[0];

  /* Number of new cells created. */
  int count = 1;

  /* Fill the progeny recursively, depth-first. */
  for (int k = 0; k < 8; k++)
    if (c->progeny[k] != NULL) {
      count += cell_unpack_tags(&tags[count], c->progeny[k]);
    }

#ifdef SWIFT_DEBUG_CHECKS
  if (c->mpi.pcell_size != count) error("Inconsistent tag and pcell count!");
#endif  // SWIFT_DEBUG_CHECKS

  /* Return the total number of unpacked tags. */
  return count;

#else
  error("SWIFT was not compiled with MPI support.");
  return 0;
#endif
}

/**
 * @brief Pack the cell information about time-step sizes and displacements
 * of a cell hierarchy.
 *
 * @param c The #cells to pack.
 * @param pcells the packed cell structures to pack into.
 *
 * @return The number of cells that were packed.
 */
int cell_pack_end_step(const struct cell *c, struct pcell_step *pcells) {

#ifdef WITH_MPI

  /* Pack this cell's data. */
  pcells[0].hydro.ti_end_min = c->hydro.ti_end_min;
  pcells[0].hydro.dx_max_part = c->hydro.dx_max_part;
<<<<<<< HEAD
  pcells[0].hydro.h_max = c->hydro.h_max;
=======
  pcells[0].rt.ti_rt_end_min = c->rt.ti_rt_end_min;
  pcells[0].rt.ti_rt_min_step_size = c->rt.ti_rt_min_step_size;
>>>>>>> 231cdd06

  pcells[0].grav.ti_end_min = c->grav.ti_end_min;

  pcells[0].stars.ti_end_min = c->stars.ti_end_min;
  pcells[0].stars.dx_max_part = c->stars.dx_max_part;
  pcells[0].stars.h_max = c->stars.h_max;

  pcells[0].black_holes.ti_end_min = c->black_holes.ti_end_min;
  pcells[0].black_holes.dx_max_part = c->black_holes.dx_max_part;
  pcells[0].black_holes.h_max = c->black_holes.h_max;

  /* Fill in the progeny, depth-first recursion. */
  int count = 1;
  for (int k = 0; k < 8; k++)
    if (c->progeny[k] != NULL) {
      count += cell_pack_end_step(c->progeny[k], &pcells[count]);
    }

  /* Return the number of packed values. */
  return count;

#else
  error("SWIFT was not compiled with MPI support.");
  return 0;
#endif
}

/**
 * @brief Unpack the cell information about time-step sizes and displacements
 * of a cell hierarchy.
 *
 * @param c The #cells to unpack into.
 * @param pcells the packed cell structures to unpack from.
 *
 * @return The number of cells that were packed.
 */
int cell_unpack_end_step(struct cell *c, const struct pcell_step *pcells) {

#ifdef WITH_MPI

  /* Unpack this cell's data. */
  c->hydro.ti_end_min = pcells[0].hydro.ti_end_min;
  c->hydro.dx_max_part = pcells[0].hydro.dx_max_part;
  c->hydro.h_max = pcells[0].hydro.h_max;

  c->rt.ti_rt_end_min = pcells[0].rt.ti_rt_end_min;
  c->rt.ti_rt_min_step_size = pcells[0].rt.ti_rt_min_step_size;

  c->grav.ti_end_min = pcells[0].grav.ti_end_min;

  c->stars.ti_end_min = pcells[0].stars.ti_end_min;
  c->stars.dx_max_part = pcells[0].stars.dx_max_part;
  c->stars.h_max = pcells[0].stars.h_max;

  c->black_holes.ti_end_min = pcells[0].black_holes.ti_end_min;
  c->black_holes.dx_max_part = pcells[0].black_holes.dx_max_part;
  c->black_holes.h_max = pcells[0].black_holes.h_max;

  /* Fill in the progeny, depth-first recursion. */
  int count = 1;
  for (int k = 0; k < 8; k++)
    if (c->progeny[k] != NULL) {
      count += cell_unpack_end_step(c->progeny[k], &pcells[count]);
    }

  /* Return the number of packed values. */
  return count;

#else
  error("SWIFT was not compiled with MPI support.");
  return 0;
#endif
}

/**
 * @brief Pack the hydro timebin information of the given cell.
 *
 * t needs to be aligned on SWIFT_CACHE_ALIGNMENT.
 *
 * @param c The #cell.
 * @param t (output) The array of timebins we pack into.
 */
void cell_pack_timebin(const struct cell *const c, timebin_t *const t) {

#ifdef WITH_MPI

  swift_declare_aligned_ptr(timebin_t, t_align, t, SWIFT_CACHE_ALIGNMENT);

  for (int i = 0; i < c->hydro.count; ++i)
    t_align[i] = c->hydro.parts[i].time_bin;

#else
  error("SWIFT was not compiled with MPI support.");
#endif
}

/**
 * @brief Unpack the hydro timebin information of a given cell.
 *
 * t needs to be aligned on SWIFT_CACHE_ALIGNMENT.
 *
 * @param c The #cell
 * @param t The array of timebins we unpack from.
 */
void cell_unpack_timebin(struct cell *const c, timebin_t *const t) {

#ifdef WITH_MPI

  swift_declare_aligned_ptr(timebin_t, t_align, t, SWIFT_CACHE_ALIGNMENT);

  for (int i = 0; i < c->hydro.count; ++i)
    c->hydro.parts[i].time_bin = t_align[i];

#else
  error("SWIFT was not compiled with MPI support.");
#endif
}

/**
 * @brief Pack the multipole information of the given cell and all it's
 * sub-cells.
 *
 * @param c The #cell.
 * @param pcells (output) The multipole information we pack into
 *
 * @return The number of packed cells.
 */
int cell_pack_multipoles(struct cell *restrict c,
                         struct gravity_tensors *restrict pcells) {
#ifdef WITH_MPI

  /* Pack this cell's data. */
  pcells[0] = *c->grav.multipole;

  /* Fill in the progeny, depth-first recursion. */
  int count = 1;
  for (int k = 0; k < 8; k++)
    if (c->progeny[k] != NULL) {
      count += cell_pack_multipoles(c->progeny[k], &pcells[count]);
    }

  /* Return the number of packed values. */
  return count;

#else
  error("SWIFT was not compiled with MPI support.");
  return 0;
#endif
}

/**
 * @brief Unpack the multipole information of a given cell and its sub-cells.
 *
 * @param c The #cell
 * @param pcells The multipole information to unpack
 *
 * @return The number of cells created.
 */
int cell_unpack_multipoles(struct cell *restrict c,
                           struct gravity_tensors *restrict pcells) {
#ifdef WITH_MPI

  /* Unpack this cell's data. */
  *c->grav.multipole = pcells[0];

  /* Fill in the progeny, depth-first recursion. */
  int count = 1;
  for (int k = 0; k < 8; k++)
    if (c->progeny[k] != NULL) {
      count += cell_unpack_multipoles(c->progeny[k], &pcells[count]);
    }

  /* Return the number of packed values. */
  return count;

#else
  error("SWIFT was not compiled with MPI support.");
  return 0;
#endif
}

/**
 * @brief Pack the counts for star formation of the given cell and all it's
 * sub-cells.
 *
 * @param c The #cell.
 * @param pcells (output) The multipole information we pack into
 *
 * @return The number of packed cells.
 */
int cell_pack_sf_counts(struct cell *restrict c,
                        struct pcell_sf *restrict pcells) {

#ifdef WITH_MPI

  /* Pack this cell's data. */
  pcells[0].stars.delta_from_rebuild = c->stars.parts - c->stars.parts_rebuild;
  pcells[0].stars.count = c->stars.count;
  pcells[0].stars.dx_max_part = c->stars.dx_max_part;

  /* Pack this cell's data. */
  pcells[0].grav.delta_from_rebuild = c->grav.parts - c->grav.parts_rebuild;
  pcells[0].grav.count = c->grav.count;

#ifdef SWIFT_DEBUG_CHECKS
  /* Stars */
  if (c->stars.parts_rebuild == NULL)
    error("Star particles array at rebuild is NULL! c->depth=%d", c->depth);

  if (pcells[0].stars.delta_from_rebuild < 0)
    error("Stars part pointer moved in the wrong direction!");

  if (pcells[0].stars.delta_from_rebuild > 0 && c->depth == 0)
    error("Shifting the top-level pointer is not allowed!");

  /* Grav */
  if (c->grav.parts_rebuild == NULL)
    error("Grav. particles array at rebuild is NULL! c->depth=%d", c->depth);

  if (pcells[0].grav.delta_from_rebuild < 0)
    error("Grav part pointer moved in the wrong direction!");

  if (pcells[0].grav.delta_from_rebuild > 0 && c->depth == 0)
    error("Shifting the top-level pointer is not allowed!");
#endif

  /* Fill in the progeny, depth-first recursion. */
  int count = 1;
  for (int k = 0; k < 8; k++)
    if (c->progeny[k] != NULL) {
      count += cell_pack_sf_counts(c->progeny[k], &pcells[count]);
    }

  /* Return the number of packed values. */
  return count;

#else
  error("SWIFT was not compiled with MPI support.");
  return 0;
#endif
}

/**
 * @brief Unpack the counts for star formation of a given cell and its
 * sub-cells.
 *
 * @param c The #cell
 * @param pcells The multipole information to unpack
 *
 * @return The number of cells created.
 */
int cell_unpack_sf_counts(struct cell *restrict c,
                          struct pcell_sf *restrict pcells) {

#ifdef WITH_MPI

#ifdef SWIFT_DEBUG_CHECKS
  if (c->stars.parts_rebuild == NULL)
    error("Star particles array at rebuild is NULL!");
  if (c->grav.parts_rebuild == NULL)
    error("Grav particles array at rebuild is NULL!");
#endif

  /* Unpack this cell's data. */
  c->stars.count = pcells[0].stars.count;
  c->stars.parts = c->stars.parts_rebuild + pcells[0].stars.delta_from_rebuild;
  c->stars.dx_max_part = pcells[0].stars.dx_max_part;

  c->grav.count = pcells[0].grav.count;
  c->grav.parts = c->grav.parts_rebuild + pcells[0].grav.delta_from_rebuild;

  /* Fill in the progeny, depth-first recursion. */
  int count = 1;
  for (int k = 0; k < 8; k++)
    if (c->progeny[k] != NULL) {
      count += cell_unpack_sf_counts(c->progeny[k], &pcells[count]);
    }

  /* Return the number of packed values. */
  return count;

#else
  error("SWIFT was not compiled with MPI support.");
  return 0;
#endif
}<|MERGE_RESOLUTION|>--- conflicted
+++ resolved
@@ -345,12 +345,9 @@
   /* Pack this cell's data. */
   pcells[0].hydro.ti_end_min = c->hydro.ti_end_min;
   pcells[0].hydro.dx_max_part = c->hydro.dx_max_part;
-<<<<<<< HEAD
-  pcells[0].hydro.h_max = c->hydro.h_max;
-=======
   pcells[0].rt.ti_rt_end_min = c->rt.ti_rt_end_min;
   pcells[0].rt.ti_rt_min_step_size = c->rt.ti_rt_min_step_size;
->>>>>>> 231cdd06
+  pcells[0].hydro.h_max = c->hydro.h_max;
 
   pcells[0].grav.ti_end_min = c->grav.ti_end_min;
 
@@ -394,10 +391,11 @@
   /* Unpack this cell's data. */
   c->hydro.ti_end_min = pcells[0].hydro.ti_end_min;
   c->hydro.dx_max_part = pcells[0].hydro.dx_max_part;
-  c->hydro.h_max = pcells[0].hydro.h_max;
 
   c->rt.ti_rt_end_min = pcells[0].rt.ti_rt_end_min;
   c->rt.ti_rt_min_step_size = pcells[0].rt.ti_rt_min_step_size;
+  c->hydro.h_max = pcells[0].hydro.h_max;
+
 
   c->grav.ti_end_min = pcells[0].grav.ti_end_min;
 
