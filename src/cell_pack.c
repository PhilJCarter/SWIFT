--- conflicted
+++ resolved
@@ -332,14 +332,17 @@
   /* Pack this cell's data. */
   pcells[0].hydro.ti_end_min = c->hydro.ti_end_min;
   pcells[0].hydro.dx_max_part = c->hydro.dx_max_part;
+  pcells[0].hydro.h_max = c->hydro.h_max;
 
   pcells[0].grav.ti_end_min = c->grav.ti_end_min;
 
   pcells[0].stars.ti_end_min = c->stars.ti_end_min;
   pcells[0].stars.dx_max_part = c->stars.dx_max_part;
+  pcells[0].stars.h_max = c->stars.h_max;
 
   pcells[0].black_holes.ti_end_min = c->black_holes.ti_end_min;
   pcells[0].black_holes.dx_max_part = c->black_holes.dx_max_part;
+  pcells[0].black_holes.h_max = c->black_holes.h_max;
 
   /* Fill in the progeny, depth-first recursion. */
   int count = 1;
@@ -357,129 +360,24 @@
 #endif
 }
 
-<<<<<<< HEAD
 int cell_unpack_end_step(struct cell *c, struct pcell_step *pcells) {
-=======
-/**
- * @brief Pack the time information of the given cell and all it's sub-cells.
- *
- * @param c The #cell.
- * @param pcells (output) The end-of-timestep information we pack into
- *
- * @return The number of packed cells.
- */
-int cell_pack_end_step_stars(struct cell *restrict c,
-                             struct pcell_step_stars *restrict pcells) {
-#ifdef WITH_MPI
-
-  /* Pack this cell's data. */
-  pcells[0].ti_end_min = c->stars.ti_end_min;
-  pcells[0].dx_max_part = c->stars.dx_max_part;
-  pcells[0].h_max = c->stars.h_max;
-
-  /* Fill in the progeny, depth-first recursion. */
-  int count = 1;
-  for (int k = 0; k < 8; k++)
-    if (c->progeny[k] != NULL) {
-      count += cell_pack_end_step_stars(c->progeny[k], &pcells[count]);
-    }
-
-  /* Return the number of packed values. */
-  return count;
-
-#else
-  error("SWIFT was not compiled with MPI support.");
-  return 0;
-#endif
-}
->>>>>>> 2b641f2e
 
 #ifdef WITH_MPI
 
   /* Unpack this cell's data. */
-<<<<<<< HEAD
   c->hydro.ti_end_min = pcells[0].hydro.ti_end_min;
   c->hydro.dx_max_part = pcells[0].hydro.dx_max_part;
-=======
-  c->stars.ti_end_min = pcells[0].ti_end_min;
-  c->stars.dx_max_part = pcells[0].dx_max_part;
-  c->stars.h_max = pcells[0].h_max;
-
-  /* Fill in the progeny, depth-first recursion. */
-  int count = 1;
-  for (int k = 0; k < 8; k++)
-    if (c->progeny[k] != NULL) {
-      count += cell_unpack_end_step_stars(c->progeny[k], &pcells[count]);
-    }
->>>>>>> 2b641f2e
+  c->hydro.h_max = pcells[0].hydro.h_max;
 
   c->grav.ti_end_min = pcells[0].grav.ti_end_min;
 
-<<<<<<< HEAD
   c->stars.ti_end_min = pcells[0].stars.ti_end_min;
   c->stars.dx_max_part = pcells[0].stars.dx_max_part;
+  c->stars.h_max = pcells[0].stars.h_max;
 
   c->black_holes.ti_end_min = pcells[0].black_holes.ti_end_min;
   c->black_holes.dx_max_part = pcells[0].black_holes.dx_max_part;
-=======
-#else
-  error("SWIFT was not compiled with MPI support.");
-  return 0;
-#endif
-}
-
-/**
- * @brief Pack the time information of the given cell and all it's sub-cells.
- *
- * @param c The #cell.
- * @param pcells (output) The end-of-timestep information we pack into
- *
- * @return The number of packed cells.
- */
-int cell_pack_end_step_black_holes(
-    struct cell *restrict c, struct pcell_step_black_holes *restrict pcells) {
-
-#ifdef WITH_MPI
-
-  /* Pack this cell's data. */
-  pcells[0].ti_end_min = c->black_holes.ti_end_min;
-  pcells[0].dx_max_part = c->black_holes.dx_max_part;
-  pcells[0].h_max = c->black_holes.h_max;
-
-  /* Fill in the progeny, depth-first recursion. */
-  int count = 1;
-  for (int k = 0; k < 8; k++)
-    if (c->progeny[k] != NULL) {
-      count += cell_pack_end_step_black_holes(c->progeny[k], &pcells[count]);
-    }
-
-  /* Return the number of packed values. */
-  return count;
-
-#else
-  error("SWIFT was not compiled with MPI support.");
-  return 0;
-#endif
-}
-
-/**
- * @brief Unpack the time information of a given cell and its sub-cells.
- *
- * @param c The #cell
- * @param pcells The end-of-timestep information to unpack
- *
- * @return The number of cells created.
- */
-int cell_unpack_end_step_black_holes(
-    struct cell *restrict c, struct pcell_step_black_holes *restrict pcells) {
-
-#ifdef WITH_MPI
-
-  /* Unpack this cell's data. */
-  c->black_holes.ti_end_min = pcells[0].ti_end_min;
-  c->black_holes.dx_max_part = pcells[0].dx_max_part;
-  c->black_holes.h_max = pcells[0].h_max;
->>>>>>> 2b641f2e
+  c->black_holes.h_max = pcells[0].black_holes.h_max;
 
   /* Fill in the progeny, depth-first recursion. */
   int count = 1;
