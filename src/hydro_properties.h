/*******************************************************************************
 * This file is part of SWIFT.
 * Copyright (c) 2016 Matthieu Schaller (schaller@strw.leidenuniv.nl)
 *
 * This program is free software: you can redistribute it and/or modify
 * it under the terms of the GNU Lesser General Public License as published
 * by the Free Software Foundation, either version 3 of the License, or
 * (at your option) any later version.
 *
 * This program is distributed in the hope that it will be useful,
 * but WITHOUT ANY WARRANTY; without even the implied warranty of
 * MERCHANTABILITY or FITNESS FOR A PARTICULAR PURPOSE.  See the
 * GNU General Public License for more details.
 *
 * You should have received a copy of the GNU Lesser General Public License
 * along with this program.  If not, see <http://www.gnu.org/licenses/>.
 *
 ******************************************************************************/
#ifndef SWIFT_HYDRO_PROPERTIES
#define SWIFT_HYDRO_PROPERTIES

/**
 * @file hydro_properties.h
 * @brief Contains all the constants and parameters of the hydro scheme
 */

/* Config parameters. */
#include "../config.h"

#if defined(HAVE_HDF5)
#include <hdf5.h>
#endif

/* Local includes. */
#include "hydro_parameters.h"
#include "restart.h"

/* Forward declarations */
struct cosmology;
struct swift_params;
struct gravity_props;
struct phys_const;
struct unit_system;

/**
 * @brief Contains all the constants and parameters of the hydro scheme
 */
struct hydro_props {

  /* ------ Smoothing lengths parameters ---------- */

  /*! Resolution parameter */
  float eta_neighbours;

  /*! Target weightd number of neighbours (for info only)*/
  float target_neighbours;

  /*! Smoothing length tolerance */
  float h_tolerance;

  /*! Tolerance on neighbour number  (for info only)*/
  float delta_neighbours;

  /*! Maximal smoothing length (internal units) */
  float h_max;

  /*! Minimal smoothing length expressed as ratio to softening length */
  float h_min_ratio;

  /*! Minimal smoothing length (internal units) */
  float h_min;

  /*! Maximal number of iterations to converge h */
  int max_smoothing_iterations;

  /* ------ Neighbour number definition ------------ */

  /*! Are we using the mass-weighted definition of neighbour number? */
  int use_mass_weighted_num_ngb;

  /* ------ Time integration parameters ------------ */

  /*! Time integration properties */
  float CFL_condition;

  /*! Maximal change of h over one time-step */
  float log_max_h_change;

  /* ------ Temperature parameters ----------------- */

  /*! Minimal temperature allowed */
  float minimal_temperature;

  /*! Minimal physical internal energy per unit mass (internal units) */
  float minimal_internal_energy;

  /*! Initial temperature */
  float initial_temperature;

  /*! Initial physical internal energy per unit mass (internal units) */
  float initial_internal_energy;

  /*! Primordial hydrogen mass fraction for initial energy conversion */
  float hydrogen_mass_fraction;

  /*! Temperature of the neutral to ionized transition of Hydrogen */
  float hydrogen_ionization_temperature;

  /*! Mean molecular weight below hydrogen ionization temperature */
  float mu_neutral;

  /*! Mean molecular weight above hydrogen ionization temperature */
  float mu_ionised;

  /* ------ Particle splitting parameters ---------- */

  /*! Is particle splitting activated? */
  int particle_splitting;

  /*! Mass above which particles get split (internal units) */
  float particle_splitting_mass_threshold;

  /*! Are we generating random IDs when splitting particles? */
  int generate_random_ids;

  /* ------ Viscosity and diffusion ---------------- */

  /*! Artificial viscosity parameters */
  struct viscosity_global_data viscosity;

  /*! Thermal diffusion parameters */
  struct diffusion_global_data diffusion;

<<<<<<< HEAD
  /* ------ Viscosity and diffusion ---------------- */
=======
  /* ------ MHD properties ------------------------- */

  /*! MHD parameters */
>>>>>>> 83f57e77
  struct mhd_global_data mhd;
};

void hydro_props_print(const struct hydro_props *p);
void hydro_props_init(struct hydro_props *p,
                      const struct phys_const *phys_const,
                      const struct unit_system *us,
                      struct swift_params *params);

void hydro_props_update(struct hydro_props *p, const struct gravity_props *gp,
                        const struct cosmology *cosmo);

#if defined(HAVE_HDF5)
void hydro_props_print_snapshot(hid_t h_grpsph, const struct hydro_props *p);
#endif

/* Dump/restore. */
void hydro_props_struct_dump(const struct hydro_props *p, FILE *stream);
void hydro_props_struct_restore(const struct hydro_props *p, FILE *stream);

/* Setup for tests */
void hydro_props_init_no_hydro(struct hydro_props *p);

#endif /* SWIFT_HYDRO_PROPERTIES */<|MERGE_RESOLUTION|>--- conflicted
+++ resolved
@@ -131,13 +131,9 @@
   /*! Thermal diffusion parameters */
   struct diffusion_global_data diffusion;
 
-<<<<<<< HEAD
-  /* ------ Viscosity and diffusion ---------------- */
-=======
   /* ------ MHD properties ------------------------- */
 
   /*! MHD parameters */
->>>>>>> 83f57e77
   struct mhd_global_data mhd;
 };
 
