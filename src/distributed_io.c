/*******************************************************************************
 * This file is part of SWIFT.
 * Copyright (c) 2019 Matthieu Schaller (schaller@strw.leidenuniv.nl)
 *
 * This program is free software: you can redistribute it and/or modify
 * it under the terms of the GNU Lesser General Public License as published
 * by the Free Software Foundation, either version 3 of the License, or
 * (at your option) any later version.
 *
 * This program is distributed in the hope that it will be useful,
 * but WITHOUT ANY WARRANTY; without even the implied warranty of
 * MERCHANTABILITY or FITNESS FOR A PARTICULAR PURPOSE.  See the
 * GNU General Public License for more details.
 *
 * You should have received a copy of the GNU Lesser General Public License
 * along with this program.  If not, see <http://www.gnu.org/licenses/>.
 *
 ******************************************************************************/

/* Config parameters. */
#include "../config.h"

#if defined(HAVE_HDF5) && defined(WITH_MPI)

/* Some standard headers. */
#include <hdf5.h>
#include <math.h>
#include <stddef.h>
#include <stdio.h>
#include <stdlib.h>
#include <string.h>
#include <sys/stat.h>
#include <time.h>

/* This object's header. */
#include "distributed_io.h"

/* Local includes. */
#include "black_holes_io.h"
#include "chemistry_io.h"
#include "common_io.h"
#include "dimension.h"
#include "engine.h"
#include "error.h"
#include "gravity_io.h"
#include "dark_matter_io.h"
#include "gravity_properties.h"
#include "hydro_io.h"
#include "hydro_properties.h"
#include "io_compression.h"
#include "io_properties.h"
#include "memuse.h"
#include "output_list.h"
#include "output_options.h"
#include "part.h"
#include "part_type.h"
#include "sink_io.h"
#include "star_formation_io.h"
#include "stars_io.h"
#include "tools.h"
#include "units.h"
#include "xmf.h"

/* Are we timing the i/o? */
//#define IO_SPEED_MEASUREMENT

/**
 * @brief Writes a data array in given HDF5 group.
 *
 * @param e The #engine we are writing from.
 * @param grp The group in which to write.
 * @param fileName The name of the file in which the data is written
 * @param partTypeGroupName The name of the group containing the particles in
 * the HDF5 file.
 * @param props The #io_props of the field to read
 * @param N The number of particles to write.
 * @param lossy_compression Level of lossy compression to use for this field.
 * @param internal_units The #unit_system used internally
 * @param snapshot_units The #unit_system used in the snapshots
 *
 * @todo A better version using HDF5 hyper-slabs to write the file directly from
 * the part array will be written once the structures have been stabilized.
 */
void write_distributed_array(
    const struct engine* e, hid_t grp, const char* fileName,
    const char* partTypeGroupName, const struct io_props props, const size_t N,
    const enum lossy_compression_schemes lossy_compression,
    const struct unit_system* internal_units,
    const struct unit_system* snapshot_units) {

#ifdef IO_SPEED_MEASUREMENT
  const ticks tic_total = getticks();
#endif

  const size_t typeSize = io_sizeof_type(props.type);
  const size_t num_elements = N * props.dimension;

  /* message("Writing '%s' array...", props.name); */

  /* Allocate temporary buffer */
  void* temp = NULL;
  if (swift_memalign("writebuff", (void**)&temp, IO_BUFFER_ALIGNMENT,
                     num_elements * typeSize) != 0)
    error("Unable to allocate temporary i/o buffer");

#ifdef IO_SPEED_MEASUREMENT
  ticks tic = getticks();
#endif

  /* Copy the particle data to the temporary buffer */
  io_copy_temp_buffer(temp, e, props, N, internal_units, snapshot_units);

#ifdef IO_SPEED_MEASUREMENT
  if (engine_rank == IO_SPEED_MEASUREMENT || IO_SPEED_MEASUREMENT == -1)
    message("Copying for '%s' took %.3f %s.", props.name,
            clocks_from_ticks(getticks() - tic), clocks_getunit());
#endif

  /* Create data space */
  hid_t h_space;
  if (N > 0)
    h_space = H5Screate(H5S_SIMPLE);
  else
    h_space = H5Screate(H5S_NULL);

  if (h_space < 0)
    error("Error while creating data space for field '%s'.", props.name);

  /* Decide what chunk size to use based on compression */
  int log2_chunk_size = 20;

  int rank;
  hsize_t shape[2];
  hsize_t chunk_shape[2];

  if (props.dimension > 1) {
    rank = 2;
    shape[0] = N;
    shape[1] = props.dimension;
    chunk_shape[0] = 1 << log2_chunk_size;
    chunk_shape[1] = props.dimension;
  } else {
    rank = 1;
    shape[0] = N;
    shape[1] = 0;
    chunk_shape[0] = 1 << log2_chunk_size;
    chunk_shape[1] = 0;
  }

  /* Make sure the chunks are not larger than the dataset */
  if (chunk_shape[0] > N) chunk_shape[0] = N;

  /* Change shape of data space */
  hid_t h_err = H5Sset_extent_simple(h_space, rank, shape, shape);
  if (h_err < 0)
    error("Error while changing data space shape for field '%s'.", props.name);

  /* Dataset type */
  hid_t h_type = H5Tcopy(io_hdf5_type(props.type));

  /* Dataset properties */
  hid_t h_prop = H5Pcreate(H5P_DATASET_CREATE);

  /* Create filters and set compression level if we have something to write */
  if (N > 0) {

    /* Set chunk size */
    h_err = H5Pset_chunk(h_prop, rank, chunk_shape);
    if (h_err < 0)
      error("Error while setting chunk size (%llu, %llu) for field '%s'.",
            chunk_shape[0], chunk_shape[1], props.name);

    /* Are we imposing some form of lossy compression filter? */
    if (lossy_compression != compression_write_lossless)
      set_hdf5_lossy_compression(&h_prop, &h_type, lossy_compression,
                                 props.name);

    /* Impose GZIP data compression */
    if (e->snapshot_compression > 0) {
      h_err = H5Pset_shuffle(h_prop);
      if (h_err < 0)
        error("Error while setting shuffling options for field '%s'.",
              props.name);

      h_err = H5Pset_deflate(h_prop, e->snapshot_compression);
      if (h_err < 0)
        error("Error while setting compression options for field '%s'.",
              props.name);
    }

    /* Impose check-sum to verify data corruption */
    h_err = H5Pset_fletcher32(h_prop);
    if (h_err < 0)
      error("Error while setting checksum options for field '%s'.", props.name);
  }

  /* Create dataset */
  const hid_t h_data = H5Dcreate(grp, props.name, h_type, h_space, H5P_DEFAULT,
                                 h_prop, H5P_DEFAULT);
  if (h_data < 0) error("Error while creating dataspace '%s'.", props.name);

#ifdef IO_SPEED_MEASUREMENT
  tic = getticks();
#endif

  /* Write temporary buffer to HDF5 dataspace */
  h_err = H5Dwrite(h_data, io_hdf5_type(props.type), h_space, H5S_ALL,
                   H5P_DEFAULT, temp);
  if (h_err < 0) error("Error while writing data array '%s'.", props.name);

#ifdef IO_SPEED_MEASUREMENT
  ticks toc = getticks();
  float ms = clocks_from_ticks(toc - tic);
  int megaBytes = N * props.dimension * typeSize / (1024 * 1024);
  if (engine_rank == IO_SPEED_MEASUREMENT || IO_SPEED_MEASUREMENT == -1)
    message(
        "H5Dwrite for '%s' (%d MB) on rank %d took %.3f %s (speed = %f MB/s).",
        props.name, megaBytes, engine_rank, ms, clocks_getunit(),
        megaBytes / (ms / 1000.));
#endif

  /* Write unit conversion factors for this data set */
  char buffer[FIELD_BUFFER_SIZE] = {0};
  units_cgs_conversion_string(buffer, snapshot_units, props.units,
                              props.scale_factor_exponent);
  float baseUnitsExp[5];
  units_get_base_unit_exponents_array(baseUnitsExp, props.units);
  io_write_attribute_f(h_data, "U_M exponent", baseUnitsExp[UNIT_MASS]);
  io_write_attribute_f(h_data, "U_L exponent", baseUnitsExp[UNIT_LENGTH]);
  io_write_attribute_f(h_data, "U_t exponent", baseUnitsExp[UNIT_TIME]);
  io_write_attribute_f(h_data, "U_I exponent", baseUnitsExp[UNIT_CURRENT]);
  io_write_attribute_f(h_data, "U_T exponent", baseUnitsExp[UNIT_TEMPERATURE]);
  io_write_attribute_f(h_data, "h-scale exponent", 0.f);
  io_write_attribute_f(h_data, "a-scale exponent", props.scale_factor_exponent);
  io_write_attribute_s(h_data, "Expression for physical CGS units", buffer);

  /* Write the actual number this conversion factor corresponds to */
  const double factor =
      units_cgs_conversion_factor(snapshot_units, props.units);
  io_write_attribute_d(
      h_data,
      "Conversion factor to CGS (not including cosmological corrections)",
      factor);
  io_write_attribute_d(
      h_data,
      "Conversion factor to physical CGS (including cosmological corrections)",
      factor * pow(e->cosmology->a, props.scale_factor_exponent));

#ifdef SWIFT_DEBUG_CHECKS
  if (strlen(props.description) == 0)
    error("Invalid (empty) description of the field '%s'", props.name);
#endif

  /* Write the full description */
  io_write_attribute_s(h_data, "Description", props.description);

  /* Free and close everything */
  swift_free("writebuff", temp);
  H5Tclose(h_type);
  H5Pclose(h_prop);
  H5Dclose(h_data);
  H5Sclose(h_space);

#ifdef IO_SPEED_MEASUREMENT
  if (engine_rank == IO_SPEED_MEASUREMENT || IO_SPEED_MEASUREMENT == -1)
    message("'%s' took %.3f %s.", props.name,
            clocks_from_ticks(getticks() - tic), clocks_getunit());
#endif
}

/**
 * @brief Writes a snapshot distributed into multiple files.
 *
 * @param e The engine containing all the system.
 * @param internal_units The #unit_system used internally
 * @param snapshot_units The #unit_system used in the snapshots
 * @param mpi_rank The rank number of the calling MPI rank.
 * @param mpi_size the number of MPI ranks.
 * @param comm The communicator used by the MPI ranks.
 * @param info The MPI information object.
 *
 * Creates a series of HDF5 output files (1 per MPI node) as a snapshot.
 * Writes the particles contained in the engine.
 * If such files already exist, it is erased and replaced by the new one.
 * The companion XMF file is also updated accordingly.
 */
void write_output_distributed(struct engine* e,
                              const struct unit_system* internal_units,
                              const struct unit_system* snapshot_units,
                              const int mpi_rank, const int mpi_size,
                              MPI_Comm comm, MPI_Info info) {

  hid_t h_file = 0, h_grp = 0;
  int numFiles = mpi_size;
  const struct part* parts = e->s->parts;
  const struct xpart* xparts = e->s->xparts;
  const struct gpart* gparts = e->s->gparts;
  const struct sink* sinks = e->s->sinks;
  const struct spart* sparts = e->s->sparts;
  const struct bpart* bparts = e->s->bparts;
  const struct dmpart* dmparts = e->s->dmparts;
  struct output_options* output_options = e->output_options;
  struct output_list* output_list = e->output_list_snapshots;
  const int with_cosmology = e->policy & engine_policy_cosmology;
  const int with_cooling = e->policy & engine_policy_cooling;
  const int with_temperature = e->policy & engine_policy_temperature;
  const int with_fof = e->policy & engine_policy_fof;
  const int with_DM_background = e->s->with_DM_background;
<<<<<<< HEAD
  const int with_neutrinos = e->s->with_neutrinos;
  const int with_rt = e->policy & engine_policy_rt;
=======
  const int with_sidm = e->policy & engine_policy_sidm;
>>>>>>> 4e26a0e3
#ifdef HAVE_VELOCIRAPTOR
  const int with_stf = (e->policy & engine_policy_structure_finding) &&
                       (e->s->gpart_group_data != NULL);
#else
  const int with_stf = 0;
#endif

  /* Number of particles currently in the arrays */
  const size_t Ntot = e->s->nr_gparts;
  size_t Ndm_background = 0;
  if (with_DM_background) {
    Ndm_background = io_count_dm_background_gparts(gparts, Ntot);
  }

  const size_t Ngas = e->s->nr_parts;
  const size_t Nsinks = e->s->nr_sinks;
  const size_t Nstars = e->s->nr_sparts;
  const size_t Nblackholes = e->s->nr_bparts;
  const size_t Nbaryons = Ngas + Nstars + Nblackholes + Nsinks;

  size_t Ndm = 0;
  if (with_sidm) {
      Ndm = e->s->nr_dmparts;
  } else {
      Ndm = Ntot > 0 ? Ntot - Nbaryons - Ndm_background : 0;
  }
  size_t Ndm_neutrino = 0;
  if (with_neutrinos) {
    Ndm_neutrino = io_count_dm_neutrino_gparts(gparts, Ntot);
  }

  /* Number of particles that we will write in this file.
   * Recall that background particles are never inhibited and have no extras */
  const size_t Ntot_written =
      e->s->nr_gparts - e->s->nr_inhibited_gparts - e->s->nr_extra_gparts;
  const size_t Ngas_written =
      e->s->nr_parts - e->s->nr_inhibited_parts - e->s->nr_extra_parts;
  const size_t Nsinks_written =
      e->s->nr_sinks - e->s->nr_inhibited_sinks - e->s->nr_extra_sinks;
  const size_t Nstars_written =
      e->s->nr_sparts - e->s->nr_inhibited_sparts - e->s->nr_extra_sparts;
  const size_t Nblackholes_written =
      e->s->nr_bparts - e->s->nr_inhibited_bparts - e->s->nr_extra_bparts;
  const size_t Nbaryons_written =
      Ngas_written + Nstars_written + Nblackholes_written + Nsinks_written;
<<<<<<< HEAD
  const size_t Ndm_written =
      Ntot_written > 0
          ? Ntot_written - Nbaryons_written - Ndm_background - Ndm_neutrino
          : 0;

  /* Determine if we are writing a reduced snapshot, and if so which
   * output selection type to use */
  char current_selection_name[FIELD_BUFFER_SIZE] =
      select_output_header_default_name;
  if (output_list) {
    /* Users could have specified a different Select Output scheme for each
     * snapshot. */
    output_list_get_current_select_output(output_list, current_selection_name);
=======

  size_t Ndm_written = 0;
  if (with_sidm) {
      Ndm_written = e->s->nr_dmparts - e->s->nr_inhibited_dmparts - e->s->nr_extra_dmparts;
  } else {
      Ndm_written = Ntot_written > 0 ? Ntot_written - Nbaryons_written - Ndm_background : 0;
>>>>>>> 4e26a0e3
  }

  int snap_count = -1;
  int number_digits = -1;
  if (output_list && output_list->alternative_labels_on) {
    snap_count = output_list->snapshot_labels[snap_count];
    number_digits = 0;
  } else if (e->snapshot_invoke_stf) {
    snap_count = e->stf_output_count;
    number_digits = 4;
  } else {
    snap_count = e->snapshot_output_count;
    number_digits = 4;
  }

  /* Directory and file name */
  char dirName[1024];
  char fileName[1024];
  char snapshot_subdir_name[FILENAME_BUFFER_SIZE];
  char snapshot_base_name[FILENAME_BUFFER_SIZE];

  output_options_get_basename(output_options, current_selection_name,
                              e->snapshot_subdir, e->snapshot_base_name,
                              snapshot_subdir_name, snapshot_base_name);

  /* Are we using a sub-dir? */
  if (strnlen(e->snapshot_subdir, PARSER_MAX_LINE_SIZE) > 0) {
    sprintf(dirName, "%s/%s_%0*d", snapshot_subdir_name, snapshot_base_name,
            number_digits, snap_count);

    sprintf(fileName, "%s/%s_%0*d/%s_%0*d.%d.hdf5", snapshot_subdir_name,
            snapshot_base_name, number_digits, snap_count, snapshot_base_name,
            number_digits, snap_count, mpi_rank);

  } else {
    sprintf(dirName, "%s_%0*d", snapshot_base_name, number_digits, snap_count);

    sprintf(fileName, "%s_%0*d/%s_%0*d.%d.hdf5", snapshot_base_name,
            number_digits, snap_count, snapshot_base_name, number_digits,
            snap_count, mpi_rank);
  }

  /* Create the directory */
  if (mpi_rank == 0) safe_checkdir(snapshot_subdir_name, /*create=*/1);
  if (mpi_rank == 0) safe_checkdir(dirName, /*create=*/1);
  MPI_Barrier(comm);

  /* Compute offset in the file and total number of particles */
  const long long N[swift_type_count] = {
      Ngas_written,   Ndm_written,         Ndm_background, Nsinks_written,
      Nstars_written, Nblackholes_written, Ndm_neutrino};

  /* Gather the total number of particles to write */
  long long N_total[swift_type_count] = {0};
  MPI_Allreduce(N, N_total, swift_type_count, MPI_LONG_LONG_INT, MPI_SUM, comm);

  /* Open file */
  /* message("Opening file '%s'.", fileName); */
  h_file = H5Fcreate(fileName, H5F_ACC_TRUNC, H5P_DEFAULT, H5P_DEFAULT);
  if (h_file < 0) error("Error while opening file '%s'.", fileName);

  /* Open header to write simulation properties */
  /* message("Writing file header..."); */
  h_grp = H5Gcreate(h_file, "/Header", H5P_DEFAULT, H5P_DEFAULT, H5P_DEFAULT);
  if (h_grp < 0) error("Error while creating file header\n");

  /* Convert basic output information to snapshot units */
  const double factor_time =
      units_conversion_factor(internal_units, snapshot_units, UNIT_CONV_TIME);
  const double factor_length =
      units_conversion_factor(internal_units, snapshot_units, UNIT_CONV_LENGTH);
  const double dblTime = e->time * factor_time;
  const double dim[3] = {e->s->dim[0] * factor_length,
                         e->s->dim[1] * factor_length,
                         e->s->dim[2] * factor_length};

  /* Print the relevant information and print status */
  io_write_attribute(h_grp, "BoxSize", DOUBLE, dim, 3);
  io_write_attribute(h_grp, "Time", DOUBLE, &dblTime, 1);
  const int dimension = (int)hydro_dimension;
  io_write_attribute(h_grp, "Dimension", INT, &dimension, 1);
  io_write_attribute(h_grp, "Redshift", DOUBLE, &e->cosmology->z, 1);
  io_write_attribute(h_grp, "Scale-factor", DOUBLE, &e->cosmology->a, 1);
  io_write_attribute_s(h_grp, "Code", "SWIFT");
  io_write_attribute_s(h_grp, "RunName", e->run_name);

  /* Write out the particle types */
  io_write_part_type_names(h_grp);

  /* Write out the time-base */
  if (with_cosmology) {
    io_write_attribute_d(h_grp, "TimeBase_dloga", e->time_base);
    const double delta_t = cosmology_get_timebase(e->cosmology, e->ti_current);
    io_write_attribute_d(h_grp, "TimeBase_dt", delta_t);
  } else {
    io_write_attribute_d(h_grp, "TimeBase_dloga", 0);
    io_write_attribute_d(h_grp, "TimeBase_dt", e->time_base);
  }

  /* Store the time at which the snapshot was written */
  time_t tm = time(NULL);
  struct tm* timeinfo = localtime(&tm);
  char snapshot_date[64];
  strftime(snapshot_date, 64, "%T %F %Z", timeinfo);
  io_write_attribute_s(h_grp, "Snapshot date", snapshot_date);

  /* GADGET-2 legacy values:  Number of particles of each type */
  long long numParticlesThisFile[swift_type_count] = {0};
  unsigned int numParticles[swift_type_count] = {0};
  unsigned int numParticlesHighWord[swift_type_count] = {0};

  /* Total number of fields to write per ptype */
  int numFields[swift_type_count] = {0};

  for (int ptype = 0; ptype < swift_type_count; ++ptype) {
    numParticles[ptype] = (unsigned int)N_total[ptype];
    numParticlesHighWord[ptype] = (unsigned int)(N_total[ptype] >> 32);

    numFields[ptype] = output_options_get_num_fields_to_write(
        output_options, current_selection_name, ptype);

    if (numFields[ptype] == 0) {
      numParticlesThisFile[ptype] = 0;
    } else {
      numParticlesThisFile[ptype] = N[ptype];
    }
  }

  io_write_attribute(h_grp, "NumPart_ThisFile", LONGLONG, numParticlesThisFile,
                     swift_type_count);
  io_write_attribute(h_grp, "NumPart_Total", UINT, numParticles,
                     swift_type_count);
  io_write_attribute(h_grp, "NumPart_Total_HighWord", UINT,
                     numParticlesHighWord, swift_type_count);
  double MassTable[swift_type_count] = {0};
  io_write_attribute(h_grp, "MassTable", DOUBLE, MassTable, swift_type_count);
  io_write_attribute(h_grp, "InitialMassTable", DOUBLE,
                     e->s->initial_mean_mass_particles, swift_type_count);
  unsigned int flagEntropy[swift_type_count] = {0};
  flagEntropy[0] = writeEntropyFlag();
  io_write_attribute(h_grp, "Flag_Entropy_ICs", UINT, flagEntropy,
                     swift_type_count);
  io_write_attribute_i(h_grp, "NumFilesPerSnapshot", numFiles);
  io_write_attribute_i(h_grp, "ThisFile", mpi_rank);
  io_write_attribute_s(h_grp, "OutputType", "FullVolume");
  io_write_attribute_s(h_grp, "SelectOutput", current_selection_name);

  /* Close header */
  H5Gclose(h_grp);

  /* Write all the meta-data */
  io_write_meta_data(h_file, e, internal_units, snapshot_units);

  /* Now write the top-level cell structure
   * We use a global offset of 0 here. This means that the cells will write
   * their offset with respect to the start of the file they belong to and
   * not a global offset */
  long long global_offsets[swift_type_count] = {0};
  h_grp = H5Gcreate(h_file, "/Cells", H5P_DEFAULT, H5P_DEFAULT, H5P_DEFAULT);
  if (h_grp < 0) error("Error while creating cells group");

  /* Write the location of the particles in the arrays */
  io_write_cell_offsets(h_grp, e->s->cdim, e->s->dim, e->s->cells_top,
                        e->s->nr_cells, e->s->width, mpi_rank,
                        /*distributed=*/1, N_total, global_offsets, numFields,
                        internal_units, snapshot_units);
  H5Gclose(h_grp);

  /* Loop over all particle types */
  for (int ptype = 0; ptype < swift_type_count; ptype++) {

    /* Don't do anything if there are (a) no particles of this kind, or (b)
     * if we have disabled every field of this particle type. */
    if (numParticles[ptype] == 0 || numFields[ptype] == 0) continue;

    /* Open the particle group in the file */
    char partTypeGroupName[PARTICLE_GROUP_BUFFER_SIZE];
    snprintf(partTypeGroupName, PARTICLE_GROUP_BUFFER_SIZE, "/PartType%d",
             ptype);
    h_grp = H5Gcreate(h_file, partTypeGroupName, H5P_DEFAULT, H5P_DEFAULT,
                      H5P_DEFAULT);
    if (h_grp < 0) error("Error while creating particle group.\n");

    /* Add an alias name for convenience */
    char aliasName[PARTICLE_GROUP_BUFFER_SIZE];
    snprintf(aliasName, PARTICLE_GROUP_BUFFER_SIZE, "/%sParticles",
             part_type_names[ptype]);
    hid_t h_err = H5Lcreate_soft(partTypeGroupName, h_grp, aliasName,
                                 H5P_DEFAULT, H5P_DEFAULT);
    if (h_err < 0) error("Error while creating alias for particle group.\n");

    /* Write the number of particles as an attribute */
    io_write_attribute_l(h_grp, "NumberOfParticles", N[ptype]);

    int num_fields = 0;
    struct io_props list[100];
    size_t Nparticles = 0;

    struct part* parts_written = NULL;
    struct xpart* xparts_written = NULL;
    struct gpart* gparts_written = NULL;
    struct velociraptor_gpart_data* gpart_group_data_written = NULL;
    struct sink* sinks_written = NULL;
    struct spart* sparts_written = NULL;
    struct bpart* bparts_written = NULL;
    struct dmpart* dmparts_written = NULL;

    /* Write particle fields from the particle structure */
    switch (ptype) {

      case swift_type_gas: {
        if (Ngas == Ngas_written) {

          /* No inhibted particles: easy case */
          Nparticles = Ngas;

          /* Select the fields to write */
          io_select_hydro_fields(parts, xparts, with_cosmology, with_cooling,
                                 with_temperature, with_fof, with_stf, with_rt,
                                 e, &num_fields, list);

        } else {

          /* Ok, we need to fish out the particles we want */
          Nparticles = Ngas_written;

          /* Allocate temporary arrays */
          if (swift_memalign("parts_written", (void**)&parts_written,
                             part_align,
                             Ngas_written * sizeof(struct part)) != 0)
            error("Error while allocating temporary memory for parts");
          if (swift_memalign("xparts_written", (void**)&xparts_written,
                             xpart_align,
                             Ngas_written * sizeof(struct xpart)) != 0)
            error("Error while allocating temporary memory for xparts");

          /* Collect the particles we want to write */
          io_collect_parts_to_write(parts, xparts, parts_written,
                                    xparts_written, Ngas, Ngas_written);

          /* Select the fields to write */
          io_select_hydro_fields(parts_written, xparts_written, with_cosmology,
                                 with_cooling, with_temperature, with_fof,
                                 with_stf, with_rt, e, &num_fields, list);
        }
      } break;

      case swift_type_dark_matter: {
        if (Ntot == Ndm_written) {

          /* This is a DM-only run without background or inhibited particles
           * or neutrinos */
          Nparticles = Ntot;
<<<<<<< HEAD

          /* Select the fields to write */
          io_select_dm_fields(gparts, e->s->gpart_group_data, with_fof,
                              with_stf, e, &num_fields, list);

        } else {
=======
          if (with_sidm) {
>>>>>>> 4e26a0e3

              darkmatter_write_dmparts(dmparts, list, &num_fields);
              num_fields += sidm_write_dmparts(dmparts, list + num_fields);

              if (with_fof) num_fields += fof_write_dmparts(dmparts, list + num_fields);
              if (with_stf) num_fields += velociraptor_write_gparts(e->s->gpart_group_data,
                                                                    list + num_fields);

          } else {

              darkmatter_write_particles(gparts, list, &num_fields);
              if (with_fof) num_fields += fof_write_gparts(gparts, list + num_fields);
              if (with_stf) num_fields += velociraptor_write_gparts(e->s->gpart_group_data,
                                                                    list + num_fields);
          }
        } else {

          /* Ok, we need to fish out the particles we want */
          Nparticles = Ndm_written;

<<<<<<< HEAD
          /* Select the fields to write */
          io_select_dm_fields(gparts_written, gpart_group_data_written,
                              with_fof, with_stf, e, &num_fields, list);
=======
          if (with_sidm) {

              /* Allocate temporary array */
              if (swift_memalign("dmparts_written", (void**)&dmparts_written,
                                 dmpart_align, Ndm_written * sizeof(struct dmpart)) != 0)
                error("Error while allocating temporary memory for dmparts");

              if (with_stf) {
                if (swift_memalign(
                        "gpart_group_written", (void**)&gpart_group_data_written,
                        gpart_align, Ndm_written * sizeof(struct velociraptor_gpart_data)) != 0)
                  error("Error while allocating temporary memory for gparts STF data");
              }

              /* Collect the non-inhibited DM particles from gpart */
              io_collect_dmparts_to_write(dmparts, dmparts_written, Ndm, Ndm_written);

              /* Select the fields to write */
              darkmatter_write_dmparts(dmparts_written, list, &num_fields);
              num_fields += sidm_write_dmparts(dmparts_written, list + num_fields);

              if (with_fof) num_fields += fof_write_dmparts(dmparts_written, list + num_fields);
              if (with_stf) num_fields += velociraptor_write_gparts(gpart_group_data_written,
                                                                     list + num_fields);

          } else {

              /* Allocate temporary array */
              if (swift_memalign("gparts_written", (void**)&gparts_written,
                                 gpart_align,
                                 Ndm_written * sizeof(struct gpart)) != 0)
                error("Error while allocating temporary memory for gparts");

              if (with_stf) {
                if (swift_memalign(
                        "gpart_group_written", (void**)&gpart_group_data_written,
                        gpart_align,
                        Ndm_written * sizeof(struct velociraptor_gpart_data)) != 0)
                  error(
                      "Error while allocating temporary memory for gparts STF "
                      "data");
              }

              /* Collect the non-inhibited DM particles from gpart */
              io_collect_gparts_to_write(
                      gparts, e->s->gpart_group_data, gparts_written,
                      gpart_group_data_written, Ntot, Ndm_written, with_stf);

              /* Select the fields to write */
              darkmatter_write_particles(gparts_written, list, &num_fields);
              if (with_fof) num_fields += fof_write_gparts(gparts_written, list + num_fields);
              if (with_stf) num_fields += velociraptor_write_gparts(gpart_group_data_written, list + num_fields);
          }
>>>>>>> 4e26a0e3
        }
      } break;

      case swift_type_dark_matter_background: {

        /* Ok, we need to fish out the particles we want */
        Nparticles = Ndm_background;

        /* Allocate temporary array */
        if (swift_memalign("gparts_written", (void**)&gparts_written,
                           gpart_align,
                           Ndm_background * sizeof(struct gpart)) != 0)
          error("Error while allocating temporart memory for gparts");

        if (with_stf) {
          if (swift_memalign(
                  "gpart_group_written", (void**)&gpart_group_data_written,
                  gpart_align,
                  Ndm_background * sizeof(struct velociraptor_gpart_data)) != 0)
            error(
                "Error while allocating temporart memory for gparts STF "
                "data");
        }

        /* Collect the non-inhibited DM particles from gpart */
        io_collect_gparts_background_to_write(
            gparts, e->s->gpart_group_data, gparts_written,
            gpart_group_data_written, Ntot, Ndm_background, with_stf);

        /* Select the fields to write */
<<<<<<< HEAD
        io_select_dm_fields(gparts_written, gpart_group_data_written, with_fof,
                            with_stf, e, &num_fields, list);
      } break;

      case swift_type_neutrino: {

        /* Ok, we need to fish out the particles we want */
        Nparticles = Ndm_neutrino;

        /* Allocate temporary array */
        if (swift_memalign("gparts_written", (void**)&gparts_written,
                           gpart_align,
                           Ndm_neutrino * sizeof(struct gpart)) != 0)
          error("Error while allocating temporart memory for gparts");

=======
        darkmatter_write_particles(gparts_written, list, &num_fields);

        if (with_fof) {
          num_fields += fof_write_gparts(gparts_written, list + num_fields);
        }
>>>>>>> 4e26a0e3
        if (with_stf) {
          if (swift_memalign(
                  "gpart_group_written", (void**)&gpart_group_data_written,
                  gpart_align,
                  Ndm_neutrino * sizeof(struct velociraptor_gpart_data)) != 0)
            error(
                "Error while allocating temporart memory for gparts STF "
                "data");
        }

        /* Collect the non-inhibited DM particles from gpart */
        io_collect_gparts_neutrino_to_write(
            gparts, e->s->gpart_group_data, gparts_written,
            gpart_group_data_written, Ntot, Ndm_neutrino, with_stf);

        /* Select the fields to write */
        io_select_neutrino_fields(gparts_written, gpart_group_data_written,
                                  with_fof, with_stf, e, &num_fields, list);
      } break;

      case swift_type_sink: {
        if (Nsinks == Nsinks_written) {

          /* No inhibted particles: easy case */
          Nparticles = Nsinks;

          /* Select the fields to write */
          io_select_sink_fields(sinks, with_cosmology, with_fof, with_stf, e,
                                &num_fields, list);

        } else {

          /* Ok, we need to fish out the particles we want */
          Nparticles = Nsinks_written;

          /* Allocate temporary arrays */
          if (swift_memalign("sinks_written", (void**)&sinks_written,
                             sink_align,
                             Nsinks_written * sizeof(struct sink)) != 0)
            error("Error while allocating temporary memory for sinks");

          /* Collect the particles we want to write */
          io_collect_sinks_to_write(sinks, sinks_written, Nsinks,
                                    Nsinks_written);

          /* Select the fields to write */
          io_select_sink_fields(sinks_written, with_cosmology, with_fof,
                                with_stf, e, &num_fields, list);
        }
      } break;

      case swift_type_stars: {
        if (Nstars == Nstars_written) {

          /* No inhibted particles: easy case */
          Nparticles = Nstars;

          /* Select the fields to write */
          io_select_star_fields(sparts, with_cosmology, with_fof, with_stf,
                                with_rt, e, &num_fields, list);

        } else {

          /* Ok, we need to fish out the particles we want */
          Nparticles = Nstars_written;

          /* Allocate temporary arrays */
          if (swift_memalign("sparts_written", (void**)&sparts_written,
                             spart_align,
                             Nstars_written * sizeof(struct spart)) != 0)
            error("Error while allocating temporary memory for sparts");

          /* Collect the particles we want to write */
          io_collect_sparts_to_write(sparts, sparts_written, Nstars,
                                     Nstars_written);

          /* Select the fields to write */
          io_select_star_fields(sparts_written, with_cosmology, with_fof,
                                with_stf, with_rt, e, &num_fields, list);
        }
      } break;

      case swift_type_black_hole: {
        if (Nblackholes == Nblackholes_written) {

          /* No inhibted particles: easy case */
          Nparticles = Nblackholes;

          /* Select the fields to write */
          io_select_bh_fields(bparts, with_cosmology, with_fof, with_stf, e,
                              &num_fields, list);

        } else {

          /* Ok, we need to fish out the particles we want */
          Nparticles = Nblackholes_written;

          /* Allocate temporary arrays */
          if (swift_memalign("bparts_written", (void**)&bparts_written,
                             bpart_align,
                             Nblackholes_written * sizeof(struct bpart)) != 0)
            error("Error while allocating temporary memory for bparts");

          /* Collect the particles we want to write */
          io_collect_bparts_to_write(bparts, bparts_written, Nblackholes,
                                     Nblackholes_written);

          /* Select the fields to write */
          io_select_bh_fields(bparts_written, with_cosmology, with_fof,
                              with_stf, e, &num_fields, list);
        }
      } break;

      default:
        error("Particle Type %d not yet supported. Aborting", ptype);
    }

    /* Did the user specify a non-standard default for the entire particle
     * type? */
    const enum lossy_compression_schemes compression_level_current_default =
        output_options_get_ptype_default_compression(
            output_options->select_output, current_selection_name,
            (enum part_type)ptype, e->verbose);

    /* Write everything that is not cancelled */
    int num_fields_written = 0;
    for (int i = 0; i < num_fields; ++i) {

      /* Did the user cancel this field? */
      const enum lossy_compression_schemes compression_level =
          output_options_get_field_compression(
              output_options, current_selection_name, list[i].name,
              (enum part_type)ptype, compression_level_current_default,
              e->verbose);

      if (compression_level != compression_do_not_write) {
        write_distributed_array(e, h_grp, fileName, partTypeGroupName, list[i],
                                Nparticles, compression_level, internal_units,
                                snapshot_units);
        num_fields_written++;
      }
    }

    /* Only write this now that we know exactly how many fields there are. */
    io_write_attribute_i(h_grp, "NumberOfFields", num_fields_written);

    /* Free temporary arrays */
    if (parts_written) swift_free("parts_written", parts_written);
    if (xparts_written) swift_free("xparts_written", xparts_written);
    if (gparts_written) swift_free("gparts_written", gparts_written);
    if (gpart_group_data_written)
      swift_free("gpart_group_written", gpart_group_data_written);
    if (sinks_written) swift_free("sinks_written", sinks_written);
    if (sparts_written) swift_free("sparts_written", sparts_written);
    if (bparts_written) swift_free("bparts_written", bparts_written);
    if (dmparts_written) swift_free("dmparts_written", dmparts_written);

    /* Close particle group */
    H5Gclose(h_grp);
  }

  /* message("Done writing particles..."); */

  /* Close file */
  H5Fclose(h_file);

  /* Make sure nobody is allowed to progress until everyone is done. */
  MPI_Barrier(comm);

  e->snapshot_output_count++;
  if (e->snapshot_invoke_stf) e->stf_output_count++;
}

#endif /* HAVE_HDF5 && WITH_MPI */<|MERGE_RESOLUTION|>--- conflicted
+++ resolved
@@ -306,12 +306,9 @@
   const int with_temperature = e->policy & engine_policy_temperature;
   const int with_fof = e->policy & engine_policy_fof;
   const int with_DM_background = e->s->with_DM_background;
-<<<<<<< HEAD
   const int with_neutrinos = e->s->with_neutrinos;
   const int with_rt = e->policy & engine_policy_rt;
-=======
   const int with_sidm = e->policy & engine_policy_sidm;
->>>>>>> 4e26a0e3
 #ifdef HAVE_VELOCIRAPTOR
   const int with_stf = (e->policy & engine_policy_structure_finding) &&
                        (e->s->gpart_group_data != NULL);
@@ -357,11 +354,13 @@
       e->s->nr_bparts - e->s->nr_inhibited_bparts - e->s->nr_extra_bparts;
   const size_t Nbaryons_written =
       Ngas_written + Nstars_written + Nblackholes_written + Nsinks_written;
-<<<<<<< HEAD
-  const size_t Ndm_written =
-      Ntot_written > 0
-          ? Ntot_written - Nbaryons_written - Ndm_background - Ndm_neutrino
-          : 0;
+  size_t Ndm_written = 0;
+  if (with_sidm) {
+      Ndm_written = e->s->nr_dmparts - e->s->nr_inhibited_dmparts - e->s->nr_extra_dmparts;
+  } else {
+      Ndm_written = Ntot_written > 0 ? Ntot_written - Nbaryons_written - Ndm_background - Ndm_neutrino : 0;
+  }
+
 
   /* Determine if we are writing a reduced snapshot, and if so which
    * output selection type to use */
@@ -371,14 +370,6 @@
     /* Users could have specified a different Select Output scheme for each
      * snapshot. */
     output_list_get_current_select_output(output_list, current_selection_name);
-=======
-
-  size_t Ndm_written = 0;
-  if (with_sidm) {
-      Ndm_written = e->s->nr_dmparts - e->s->nr_inhibited_dmparts - e->s->nr_extra_dmparts;
-  } else {
-      Ndm_written = Ntot_written > 0 ? Ntot_written - Nbaryons_written - Ndm_background : 0;
->>>>>>> 4e26a0e3
   }
 
   int snap_count = -1;
@@ -632,41 +623,23 @@
           /* This is a DM-only run without background or inhibited particles
            * or neutrinos */
           Nparticles = Ntot;
-<<<<<<< HEAD
 
           /* Select the fields to write */
-          io_select_dm_fields(gparts, e->s->gpart_group_data, with_fof,
+          if (with_sidm) {
+
+              io_select_dark_matter_fields(dmparts, e->s->gpart_group_data, with_fof,
                               with_stf, e, &num_fields, list);
-
-        } else {
-=======
-          if (with_sidm) {
->>>>>>> 4e26a0e3
-
-              darkmatter_write_dmparts(dmparts, list, &num_fields);
-              num_fields += sidm_write_dmparts(dmparts, list + num_fields);
-
-              if (with_fof) num_fields += fof_write_dmparts(dmparts, list + num_fields);
-              if (with_stf) num_fields += velociraptor_write_gparts(e->s->gpart_group_data,
-                                                                    list + num_fields);
-
           } else {
 
-              darkmatter_write_particles(gparts, list, &num_fields);
-              if (with_fof) num_fields += fof_write_gparts(gparts, list + num_fields);
-              if (with_stf) num_fields += velociraptor_write_gparts(e->s->gpart_group_data,
-                                                                    list + num_fields);
+              io_select_dm_fields(gparts, e->s->gpart_group_data, with_fof,
+                              with_stf, e, &num_fields, list);
           }
+
         } else {
 
           /* Ok, we need to fish out the particles we want */
           Nparticles = Ndm_written;
 
-<<<<<<< HEAD
-          /* Select the fields to write */
-          io_select_dm_fields(gparts_written, gpart_group_data_written,
-                              with_fof, with_stf, e, &num_fields, list);
-=======
           if (with_sidm) {
 
               /* Allocate temporary array */
@@ -685,12 +658,9 @@
               io_collect_dmparts_to_write(dmparts, dmparts_written, Ndm, Ndm_written);
 
               /* Select the fields to write */
-              darkmatter_write_dmparts(dmparts_written, list, &num_fields);
-              num_fields += sidm_write_dmparts(dmparts_written, list + num_fields);
-
-              if (with_fof) num_fields += fof_write_dmparts(dmparts_written, list + num_fields);
-              if (with_stf) num_fields += velociraptor_write_gparts(gpart_group_data_written,
-                                                                     list + num_fields);
+              io_select_dark_matter_fields(dmparts_written, gpart_group_data_written,
+                                           with_fof, with_stf, e, &num_fields, list);
+
 
           } else {
 
@@ -715,12 +685,11 @@
                       gparts, e->s->gpart_group_data, gparts_written,
                       gpart_group_data_written, Ntot, Ndm_written, with_stf);
 
-              /* Select the fields to write */
-              darkmatter_write_particles(gparts_written, list, &num_fields);
-              if (with_fof) num_fields += fof_write_gparts(gparts_written, list + num_fields);
-              if (with_stf) num_fields += velociraptor_write_gparts(gpart_group_data_written, list + num_fields);
+               /* Select the fields to write */
+               io_select_dm_fields(gparts_written, gpart_group_data_written,
+                                   with_fof, with_stf, e, &num_fields, list);
+
           }
->>>>>>> 4e26a0e3
         }
       } break;
 
@@ -751,7 +720,6 @@
             gpart_group_data_written, Ntot, Ndm_background, with_stf);
 
         /* Select the fields to write */
-<<<<<<< HEAD
         io_select_dm_fields(gparts_written, gpart_group_data_written, with_fof,
                             with_stf, e, &num_fields, list);
       } break;
@@ -767,13 +735,6 @@
                            Ndm_neutrino * sizeof(struct gpart)) != 0)
           error("Error while allocating temporart memory for gparts");
 
-=======
-        darkmatter_write_particles(gparts_written, list, &num_fields);
-
-        if (with_fof) {
-          num_fields += fof_write_gparts(gparts_written, list + num_fields);
-        }
->>>>>>> 4e26a0e3
         if (with_stf) {
           if (swift_memalign(
                   "gpart_group_written", (void**)&gpart_group_data_written,
