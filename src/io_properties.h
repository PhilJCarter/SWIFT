/*******************************************************************************
 * This file is part of SWIFT.
 * Copyright (c) 2016  Matthieu Schaller (schaller@strw.leidenuniv.nl).
 *
 * This program is free software: you can redistribute it and/or modify
 * it under the terms of the GNU Lesser General Public License as published
 * by the Free Software Foundation, either version 3 of the License, or
 * (at your option) any later version.
 *
 * This program is distributed in the hope that it will be useful,
 * but WITHOUT ANY WARRANTY; without even the implied warranty of
 * MERCHANTABILITY or FITNESS FOR A PARTICULAR PURPOSE.  See the
 * GNU General Public License for more details.
 *
 * You should have received a copy of the GNU Lesser General Public License
 * along with this program.  If not, see <http://www.gnu.org/licenses/>.
 *
 ******************************************************************************/
#ifndef SWIFT_IO_PROPERTIES_H
#define SWIFT_IO_PROPERTIES_H

/* Config parameters. */
#include "../config.h"

/* Local includes. */
#include "common_io.h"
#include "error.h"
#include "inline.h"
#include "io_compression.h"
#include "part.h"
#include "units.h"

/* Standard includes. */
#include <string.h>

/**
 * @brief The two sorts of data present in the GADGET IC files: compulsory to
 * start a run or optional.
 */
enum DATA_IMPORTANCE { COMPULSORY = 1, OPTIONAL = 0, UNUSED = -1 };

/* Helper typedefs */
typedef void (*conversion_func_part_float)(const struct engine *,
                                           const struct part *,
                                           const struct xpart *, float *);
typedef void (*conversion_func_part_int)(const struct engine *,
                                         const struct part *,
                                         const struct xpart *, int *);
typedef void (*conversion_func_part_double)(const struct engine *,
                                            const struct part *,
                                            const struct xpart *, double *);
typedef void (*conversion_func_part_long_long)(const struct engine *,
                                               const struct part *,
                                               const struct xpart *,
                                               long long *);
typedef void (*conversion_func_gpart_float)(const struct engine *,
                                            const struct gpart *, float *);
typedef void (*conversion_func_gpart_int)(const struct engine *,
                                          const struct gpart *, int *);
typedef void (*conversion_func_gpart_double)(const struct engine *,
                                             const struct gpart *, double *);
typedef void (*conversion_func_gpart_long_long)(const struct engine *,
                                                const struct gpart *,
                                                long long *);
typedef void (*conversion_func_spart_float)(const struct engine *,
                                            const struct spart *, float *);
typedef void (*conversion_func_spart_int)(const struct engine *,
                                          const struct spart *, int *);
typedef void (*conversion_func_spart_double)(const struct engine *,
                                             const struct spart *, double *);
typedef void (*conversion_func_spart_long_long)(const struct engine *,
                                                const struct spart *,
                                                long long *);
typedef void (*conversion_func_bpart_float)(const struct engine *,
                                            const struct bpart *, float *);
typedef void (*conversion_func_bpart_int)(const struct engine *,
                                          const struct bpart *, int *);
typedef void (*conversion_func_bpart_double)(const struct engine *,
                                             const struct bpart *, double *);
typedef void (*conversion_func_bpart_long_long)(const struct engine *,
                                                const struct bpart *,
                                                long long *);
typedef void (*conversion_func_sink_float)(const struct engine *,
                                           const struct sink *, float *);
typedef void (*conversion_func_sink_int)(const struct engine *,
                                         const struct sink *, int *);
typedef void (*conversion_func_sink_double)(const struct engine *,
                                            const struct sink *, double *);
typedef void (*conversion_func_sink_long_long)(const struct engine *,
                                               const struct sink *,
                                               long long *);

/**
 * @brief The properties of a given dataset for i/o
 */
struct io_props {

  /* Name */
  char name[FIELD_BUFFER_SIZE];

  /* Description of the variable to write to the field's meta-data */
  char description[DESCRIPTION_BUFFER_SIZE];

  /* Type of the field */
  enum IO_DATA_TYPE type;

  /* Dimension (1D, 3D, ...) */
  int dimension;

  /* Is it compulsory ? (input only) */
  enum DATA_IMPORTANCE importance;

  /* Units of the quantity */
  enum unit_conversion_factor units;

  /* Default value to apply for optional fields when not found in the ICs */
  float default_value;

  /* Scale-factor exponent to apply for unit conversion to physical */
  float scale_factor_exponent;

  /* Pointer to the field of the first particle in the array */
  char *field;

  /* Lossy compression scheme to use for this field */
  enum lossy_compression_schemes lossy_compression;

  /* Pointer to the start of the temporary buffer used in i/o */
  char *start_temp_c;
  int *start_temp_i;
  float *start_temp_f;
  double *start_temp_d;
  long long *start_temp_l;

  /* Pointer to the engine */
  const struct engine *e;

  /* The size of the particles */
  size_t partSize;

  /* The particle arrays */
  const struct part *parts;
  const struct xpart *xparts;
  const struct gpart *gparts;
  const struct spart *sparts;
  const struct bpart *bparts;
  const struct sink *sinks;

  /* Are we converting? */
  int conversion;

  /* Conversion function for part */
  conversion_func_part_float convert_part_f;
  conversion_func_part_int convert_part_i;
  conversion_func_part_double convert_part_d;
  conversion_func_part_long_long convert_part_l;

  /* Conversion function for gpart */
  conversion_func_gpart_float convert_gpart_f;
  conversion_func_gpart_int convert_gpart_i;
  conversion_func_gpart_double convert_gpart_d;
  conversion_func_gpart_long_long convert_gpart_l;

  /* Conversion function for spart */
  conversion_func_spart_float convert_spart_f;
  conversion_func_spart_int convert_spart_i;
  conversion_func_spart_double convert_spart_d;
  conversion_func_spart_long_long convert_spart_l;

  /* Conversion function for bpart */
  conversion_func_bpart_float convert_bpart_f;
  conversion_func_bpart_int convert_bpart_i;
  conversion_func_bpart_double convert_bpart_d;
  conversion_func_bpart_long_long convert_bpart_l;

  /* Conversion function for sink */
  conversion_func_sink_float convert_sink_f;
  conversion_func_sink_int convert_sink_i;
  conversion_func_sink_double convert_sink_d;
  conversion_func_sink_long_long convert_sink_l;
};

/**
 * @brief Copies a string safely (avoids buffer overrun).
 *
 * @param dst Pointer to the destination array where the content is to be
 * copied.
 * @param src String to copy.
 * @param dst_len Length of the destination array.
 */
INLINE static void safe_strcpy(char *restrict dst, const char *restrict src,
                               size_t dst_len) {
  strncpy(dst, src, dst_len - 1);
  dst[dst_len - 1] = '\0';
}

/**
 * @brief Constructs an #io_props from its parameters
 *
 * @param name The name of the field in the ICs.
 * @param type The data type.
 * @param dim The dimensionality of the field.
 * @param importance Is this field compulsory or optional?
 * @param units The units used for this field.
 * @param part Pointer to the particle array where to write.
 * @param field Name of the field in the particle structure to write to.
 */
#define io_make_input_field(name, type, dim, importance, units, part, field) \
  io_make_input_field_(name, type, dim, importance, units,                   \
                       (char *)(&(part[0]).field), sizeof(part[0]), 0.)

/**
 * @brief Constructs an #io_props from its parameters with a user-defined
 * default value to use for optional fields.
 *
 * @param name The name of the field in the ICs.
 * @param type The data type.
 * @param dim The dimensionality of the field.
 * @param importance Is this field compulsory or optional?
 * @param units The units used for this field.
 * @param part Pointer to the particle array where to write.
 * @param field Name of the field in the particle structure to write to.
 * @param def The value to use as a default if the field is optional and not
 * found in the ICs.
 */
#define io_make_input_field_default(name, type, dim, importance, units, part, \
                                    field, def)                               \
  io_make_input_field_(name, type, dim, importance, units,                    \
                       (char *)(&(part[0]).field), sizeof(part[0]), def)

/**
 * @brief Construct an #io_props from its parameters
 *
 * @param name Name of the field to read
 * @param type The type of the data
 * @param dimension Dataset dimension (1D, 3D, ...)
 * @param importance Is this dataset compulsory ?
 * @param units The units of the dataset
 * @param field Pointer to the field of the first particle
 * @param partSize The size in byte of the particle
 *
 * Do not call this function directly. Use the macro defined above.
 */
INLINE static struct io_props io_make_input_field_(
    const char *name, enum IO_DATA_TYPE type, int dimension,
    enum DATA_IMPORTANCE importance, enum unit_conversion_factor units,
    char *field, size_t partSize, const float default_value) {
  struct io_props r;
  bzero(&r, sizeof(struct io_props));

  safe_strcpy(r.name, name, FIELD_BUFFER_SIZE);
  r.type = type;
  r.dimension = dimension;
  r.importance = importance;
  r.units = units;
  r.field = field;
  r.partSize = partSize;
  r.default_value = default_value;

  if (default_value != 0.f && importance != OPTIONAL)
    error("Cannot set a non-zero default value for a compulsory field!");
  if (default_value != 0.f && type != FLOAT)
    error(
        "Can only set non-zero default value for a field using a FLOAT type!");

  return r;
}

/**
 * @brief Constructs an #io_props from its parameters
 */
#define io_make_output_field(name, type, dim, units, a_exponent, part, field, \
                             desc)                                            \
  io_make_output_field_(name, type, dim, units, a_exponent,                   \
                        (char *)(&(part[0]).field), sizeof(part[0]), desc)

/**
 * @brief Construct an #io_props from its parameters
 *
 * @param name Name of the field to read
 * @param type The type of the data
 * @param dimension Dataset dimension (1D, 3D, ...)
 * @param units The units of the dataset
 * @param a_exponent Exponent of the scale-factor to convert to physical units.
 * @param field Pointer to the field of the first particle
 * @param partSize The size in byte of the particle
 * @param description Description of the field added to the meta-data.
 *
 * Do not call this function directly. Use the macro defined above.
 */
INLINE static struct io_props io_make_output_field_(
    const char *name, enum IO_DATA_TYPE type, int dimension,
<<<<<<< HEAD
    enum unit_conversion_factor units, float a_exponent, char* field,
=======
    enum unit_conversion_factor units, float a_exponent, char *field,
>>>>>>> 8c851212
    size_t partSize, const char *description) {

  struct io_props r;
  bzero(&r, sizeof(struct io_props));

  safe_strcpy(r.name, name, FIELD_BUFFER_SIZE);
  if (strlen(description) == 0) {
    sprintf(r.description, "No description given");
  } else {
    safe_strcpy(r.description, description, DESCRIPTION_BUFFER_SIZE);
  }
  r.type = type;
  r.dimension = dimension;
  r.importance = UNUSED;
  r.units = units;
  r.scale_factor_exponent = a_exponent;
  r.field = field;
  r.partSize = partSize;
  r.conversion = 0;

  return r;
}

/**
 * @brief Constructs an #io_props (with conversion) from its parameters
 */
#define io_make_output_field_convert_part(name, type, dim, units, a_exponent,  \
                                          part, xpart, convert, desc)          \
  io_make_output_field_convert_part_##type(name, type, dim, units, a_exponent, \
                                           sizeof(part[0]), part, xpart,       \
                                           convert, desc)

/**
 * @brief Construct an #io_props from its parameters
 *
 * @param name Name of the field to read
 * @param type The type of the data
 * @param dimension Dataset dimension (1D, 3D, ...)
 * @param units The units of the dataset
 * @param a_exponent Exponent of the scale-factor to convert to physical units.
 * @param partSize The size in byte of the particle
 * @param parts The particle array
 * @param xparts The xparticle array
 * @param functionPtr The function used to convert a particle to an int
 * @param description Description of the field added to the meta-data.
 *
 * Do not call this function directly. Use the macro defined above.
 */
INLINE static struct io_props io_make_output_field_convert_part_INT(
    const char *name, enum IO_DATA_TYPE type, int dimension,
    enum unit_conversion_factor units, float a_exponent, size_t partSize,
<<<<<<< HEAD
    const struct part* parts, const struct xpart* xparts,
    conversion_func_part_int functionPtr,
    const char *description) {
=======
    const struct part *parts, const struct xpart *xparts,
    conversion_func_part_int functionPtr, const char *description) {
>>>>>>> 8c851212

  struct io_props r;
  bzero(&r, sizeof(struct io_props));

  safe_strcpy(r.name, name, FIELD_BUFFER_SIZE);
  if (strlen(description) == 0) {
    sprintf(r.description, "No description given");
  } else {
    safe_strcpy(r.description, description, DESCRIPTION_BUFFER_SIZE);
  }
  r.type = type;
  r.dimension = dimension;
  r.importance = UNUSED;
  r.units = units;
  r.scale_factor_exponent = a_exponent;
  r.partSize = partSize;
  r.parts = parts;
  r.xparts = xparts;
  r.conversion = 1;
  r.convert_part_i = functionPtr;

  return r;
}

/**
 * @brief Construct an #io_props from its parameters
 *
 * @param name Name of the field to read
 * @param type The type of the data
 * @param dimension Dataset dimension (1D, 3D, ...)
 * @param units The units of the dataset
 * @param a_exponent Exponent of the scale-factor to convert to physical units.
 * @param partSize The size in byte of the particle
 * @param parts The particle array
 * @param xparts The xparticle array
 * @param functionPtr The function used to convert a particle to a float
 * @param description Description of the field added to the meta-data.
 *
 * Do not call this function directly. Use the macro defined above.
 */
INLINE static struct io_props io_make_output_field_convert_part_FLOAT(
    const char *name, enum IO_DATA_TYPE type, int dimension,
    enum unit_conversion_factor units, float a_exponent, size_t partSize,
<<<<<<< HEAD
    const struct part* parts, const struct xpart* xparts,
    conversion_func_part_float functionPtr,
    const char *description) {
=======
    const struct part *parts, const struct xpart *xparts,
    conversion_func_part_float functionPtr, const char *description) {
>>>>>>> 8c851212

  struct io_props r;
  bzero(&r, sizeof(struct io_props));

  safe_strcpy(r.name, name, FIELD_BUFFER_SIZE);
  if (strlen(description) == 0) {
    sprintf(r.description, "No description given");
  } else {
    safe_strcpy(r.description, description, DESCRIPTION_BUFFER_SIZE);
  }
  r.type = type;
  r.dimension = dimension;
  r.importance = UNUSED;
  r.units = units;
  r.scale_factor_exponent = a_exponent;
  r.partSize = partSize;
  r.parts = parts;
  r.xparts = xparts;
  r.conversion = 1;
  r.convert_part_f = functionPtr;

  return r;
}

/**
 * @brief Construct an #io_props from its parameters
 *
 * @param name Name of the field to read
 * @param type The type of the data
 * @param dimension Dataset dimension (1D, 3D, ...)
 * @param units The units of the dataset
 * @param a_exponent Exponent of the scale-factor to convert to physical units.
 * @param partSize The size in byte of the particle
 * @param parts The particle array
 * @param xparts The xparticle array
 * @param functionPtr The function used to convert a particle to a double
 * @param description Description of the field added to the meta-data.
 *
 * Do not call this function directly. Use the macro defined above.
 */
INLINE static struct io_props io_make_output_field_convert_part_DOUBLE(
    const char *name, enum IO_DATA_TYPE type, int dimension,
    enum unit_conversion_factor units, float a_exponent, size_t partSize,
<<<<<<< HEAD
    const struct part* parts, const struct xpart* xparts,
    conversion_func_part_double functionPtr,
    const char *description) {
=======
    const struct part *parts, const struct xpart *xparts,
    conversion_func_part_double functionPtr, const char *description) {
>>>>>>> 8c851212

  struct io_props r;
  bzero(&r, sizeof(struct io_props));

  safe_strcpy(r.name, name, FIELD_BUFFER_SIZE);
  if (strlen(description) == 0) {
    sprintf(r.description, "No description given");
  } else {
    safe_strcpy(r.description, description, DESCRIPTION_BUFFER_SIZE);
  }
  r.type = type;
  r.dimension = dimension;
  r.importance = UNUSED;
  r.units = units;
  r.scale_factor_exponent = a_exponent;
  r.partSize = partSize;
  r.parts = parts;
  r.xparts = xparts;
  r.conversion = 1;
  r.convert_part_d = functionPtr;

  return r;
}

/**
 * @brief Construct an #io_props from its parameters
 *
 * @param name Name of the field to read
 * @param type The type of the data
 * @param dimension Dataset dimension (1D, 3D, ...)
 * @param units The units of the dataset
 * @param a_exponent Exponent of the scale-factor to convert to physical units.
 * @param partSize The size in byte of the particle
 * @param parts The particle array
 * @param xparts The xparticle array
 * @param functionPtr The function used to convert a particle to a double
 * @param description Description of the field added to the meta-data.
 *
 * Do not call this function directly. Use the macro defined above.
 */
INLINE static struct io_props io_make_output_field_convert_part_LONGLONG(
    const char *name, enum IO_DATA_TYPE type, int dimension,
    enum unit_conversion_factor units, float a_exponent, size_t partSize,
<<<<<<< HEAD
    const struct part* parts, const struct xpart* xparts,
    conversion_func_part_long_long functionPtr,
    const char *description) {
=======
    const struct part *parts, const struct xpart *xparts,
    conversion_func_part_long_long functionPtr, const char *description) {
>>>>>>> 8c851212

  struct io_props r;
  bzero(&r, sizeof(struct io_props));

  safe_strcpy(r.name, name, FIELD_BUFFER_SIZE);
  if (strlen(description) == 0) {
    sprintf(r.description, "No description given");
  } else {
    safe_strcpy(r.description, description, DESCRIPTION_BUFFER_SIZE);
  }
  r.type = type;
  r.dimension = dimension;
  r.importance = UNUSED;
  r.units = units;
  r.scale_factor_exponent = a_exponent;
  r.partSize = partSize;
  r.parts = parts;
  r.xparts = xparts;
  r.conversion = 1;
  r.convert_part_l = functionPtr;

  return r;
}

/**
 * @brief Constructs an #io_props (with conversion) from its parameters
 */
#define io_make_output_field_convert_gpart(name, type, dim, units, a_exponent, \
                                           gpart, convert, desc)               \
  io_make_output_field_convert_gpart_##type(name, type, dim, units,            \
                                            a_exponent, sizeof(gpart[0]),      \
                                            gpart, convert, desc)

/**
 * @brief Construct an #io_props from its parameters
 *
 * @param name Name of the field to read
 * @param type The type of the data
 * @param dimension Dataset dimension (1D, 3D, ...)
 * @param units The units of the dataset
 * @param a_exponent Exponent of the scale-factor to convert to physical units.
 * @param gpartSize The size in byte of the particle
 * @param gparts The particle array
 * @param functionPtr The function used to convert a g-particle to a float
 * @param description Description of the field added to the meta-data.
 *
 * Do not call this function directly. Use the macro defined above.
 */
INLINE static struct io_props io_make_output_field_convert_gpart_INT(
    const char *name, enum IO_DATA_TYPE type, int dimension,
    enum unit_conversion_factor units, float a_exponent, size_t gpartSize,
<<<<<<< HEAD
    const struct gpart* gparts, conversion_func_gpart_int functionPtr,
=======
    const struct gpart *gparts, conversion_func_gpart_int functionPtr,
>>>>>>> 8c851212
    const char *description) {

  struct io_props r;
  bzero(&r, sizeof(struct io_props));

  safe_strcpy(r.name, name, FIELD_BUFFER_SIZE);
  if (strlen(description) == 0) {
    sprintf(r.description, "No description given");
  } else {
    safe_strcpy(r.description, description, DESCRIPTION_BUFFER_SIZE);
  }
  r.type = type;
  r.dimension = dimension;
  r.importance = UNUSED;
  r.units = units;
  r.scale_factor_exponent = a_exponent;
  r.partSize = gpartSize;
  r.gparts = gparts;
  r.conversion = 1;
  r.convert_gpart_i = functionPtr;

  return r;
}

/**
 * @brief Construct an #io_props from its parameters
 *
 * @param name Name of the field to read
 * @param type The type of the data
 * @param dimension Dataset dimension (1D, 3D, ...)
 * @param units The units of the dataset
 * @param a_exponent Exponent of the scale-factor to convert to physical units.
 * @param gpartSize The size in byte of the particle
 * @param gparts The particle array
 * @param functionPtr The function used to convert a g-particle to a float
 * @param description Description of the field added to the meta-data.
 *
 * Do not call this function directly. Use the macro defined above.
 */
INLINE static struct io_props io_make_output_field_convert_gpart_FLOAT(
    const char *name, enum IO_DATA_TYPE type, int dimension,
    enum unit_conversion_factor units, float a_exponent, size_t gpartSize,
<<<<<<< HEAD
    const struct gpart* gparts, conversion_func_gpart_float functionPtr,
=======
    const struct gpart *gparts, conversion_func_gpart_float functionPtr,
>>>>>>> 8c851212
    const char *description) {

  struct io_props r;
  bzero(&r, sizeof(struct io_props));

  safe_strcpy(r.name, name, FIELD_BUFFER_SIZE);
  if (strlen(description) == 0) {
    sprintf(r.description, "No description given");
  } else {
    safe_strcpy(r.description, description, DESCRIPTION_BUFFER_SIZE);
  }
  r.type = type;
  r.dimension = dimension;
  r.importance = UNUSED;
  r.units = units;
  r.scale_factor_exponent = a_exponent;
  r.partSize = gpartSize;
  r.gparts = gparts;
  r.conversion = 1;
  r.convert_gpart_f = functionPtr;

  return r;
}

/**
 * @brief Construct an #io_props from its parameters
 *
 * @param name Name of the field to read
 * @param type The type of the data
 * @param dimension Dataset dimension (1D, 3D, ...)
 * @param units The units of the dataset
 * @param a_exponent Exponent of the scale-factor to convert to physical units.
 * @param gpartSize The size in byte of the particle
 * @param gparts The particle array
 * @param functionPtr The function used to convert a g-particle to a double
 * @param description Description of the field added to the meta-data.
 *
 * Do not call this function directly. Use the macro defined above.
 */
INLINE static struct io_props io_make_output_field_convert_gpart_DOUBLE(
    const char *name, enum IO_DATA_TYPE type, int dimension,
    enum unit_conversion_factor units, float a_exponent, size_t gpartSize,
<<<<<<< HEAD
    const struct gpart* gparts, conversion_func_gpart_double functionPtr,
=======
    const struct gpart *gparts, conversion_func_gpart_double functionPtr,
>>>>>>> 8c851212
    const char *description) {

  struct io_props r;
  bzero(&r, sizeof(struct io_props));

  safe_strcpy(r.name, name, FIELD_BUFFER_SIZE);
  if (strlen(description) == 0) {
    sprintf(r.description, "No description given");
  } else {
    safe_strcpy(r.description, description, DESCRIPTION_BUFFER_SIZE);
  }
  r.type = type;
  r.dimension = dimension;
  r.importance = UNUSED;
  r.units = units;
  r.scale_factor_exponent = a_exponent;
  r.partSize = gpartSize;
  r.gparts = gparts;
  r.conversion = 1;
  r.convert_gpart_d = functionPtr;

  return r;
}

/**
 * @brief Construct an #io_props from its parameters
 *
 * @param name Name of the field to read
 * @param type The type of the data
 * @param dimension Dataset dimension (1D, 3D, ...)
 * @param units The units of the dataset
 * @param a_exponent Exponent of the scale-factor to convert to physical units.
 * @param gpartSize The size in byte of the particle
 * @param gparts The particle array
 * @param functionPtr The function used to convert a g-particle to a double
 * @param description Description of the field added to the meta-data.
 *
 * Do not call this function directly. Use the macro defined above.
 */
INLINE static struct io_props io_make_output_field_convert_gpart_LONGLONG(
    const char *name, enum IO_DATA_TYPE type, int dimension,
    enum unit_conversion_factor units, float a_exponent, size_t gpartSize,
<<<<<<< HEAD
    const struct gpart* gparts, conversion_func_gpart_long_long functionPtr,
=======
    const struct gpart *gparts, conversion_func_gpart_long_long functionPtr,
>>>>>>> 8c851212
    const char *description) {

  struct io_props r;
  bzero(&r, sizeof(struct io_props));

  safe_strcpy(r.name, name, FIELD_BUFFER_SIZE);
  if (strlen(description) == 0) {
    sprintf(r.description, "No description given");
  } else {
    safe_strcpy(r.description, description, DESCRIPTION_BUFFER_SIZE);
  }
  r.type = type;
  r.dimension = dimension;
  r.importance = UNUSED;
  r.units = units;
  r.scale_factor_exponent = a_exponent;
  r.partSize = gpartSize;
  r.gparts = gparts;
  r.conversion = 1;
  r.convert_gpart_l = functionPtr;

  return r;
}

/**
 * @brief Constructs an #io_props (with conversion) from its parameters
 */
#define io_make_output_field_convert_spart(name, type, dim, units, a_exponent, \
                                           spart, convert, desc)               \
  io_make_output_field_convert_spart_##type(name, type, dim, units,            \
                                            a_exponent, sizeof(spart[0]),      \
                                            spart, convert, desc)

/**
 * @brief Construct an #io_props from its parameters
 *
 * @param name Name of the field to read
 * @param type The type of the data
 * @param dimension Dataset dimension (1D, 3D, ...)
 * @param units The units of the dataset
 * @param a_exponent Exponent of the scale-factor to convert to physical units.
 * @param spartSize The size in byte of the particle
 * @param sparts The particle array
 * @param functionPtr The function used to convert a s-particle to a float
 * @param description Description of the field added to the meta-data.
 *
 * Do not call this function directly. Use the macro defined above.
 */
INLINE static struct io_props io_make_output_field_convert_spart_INT(
    const char *name, enum IO_DATA_TYPE type, int dimension,
    enum unit_conversion_factor units, float a_exponent, size_t spartSize,
<<<<<<< HEAD
    const struct spart* sparts, conversion_func_spart_int functionPtr,
=======
    const struct spart *sparts, conversion_func_spart_int functionPtr,
>>>>>>> 8c851212
    const char *description) {

  struct io_props r;
  bzero(&r, sizeof(struct io_props));

  safe_strcpy(r.name, name, FIELD_BUFFER_SIZE);
  if (strlen(description) == 0) {
    sprintf(r.description, "No description given");
  } else {
    safe_strcpy(r.description, description, DESCRIPTION_BUFFER_SIZE);
  }
  r.type = type;
  r.dimension = dimension;
  r.importance = UNUSED;
  r.units = units;
  r.scale_factor_exponent = a_exponent;
  r.partSize = spartSize;
  r.sparts = sparts;
  r.conversion = 1;
  r.convert_spart_i = functionPtr;

  return r;
}

/**
 * @brief Construct an #io_props from its parameters
 *
 * @param name Name of the field to read
 * @param type The type of the data
 * @param dimension Dataset dimension (1D, 3D, ...)
 * @param units The units of the dataset
 * @param a_exponent Exponent of the scale-factor to convert to physical units.
 * @param spartSize The size in byte of the particle
 * @param sparts The particle array
 * @param functionPtr The function used to convert a g-particle to a float
 * @param description Description of the field added to the meta-data.
 *
 * Do not call this function directly. Use the macro defined above.
 */
INLINE static struct io_props io_make_output_field_convert_spart_FLOAT(
    const char *name, enum IO_DATA_TYPE type, int dimension,
    enum unit_conversion_factor units, float a_exponent, size_t spartSize,
<<<<<<< HEAD
    const struct spart* sparts, conversion_func_spart_float functionPtr,
=======
    const struct spart *sparts, conversion_func_spart_float functionPtr,
>>>>>>> 8c851212
    const char *description) {

  struct io_props r;
  bzero(&r, sizeof(struct io_props));

  safe_strcpy(r.name, name, FIELD_BUFFER_SIZE);
  if (strlen(description) == 0) {
    sprintf(r.description, "No description given");
  } else {
    safe_strcpy(r.description, description, DESCRIPTION_BUFFER_SIZE);
  }
  r.type = type;
  r.dimension = dimension;
  r.importance = UNUSED;
  r.units = units;
  r.scale_factor_exponent = a_exponent;
  r.partSize = spartSize;
  r.sparts = sparts;
  r.conversion = 1;
  r.convert_spart_f = functionPtr;

  return r;
}

/**
 * @brief Construct an #io_props from its parameters
 *
 * @param name Name of the field to read
 * @param type The type of the data
 * @param dimension Dataset dimension (1D, 3D, ...)
 * @param units The units of the dataset
 * @param a_exponent Exponent of the scale-factor to convert to physical units.
 * @param spartSize The size in byte of the particle
 * @param sparts The particle array
 * @param functionPtr The function used to convert a s-particle to a double
 * @param description Description of the field added to the meta-data.
 *
 * Do not call this function directly. Use the macro defined above.
 */
INLINE static struct io_props io_make_output_field_convert_spart_DOUBLE(
    const char *name, enum IO_DATA_TYPE type, int dimension,
    enum unit_conversion_factor units, float a_exponent, size_t spartSize,
<<<<<<< HEAD
    const struct spart* sparts, conversion_func_spart_double functionPtr,
=======
    const struct spart *sparts, conversion_func_spart_double functionPtr,
>>>>>>> 8c851212
    const char *description) {

  struct io_props r;
  bzero(&r, sizeof(struct io_props));

  safe_strcpy(r.name, name, FIELD_BUFFER_SIZE);
  if (strlen(description) == 0) {
    sprintf(r.description, "No description given");
  } else {
    safe_strcpy(r.description, description, DESCRIPTION_BUFFER_SIZE);
  }
  r.type = type;
  r.dimension = dimension;
  r.importance = UNUSED;
  r.units = units;
  r.scale_factor_exponent = a_exponent;
  r.partSize = spartSize;
  r.sparts = sparts;
  r.conversion = 1;
  r.convert_spart_d = functionPtr;

  return r;
}

/**
 * @brief Construct an #io_props from its parameters
 *
 * @param name Name of the field to read
 * @param type The type of the data
 * @param dimension Dataset dimension (1D, 3D, ...)
 * @param units The units of the dataset
 * @param a_exponent Exponent of the scale-factor to convert to physical units.
 * @param spartSize The size in byte of the particle
 * @param sparts The particle array
 * @param functionPtr The function used to convert a s-particle to a double
 * @param description Description of the field added to the meta-data.
 *
 * Do not call this function directly. Use the macro defined above.
 */
INLINE static struct io_props io_make_output_field_convert_spart_LONGLONG(
    const char *name, enum IO_DATA_TYPE type, int dimension,
    enum unit_conversion_factor units, float a_exponent, size_t spartSize,
<<<<<<< HEAD
    const struct spart* sparts, conversion_func_spart_long_long functionPtr,
=======
    const struct spart *sparts, conversion_func_spart_long_long functionPtr,
>>>>>>> 8c851212
    const char *description) {

  struct io_props r;
  bzero(&r, sizeof(struct io_props));

  safe_strcpy(r.name, name, FIELD_BUFFER_SIZE);
  if (strlen(description) == 0) {
    sprintf(r.description, "No description given");
  } else {
    safe_strcpy(r.description, description, DESCRIPTION_BUFFER_SIZE);
  }
  r.type = type;
  r.dimension = dimension;
  r.importance = UNUSED;
  r.units = units;
  r.scale_factor_exponent = a_exponent;
  r.partSize = spartSize;
  r.sparts = sparts;
  r.conversion = 1;
  r.convert_spart_l = functionPtr;

  return r;
}

/**
 * @brief Constructs an #io_props (with conversion) from its parameters
 */
#define io_make_output_field_convert_bpart(name, type, dim, units, a_exponent, \
                                           bpart, convert, desc)               \
  io_make_output_field_convert_bpart_##type(name, type, dim, units,            \
                                            a_exponent, sizeof(bpart[0]),      \
                                            bpart, convert, desc)

/**
 * @brief Construct an #io_props from its parameters
 *
 * @param name Name of the field to read
 * @param type The type of the data
 * @param dimension Dataset dimension (1D, 3D, ...)
 * @param units The units of the dataset
 * @param a_exponent Exponent of the scale-factor to convert to physical units.
 * @param bpartSize The size in byte of the particle
 * @param bparts The particle array
 * @param functionPtr The function used to convert a b-particle to a float
 * @param description Description of the field added to the meta-data.
 *
 * Do not call this function directly. Use the macro defined above.
 */
INLINE static struct io_props io_make_output_field_convert_bpart_INT(
    const char *name, enum IO_DATA_TYPE type, int dimension,
    enum unit_conversion_factor units, float a_exponent, size_t bpartSize,
<<<<<<< HEAD
    const struct bpart* bparts, conversion_func_bpart_int functionPtr,
=======
    const struct bpart *bparts, conversion_func_bpart_int functionPtr,
>>>>>>> 8c851212
    const char *description) {

  struct io_props r;
  bzero(&r, sizeof(struct io_props));

  safe_strcpy(r.name, name, FIELD_BUFFER_SIZE);
  if (strlen(description) == 0) {
    sprintf(r.description, "No description given");
  } else {
    safe_strcpy(r.description, description, DESCRIPTION_BUFFER_SIZE);
  }
  r.type = type;
  r.dimension = dimension;
  r.importance = UNUSED;
  r.units = units;
  r.scale_factor_exponent = a_exponent;
  r.partSize = bpartSize;
  r.bparts = bparts;
  r.conversion = 1;
  r.convert_bpart_i = functionPtr;

  return r;
}

/**
 * @brief Construct an #io_props from its parameters
 *
 * @param name Name of the field to read
 * @param type The type of the data
 * @param dimension Dataset dimension (1D, 3D, ...)
 * @param units The units of the dataset
 * @param a_exponent Exponent of the scale-factor to convert to physical units.
 * @param bpartSize The size in byte of the particle
 * @param bparts The particle array
 * @param functionPtr The function used to convert a g-particle to a float
 * @param description Description of the field added to the meta-data.
 *
 * Do not call this function directly. Use the macro defined above.
 */
INLINE static struct io_props io_make_output_field_convert_bpart_FLOAT(
    const char *name, enum IO_DATA_TYPE type, int dimension,
    enum unit_conversion_factor units, float a_exponent, size_t bpartSize,
<<<<<<< HEAD
    const struct bpart* bparts, conversion_func_bpart_float functionPtr,
=======
    const struct bpart *bparts, conversion_func_bpart_float functionPtr,
>>>>>>> 8c851212
    const char *description) {

  struct io_props r;
  bzero(&r, sizeof(struct io_props));

  safe_strcpy(r.name, name, FIELD_BUFFER_SIZE);
  if (strlen(description) == 0) {
    sprintf(r.description, "No description given");
  } else {
    safe_strcpy(r.description, description, DESCRIPTION_BUFFER_SIZE);
  }
  r.type = type;
  r.dimension = dimension;
  r.importance = UNUSED;
  r.units = units;
  r.scale_factor_exponent = a_exponent;
  r.partSize = bpartSize;
  r.bparts = bparts;
  r.conversion = 1;
  r.convert_bpart_f = functionPtr;

  return r;
}

/**
 * @brief Construct an #io_props from its parameters
 *
 * @param name Name of the field to read
 * @param type The type of the data
 * @param dimension Dataset dimension (1D, 3D, ...)
 * @param units The units of the dataset
 * @param a_exponent Exponent of the scale-factor to convert to physical units.
 * @param bpartSize The size in byte of the particle
 * @param bparts The particle array
 * @param functionPtr The function used to convert a s-particle to a double
 * @param description Description of the field added to the meta-data.
 *
 * Do not call this function directly. Use the macro defined above.
 */
INLINE static struct io_props io_make_output_field_convert_bpart_DOUBLE(
    const char *name, enum IO_DATA_TYPE type, int dimension,
    enum unit_conversion_factor units, float a_exponent, size_t bpartSize,
<<<<<<< HEAD
    const struct bpart* bparts, conversion_func_bpart_double functionPtr,
=======
    const struct bpart *bparts, conversion_func_bpart_double functionPtr,
>>>>>>> 8c851212
    const char *description) {

  struct io_props r;
  bzero(&r, sizeof(struct io_props));

  safe_strcpy(r.name, name, FIELD_BUFFER_SIZE);
  if (strlen(description) == 0) {
    sprintf(r.description, "No description given");
  } else {
    safe_strcpy(r.description, description, DESCRIPTION_BUFFER_SIZE);
  }
  r.type = type;
  r.dimension = dimension;
  r.importance = UNUSED;
  r.units = units;
  r.scale_factor_exponent = a_exponent;
  r.partSize = bpartSize;
  r.bparts = bparts;
  r.conversion = 1;
  r.convert_bpart_d = functionPtr;

  return r;
}

/**
 * @brief Construct an #io_props from its parameters
 *
 * @param name Name of the field to read
 * @param type The type of the data
 * @param dimension Dataset dimension (1D, 3D, ...)
 * @param units The units of the dataset
 * @param a_exponent Exponent of the scale-factor to convert to physical units.
 * @param bpartSize The size in byte of the particle
 * @param bparts The particle array
 * @param functionPtr The function used to convert a s-particle to a double
 * @param description Description of the field added to the meta-data.
 *
 * Do not call this function directly. Use the macro defined above.
 */
INLINE static struct io_props io_make_output_field_convert_bpart_LONGLONG(
    const char *name, enum IO_DATA_TYPE type, int dimension,
    enum unit_conversion_factor units, float a_exponent, size_t bpartSize,
<<<<<<< HEAD
    const struct bpart* bparts, conversion_func_bpart_long_long functionPtr,
=======
    const struct bpart *bparts, conversion_func_bpart_long_long functionPtr,
>>>>>>> 8c851212
    const char *description) {

  struct io_props r;
  bzero(&r, sizeof(struct io_props));

  safe_strcpy(r.name, name, FIELD_BUFFER_SIZE);
  if (strlen(description) == 0) {
    sprintf(r.description, "No description given");
  } else {
    safe_strcpy(r.description, description, DESCRIPTION_BUFFER_SIZE);
  }
  r.type = type;
  r.dimension = dimension;
  r.importance = UNUSED;
  r.units = units;
  r.scale_factor_exponent = a_exponent;
  r.partSize = bpartSize;
  r.bparts = bparts;
  r.conversion = 1;
  r.convert_bpart_l = functionPtr;

  return r;
}

/**
 * @brief Constructs an #io_props (with conversion) from its parameters
 */
#define io_make_output_field_convert_sink(name, type, dim, units, a_exponent,  \
                                          sink, convert, desc)                 \
  io_make_output_field_convert_sink_##type(name, type, dim, units, a_exponent, \
                                           sizeof(sink[0]), sink, convert,     \
                                           desc)

/**
 * @brief Construct an #io_props from its parameters
 *
 * @param name Name of the field to read
 * @param type The type of the data
 * @param dimension Dataset dimension (1D, 3D, ...)
 * @param units The units of the dataset
 * @param a_exponent Exponent of the scale-factor to convert to physical units.
 * @param sinkSize The size in byte of the particle
 * @param sinks The particle array
 * @param functionPtr The function used to convert a sink-particle to a float
 * @param description Description of the field added to the meta-data.
 *
 * Do not call this function directly. Use the macro defined above.
 */
INLINE static struct io_props io_make_output_field_convert_sink_INT(
    const char *name, enum IO_DATA_TYPE type, int dimension,
    enum unit_conversion_factor units, float a_exponent, size_t sinkSize,
<<<<<<< HEAD
    const struct sink* sinks, conversion_func_sink_int functionPtr,
=======
    const struct sink *sinks, conversion_func_sink_int functionPtr,
>>>>>>> 8c851212
    const char *description) {

  struct io_props r;
  bzero(&r, sizeof(struct io_props));

  safe_strcpy(r.name, name, FIELD_BUFFER_SIZE);
  if (strlen(description) == 0) {
    sprintf(r.description, "No description given");
  } else {
    safe_strcpy(r.description, description, DESCRIPTION_BUFFER_SIZE);
  }
  r.type = type;
  r.dimension = dimension;
  r.importance = UNUSED;
  r.units = units;
  r.scale_factor_exponent = a_exponent;
  r.partSize = sinkSize;
  r.sinks = sinks;
  r.conversion = 1;
  r.convert_sink_i = functionPtr;

  return r;
}

/**
 * @brief Construct an #io_props from its parameters
 *
 * @param name Name of the field to read
 * @param type The type of the data
 * @param dimension Dataset dimension (1D, 3D, ...)
 * @param units The units of the dataset
 * @param a_exponent Exponent of the scale-factor to convert to physical units.
 * @param sinkSize The size in byte of the particle
 * @param sinks The particle array
 * @param functionPtr The function used to convert a sink-particle to a float
 * @param description Description of the field added to the meta-data.
 *
 * Do not call this function directly. Use the macro defined above.
 */
INLINE static struct io_props io_make_output_field_convert_sink_FLOAT(
    const char *name, enum IO_DATA_TYPE type, int dimension,
    enum unit_conversion_factor units, float a_exponent, size_t sinkSize,
<<<<<<< HEAD
    const struct sink* sinks, conversion_func_sink_float functionPtr,
=======
    const struct sink *sinks, conversion_func_sink_float functionPtr,
>>>>>>> 8c851212
    const char *description) {

  struct io_props r;
  bzero(&r, sizeof(struct io_props));

  safe_strcpy(r.name, name, FIELD_BUFFER_SIZE);
  if (strlen(description) == 0) {
    sprintf(r.description, "No description given");
  } else {
    safe_strcpy(r.description, description, DESCRIPTION_BUFFER_SIZE);
  }
  r.type = type;
  r.dimension = dimension;
  r.importance = UNUSED;
  r.units = units;
  r.scale_factor_exponent = a_exponent;
  r.partSize = sinkSize;
  r.sinks = sinks;
  r.conversion = 1;
  r.convert_sink_f = functionPtr;

  return r;
}

/**
 * @brief Construct an #io_props from its parameters
 *
 * @param name Name of the field to read
 * @param type The type of the data
 * @param dimension Dataset dimension (1D, 3D, ...)
 * @param units The units of the dataset
 * @param a_exponent Exponent of the scale-factor to convert to physical units.
 * @param sinkSize The size in byte of the particle
 * @param sinks The particle array
 * @param functionPtr The function used to convert a sink-particle to a double
 * @param description Description of the field added to the meta-data.
 *
 * Do not call this function directly. Use the macro defined above.
 */
INLINE static struct io_props io_make_output_field_convert_sink_DOUBLE(
    const char *name, enum IO_DATA_TYPE type, int dimension,
    enum unit_conversion_factor units, float a_exponent, size_t sinkSize,
<<<<<<< HEAD
    const struct sink* sinks, conversion_func_sink_double functionPtr,
=======
    const struct sink *sinks, conversion_func_sink_double functionPtr,
>>>>>>> 8c851212
    const char *description) {

  struct io_props r;
  bzero(&r, sizeof(struct io_props));

  safe_strcpy(r.name, name, FIELD_BUFFER_SIZE);
  if (strlen(description) == 0) {
    sprintf(r.description, "No description given");
  } else {
    safe_strcpy(r.description, description, DESCRIPTION_BUFFER_SIZE);
  }
  r.type = type;
  r.dimension = dimension;
  r.importance = UNUSED;
  r.units = units;
  r.scale_factor_exponent = a_exponent;
  r.partSize = sinkSize;
  r.sinks = sinks;
  r.conversion = 1;
  r.convert_sink_d = functionPtr;

  return r;
}

/**
 * @brief Construct an #io_props from its parameters
 *
 * @param name Name of the field to read
 * @param type The type of the data
 * @param dimension Dataset dimension (1D, 3D, ...)
 * @param units The units of the dataset
 * @param a_exponent Exponent of the scale-factor to convert to physical units.
 * @param sinkSize The size in byte of the particle
 * @param sinks The particle array
 * @param functionPtr The function used to convert a sink-particle to a double
 * @param description Description of the field added to the meta-data.
 *
 * Do not call this function directly. Use the macro defined above.
 */
INLINE static struct io_props io_make_output_field_convert_sink_LONGLONG(
    const char *name, enum IO_DATA_TYPE type, int dimension,
    enum unit_conversion_factor units, float a_exponent, size_t sinkSize,
<<<<<<< HEAD
    const struct sink* sinks, conversion_func_sink_long_long functionPtr,
=======
    const struct sink *sinks, conversion_func_sink_long_long functionPtr,
>>>>>>> 8c851212
    const char *description) {

  struct io_props r;
  bzero(&r, sizeof(struct io_props));

  safe_strcpy(r.name, name, FIELD_BUFFER_SIZE);
  if (strlen(description) == 0) {
    sprintf(r.description, "No description given");
  } else {
    safe_strcpy(r.description, description, DESCRIPTION_BUFFER_SIZE);
  }
  r.type = type;
  r.dimension = dimension;
  r.importance = UNUSED;
  r.units = units;
  r.scale_factor_exponent = a_exponent;
  r.partSize = sinkSize;
  r.sinks = sinks;
  r.conversion = 1;
  r.convert_sink_l = functionPtr;

  return r;
}

#endif /* SWIFT_IO_PROPERTIES_H */<|MERGE_RESOLUTION|>--- conflicted
+++ resolved
@@ -290,11 +290,7 @@
  */
 INLINE static struct io_props io_make_output_field_(
     const char *name, enum IO_DATA_TYPE type, int dimension,
-<<<<<<< HEAD
-    enum unit_conversion_factor units, float a_exponent, char* field,
-=======
     enum unit_conversion_factor units, float a_exponent, char *field,
->>>>>>> 8c851212
     size_t partSize, const char *description) {
 
   struct io_props r;
@@ -346,14 +342,8 @@
 INLINE static struct io_props io_make_output_field_convert_part_INT(
     const char *name, enum IO_DATA_TYPE type, int dimension,
     enum unit_conversion_factor units, float a_exponent, size_t partSize,
-<<<<<<< HEAD
-    const struct part* parts, const struct xpart* xparts,
-    conversion_func_part_int functionPtr,
-    const char *description) {
-=======
     const struct part *parts, const struct xpart *xparts,
     conversion_func_part_int functionPtr, const char *description) {
->>>>>>> 8c851212
 
   struct io_props r;
   bzero(&r, sizeof(struct io_props));
@@ -397,14 +387,8 @@
 INLINE static struct io_props io_make_output_field_convert_part_FLOAT(
     const char *name, enum IO_DATA_TYPE type, int dimension,
     enum unit_conversion_factor units, float a_exponent, size_t partSize,
-<<<<<<< HEAD
-    const struct part* parts, const struct xpart* xparts,
-    conversion_func_part_float functionPtr,
-    const char *description) {
-=======
     const struct part *parts, const struct xpart *xparts,
     conversion_func_part_float functionPtr, const char *description) {
->>>>>>> 8c851212
 
   struct io_props r;
   bzero(&r, sizeof(struct io_props));
@@ -448,14 +432,8 @@
 INLINE static struct io_props io_make_output_field_convert_part_DOUBLE(
     const char *name, enum IO_DATA_TYPE type, int dimension,
     enum unit_conversion_factor units, float a_exponent, size_t partSize,
-<<<<<<< HEAD
-    const struct part* parts, const struct xpart* xparts,
-    conversion_func_part_double functionPtr,
-    const char *description) {
-=======
     const struct part *parts, const struct xpart *xparts,
     conversion_func_part_double functionPtr, const char *description) {
->>>>>>> 8c851212
 
   struct io_props r;
   bzero(&r, sizeof(struct io_props));
@@ -499,14 +477,8 @@
 INLINE static struct io_props io_make_output_field_convert_part_LONGLONG(
     const char *name, enum IO_DATA_TYPE type, int dimension,
     enum unit_conversion_factor units, float a_exponent, size_t partSize,
-<<<<<<< HEAD
-    const struct part* parts, const struct xpart* xparts,
-    conversion_func_part_long_long functionPtr,
-    const char *description) {
-=======
     const struct part *parts, const struct xpart *xparts,
     conversion_func_part_long_long functionPtr, const char *description) {
->>>>>>> 8c851212
 
   struct io_props r;
   bzero(&r, sizeof(struct io_props));
@@ -558,11 +530,7 @@
 INLINE static struct io_props io_make_output_field_convert_gpart_INT(
     const char *name, enum IO_DATA_TYPE type, int dimension,
     enum unit_conversion_factor units, float a_exponent, size_t gpartSize,
-<<<<<<< HEAD
-    const struct gpart* gparts, conversion_func_gpart_int functionPtr,
-=======
     const struct gpart *gparts, conversion_func_gpart_int functionPtr,
->>>>>>> 8c851212
     const char *description) {
 
   struct io_props r;
@@ -605,11 +573,7 @@
 INLINE static struct io_props io_make_output_field_convert_gpart_FLOAT(
     const char *name, enum IO_DATA_TYPE type, int dimension,
     enum unit_conversion_factor units, float a_exponent, size_t gpartSize,
-<<<<<<< HEAD
-    const struct gpart* gparts, conversion_func_gpart_float functionPtr,
-=======
     const struct gpart *gparts, conversion_func_gpart_float functionPtr,
->>>>>>> 8c851212
     const char *description) {
 
   struct io_props r;
@@ -652,11 +616,7 @@
 INLINE static struct io_props io_make_output_field_convert_gpart_DOUBLE(
     const char *name, enum IO_DATA_TYPE type, int dimension,
     enum unit_conversion_factor units, float a_exponent, size_t gpartSize,
-<<<<<<< HEAD
-    const struct gpart* gparts, conversion_func_gpart_double functionPtr,
-=======
     const struct gpart *gparts, conversion_func_gpart_double functionPtr,
->>>>>>> 8c851212
     const char *description) {
 
   struct io_props r;
@@ -699,11 +659,7 @@
 INLINE static struct io_props io_make_output_field_convert_gpart_LONGLONG(
     const char *name, enum IO_DATA_TYPE type, int dimension,
     enum unit_conversion_factor units, float a_exponent, size_t gpartSize,
-<<<<<<< HEAD
-    const struct gpart* gparts, conversion_func_gpart_long_long functionPtr,
-=======
     const struct gpart *gparts, conversion_func_gpart_long_long functionPtr,
->>>>>>> 8c851212
     const char *description) {
 
   struct io_props r;
@@ -755,11 +711,7 @@
 INLINE static struct io_props io_make_output_field_convert_spart_INT(
     const char *name, enum IO_DATA_TYPE type, int dimension,
     enum unit_conversion_factor units, float a_exponent, size_t spartSize,
-<<<<<<< HEAD
-    const struct spart* sparts, conversion_func_spart_int functionPtr,
-=======
     const struct spart *sparts, conversion_func_spart_int functionPtr,
->>>>>>> 8c851212
     const char *description) {
 
   struct io_props r;
@@ -802,11 +754,7 @@
 INLINE static struct io_props io_make_output_field_convert_spart_FLOAT(
     const char *name, enum IO_DATA_TYPE type, int dimension,
     enum unit_conversion_factor units, float a_exponent, size_t spartSize,
-<<<<<<< HEAD
-    const struct spart* sparts, conversion_func_spart_float functionPtr,
-=======
     const struct spart *sparts, conversion_func_spart_float functionPtr,
->>>>>>> 8c851212
     const char *description) {
 
   struct io_props r;
@@ -849,11 +797,7 @@
 INLINE static struct io_props io_make_output_field_convert_spart_DOUBLE(
     const char *name, enum IO_DATA_TYPE type, int dimension,
     enum unit_conversion_factor units, float a_exponent, size_t spartSize,
-<<<<<<< HEAD
-    const struct spart* sparts, conversion_func_spart_double functionPtr,
-=======
     const struct spart *sparts, conversion_func_spart_double functionPtr,
->>>>>>> 8c851212
     const char *description) {
 
   struct io_props r;
@@ -896,11 +840,7 @@
 INLINE static struct io_props io_make_output_field_convert_spart_LONGLONG(
     const char *name, enum IO_DATA_TYPE type, int dimension,
     enum unit_conversion_factor units, float a_exponent, size_t spartSize,
-<<<<<<< HEAD
-    const struct spart* sparts, conversion_func_spart_long_long functionPtr,
-=======
     const struct spart *sparts, conversion_func_spart_long_long functionPtr,
->>>>>>> 8c851212
     const char *description) {
 
   struct io_props r;
@@ -952,11 +892,7 @@
 INLINE static struct io_props io_make_output_field_convert_bpart_INT(
     const char *name, enum IO_DATA_TYPE type, int dimension,
     enum unit_conversion_factor units, float a_exponent, size_t bpartSize,
-<<<<<<< HEAD
-    const struct bpart* bparts, conversion_func_bpart_int functionPtr,
-=======
     const struct bpart *bparts, conversion_func_bpart_int functionPtr,
->>>>>>> 8c851212
     const char *description) {
 
   struct io_props r;
@@ -999,11 +935,7 @@
 INLINE static struct io_props io_make_output_field_convert_bpart_FLOAT(
     const char *name, enum IO_DATA_TYPE type, int dimension,
     enum unit_conversion_factor units, float a_exponent, size_t bpartSize,
-<<<<<<< HEAD
-    const struct bpart* bparts, conversion_func_bpart_float functionPtr,
-=======
     const struct bpart *bparts, conversion_func_bpart_float functionPtr,
->>>>>>> 8c851212
     const char *description) {
 
   struct io_props r;
@@ -1046,11 +978,7 @@
 INLINE static struct io_props io_make_output_field_convert_bpart_DOUBLE(
     const char *name, enum IO_DATA_TYPE type, int dimension,
     enum unit_conversion_factor units, float a_exponent, size_t bpartSize,
-<<<<<<< HEAD
-    const struct bpart* bparts, conversion_func_bpart_double functionPtr,
-=======
     const struct bpart *bparts, conversion_func_bpart_double functionPtr,
->>>>>>> 8c851212
     const char *description) {
 
   struct io_props r;
@@ -1093,11 +1021,7 @@
 INLINE static struct io_props io_make_output_field_convert_bpart_LONGLONG(
     const char *name, enum IO_DATA_TYPE type, int dimension,
     enum unit_conversion_factor units, float a_exponent, size_t bpartSize,
-<<<<<<< HEAD
-    const struct bpart* bparts, conversion_func_bpart_long_long functionPtr,
-=======
     const struct bpart *bparts, conversion_func_bpart_long_long functionPtr,
->>>>>>> 8c851212
     const char *description) {
 
   struct io_props r;
@@ -1149,11 +1073,7 @@
 INLINE static struct io_props io_make_output_field_convert_sink_INT(
     const char *name, enum IO_DATA_TYPE type, int dimension,
     enum unit_conversion_factor units, float a_exponent, size_t sinkSize,
-<<<<<<< HEAD
-    const struct sink* sinks, conversion_func_sink_int functionPtr,
-=======
     const struct sink *sinks, conversion_func_sink_int functionPtr,
->>>>>>> 8c851212
     const char *description) {
 
   struct io_props r;
@@ -1196,11 +1116,7 @@
 INLINE static struct io_props io_make_output_field_convert_sink_FLOAT(
     const char *name, enum IO_DATA_TYPE type, int dimension,
     enum unit_conversion_factor units, float a_exponent, size_t sinkSize,
-<<<<<<< HEAD
-    const struct sink* sinks, conversion_func_sink_float functionPtr,
-=======
     const struct sink *sinks, conversion_func_sink_float functionPtr,
->>>>>>> 8c851212
     const char *description) {
 
   struct io_props r;
@@ -1243,11 +1159,7 @@
 INLINE static struct io_props io_make_output_field_convert_sink_DOUBLE(
     const char *name, enum IO_DATA_TYPE type, int dimension,
     enum unit_conversion_factor units, float a_exponent, size_t sinkSize,
-<<<<<<< HEAD
-    const struct sink* sinks, conversion_func_sink_double functionPtr,
-=======
     const struct sink *sinks, conversion_func_sink_double functionPtr,
->>>>>>> 8c851212
     const char *description) {
 
   struct io_props r;
@@ -1290,11 +1202,7 @@
 INLINE static struct io_props io_make_output_field_convert_sink_LONGLONG(
     const char *name, enum IO_DATA_TYPE type, int dimension,
     enum unit_conversion_factor units, float a_exponent, size_t sinkSize,
-<<<<<<< HEAD
-    const struct sink* sinks, conversion_func_sink_long_long functionPtr,
-=======
     const struct sink *sinks, conversion_func_sink_long_long functionPtr,
->>>>>>> 8c851212
     const char *description) {
 
   struct io_props r;
