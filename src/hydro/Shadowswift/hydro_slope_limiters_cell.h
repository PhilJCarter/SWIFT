//
// Created by yuyttenh on 20/04/22.
//

#ifndef SWIFTSIM_HYDRO_SLOPE_LIMITERS_CELL_WIDE_H
#define SWIFTSIM_HYDRO_SLOPE_LIMITERS_CELL_WIDE_H

#include "hydro_gradients.h"

/**
 * @brief Collect information for the cell wide slope limiter for a single
 * quantity.
 *
 * @param qR The value of the quantity for the neighbouring particle.
 * @param eR The extrapolated difference of the quantity towards the \
 * neighbouring particle.
 * @param limiter This particles limiter for this quantity.
 * @param limiter_extrapolations This particles limiter for the extrapolations
 * of this quantity.
 */
__attribute__((always_inline)) INLINE static void
hydro_slope_limit_cell_collect_quantity(
    float qR, float eR, float *restrict limiter,
    float *restrict limiter_extrapolations) {

  /* Collect the maximal and the minimal value for the primitive variables
   * among the ngbs */
  limiter[0] = fminf(qR, limiter[0]);
  limiter[1] = fmaxf(qR, limiter[1]);

  /* Collect maximal and minimal extrapolated values of the primitive
   * quantities */
  limiter_extrapolations[0] = fminf(eR, limiter_extrapolations[0]);
  limiter_extrapolations[1] = fmaxf(eR, limiter_extrapolations[1]);
}

/**
 * @brief Collect information for the cell wide slope limiter during the
 * neighbour loop
 *
 * @param pi Particle i.
 * @param pj Particle j.
 * @param dx vector pointing from pi to the centroid of the face between pi and
 * pj.
 */
__attribute__((always_inline)) INLINE static void
hydro_slope_limit_cell_collect(struct part *pi, struct part *pj,
                               float *dx) {

  /* Calculate extrapolations */
<<<<<<< HEAD
  float dW[6] = {0.f, 0.f, 0.f, 0.f, 0.f, 0.f};
=======
  float dW[5] = {0.f, 0.f, 0.f, 0.f, 0.f};
#ifdef SHADOWSWIFT_GRADIENTS_WLS
  /* Extrapolate from the centroids of the cells */
  dx[0] -= pi->geometry.centroid[0];
  dx[1] -= pi->geometry.centroid[1];
  dx[2] -= pi->geometry.centroid[2];
#endif
>>>>>>> e7da1893
  hydro_gradients_extrapolate(pi, dx, dW);

  hydro_slope_limit_cell_collect_quantity(pj->rho, dW[0], pi->limiter.rho,
                                          pi->limiter.extrapolations.rho);
  hydro_slope_limit_cell_collect_quantity(pj->v[0], dW[1], pi->limiter.v[0],
                                          pi->limiter.extrapolations.v[0]);
  hydro_slope_limit_cell_collect_quantity(pj->v[1], dW[2], pi->limiter.v[1],
                                          pi->limiter.extrapolations.v[1]);
  hydro_slope_limit_cell_collect_quantity(pj->v[2], dW[3], pi->limiter.v[2],
                                          pi->limiter.extrapolations.v[2]);
  hydro_slope_limit_cell_collect_quantity(pj->P, dW[4], pi->limiter.P,
                                          pi->limiter.extrapolations.P);
  hydro_slope_limit_cell_collect_quantity(pj->A, dW[5], pi->limiter.A,
                                          pi->limiter.extrapolations.A);
}

/**
 * @brief Apply the cell wide slope limiter to the gradient of a single quantity
 *
 * This corresponds to equation (B2) in Hopkins (2015).
 *
 * @param grad Gradient to slope limit
 * @param qval Value of the quantity at the cell generator
 * @param qmin Minimal value of the quantity among all cell neighbours
 * @param qmax Maximal value of the quantity among all cell neighbours
 * @param emax Maximal extrapolated value of the quantity among all cell
 *             neighbours
 * @param emin Minimal extrapolated value of the quantity among all cell
 *             neighbours
 */
__attribute__((always_inline)) INLINE static void
hydro_slope_limit_cell_quantity(float *grad, float qval, float qmin, float qmax,
                                float emin, float emax) {
  float delta_max = qmax - qval;
  float delta_min = qmin - qval;
  float alpha = 1.f;
  if (emin != 0 && emax != 0) {
    alpha = fminf(1.0f, fminf(delta_max / emax, delta_min / emin));
  } else if (emin != 0) {
    alpha = fminf(1.0f, delta_min / emin);
  } else if (emax != 0) {
    alpha = fminf(1.0f, delta_max / emax);
  }
  if (alpha != 1.f) {
    grad[0] *= alpha;
    grad[1] *= alpha;
    grad[2] *= alpha;
  }
}

/**
 * @brief Slope limit cell gradients
 *
 * @param p Particle.
 */
__attribute__((always_inline)) INLINE static void hydro_slope_limit_cell(
    struct part *p) {
  hydro_slope_limit_cell_quantity(
      p->gradients.rho, p->rho, p->limiter.rho[0], p->limiter.rho[1],
      p->limiter.extrapolations.rho[0], p->limiter.extrapolations.rho[1]);

  hydro_slope_limit_cell_quantity(
      p->gradients.v[0], p->v[0], p->limiter.v[0][0], p->limiter.v[0][1],
      p->limiter.extrapolations.v[0][0], p->limiter.extrapolations.v[0][1]);
  hydro_slope_limit_cell_quantity(
      p->gradients.v[1], p->v[1], p->limiter.v[1][0], p->limiter.v[1][1],
      p->limiter.extrapolations.v[1][0], p->limiter.extrapolations.v[1][1]);
  hydro_slope_limit_cell_quantity(
      p->gradients.v[2], p->v[2], p->limiter.v[2][0], p->limiter.v[2][1],
      p->limiter.extrapolations.v[2][0], p->limiter.extrapolations.v[2][1]);

  hydro_slope_limit_cell_quantity(
      p->gradients.P, p->P, p->limiter.P[0], p->limiter.P[1],
      p->limiter.extrapolations.P[0], p->limiter.extrapolations.P[1]);

  hydro_slope_limit_cell_quantity(
      p->gradients.A, p->A, p->limiter.A[0], p->limiter.A[1],
      p->limiter.extrapolations.A[0], p->limiter.extrapolations.A[1]);
}

#endif  // SWIFTSIM_HYDRO_SLOPE_LIMITERS_CELL_WIDE_H<|MERGE_RESOLUTION|>--- conflicted
+++ resolved
@@ -48,17 +48,13 @@
                                float *dx) {
 
   /* Calculate extrapolations */
-<<<<<<< HEAD
   float dW[6] = {0.f, 0.f, 0.f, 0.f, 0.f, 0.f};
-=======
-  float dW[5] = {0.f, 0.f, 0.f, 0.f, 0.f};
 #ifdef SHADOWSWIFT_GRADIENTS_WLS
   /* Extrapolate from the centroids of the cells */
   dx[0] -= pi->geometry.centroid[0];
   dx[1] -= pi->geometry.centroid[1];
   dx[2] -= pi->geometry.centroid[2];
 #endif
->>>>>>> e7da1893
   hydro_gradients_extrapolate(pi, dx, dW);
 
   hydro_slope_limit_cell_collect_quantity(pj->rho, dW[0], pi->limiter.rho,
