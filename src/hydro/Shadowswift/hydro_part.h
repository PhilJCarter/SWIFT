--- conflicted
+++ resolved
@@ -1,12 +1,8 @@
 /*******************************************************************************
  * This file is part of SWIFT.
-<<<<<<< HEAD
- * Copyright (c) 2016 Matthieu Schaller (matthieu.schaller@durham.ac.uk)
-=======
  * Copyright (c) 2012 Pedro Gonnet (pedro.gonnet@durham.ac.uk)
  *                    Matthieu Schaller (schaller@strw.leidenuniv.nl)
  *               2016 Bert Vandenbroucke (bert.vandenbroucke@gmail.com)
->>>>>>> 73cab43b
  *
  * This program is free software: you can redistribute it and/or modify
  * it under the terms of the GNU Lesser General Public License as published
