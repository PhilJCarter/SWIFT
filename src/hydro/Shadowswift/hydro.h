/*******************************************************************************
 * This file is part of SWIFT.
 * Copyright (c) 2016 Matthieu Schaller (matthieu.schaller@durham.ac.uk)
 *
 * This program is free software: you can redistribute it and/or modify
 * it under the terms of the GNU Lesser General Public License as published
 * by the Free Software Foundation, either version 3 of the License, or
 * (at your option) any later version.
 *
 * This program is distributed in the hope that it will be useful,
 * but WITHOUT ANY WARRANTY; without even the implied warranty of
 * MERCHANTABILITY or FITNESS FOR A PARTICULAR PURPOSE.  See the
 * GNU General Public License for more details.
 *
 * You should have received a copy of the GNU Lesser General Public License
 * along with this program.  If not, see <http://www.gnu.org/licenses/>.
 *
 ******************************************************************************/
#ifndef SWIFT_SHADOWSWIFT_HYDRO_H
#define SWIFT_SHADOWSWIFT_HYDRO_H

/**
 * @file Minimal/hydro.h
 * @brief Minimal conservative implementation of SPH (Non-neighbour loop
 * equations)
 *
 * The thermal variable is the internal energy (u). Simple constant
 * viscosity term with the Balsara (1995) switch. No thermal conduction
 * term is implemented.
 *
 * This corresponds to equations (43), (44), (45), (101), (103)  and (104) with
 * \f$\beta=3\f$ and \f$\alpha_u=0\f$ of Price, D., Journal of Computational
 * Physics, 2012, Volume 231, Issue 3, pp. 759-794.
 */

#include "adiabatic_index.h"
#include "approx_math.h"
#include "cosmology.h"
#include "dimension.h"
#include "entropy_floor.h"
#include "equation_of_state.h"
<<<<<<< HEAD
#include "error.h"
=======
>>>>>>> 918790ac
#include "hydro_flux.h"
#include "hydro_getters.h"
#include "hydro_gradients.h"
#include "hydro_gravity.h"
#include "hydro_parameters.h"
#include "hydro_properties.h"
#include "hydro_setters.h"
#include "hydro_slope_limiters.h"
#include "hydro_space.h"
#include "hydro_unphysical.h"
#include "hydro_velocities.h"
#include "kernel_hydro.h"
#include "minmax.h"
<<<<<<< HEAD
#include "random.h"

#include <string.h>
=======
>>>>>>> 918790ac

/**
 * @brief Computes the hydro time-step of a given particle
 *
 * This function returns the time-step of a particle given its hydro-dynamical
 * state. A typical time-step calculation would be the use of the CFL condition.
 *
 * @param p Pointer to the particle data
 * @param xp Pointer to the extended particle data
 * @param hydro_properties The SPH parameters
 * @param cosmo The cosmological model.
 */
__attribute__((always_inline)) INLINE static float hydro_compute_timestep(
    const struct part *restrict p, const struct xpart *restrict xp,
    const struct hydro_props *restrict hydro_properties,
    const struct cosmology *restrict cosmo) {

  const float CFL_condition = hydro_properties->CFL_condition;

  /* skip the time step calculation if we are using Lloyd's algorithm */
  /* TODO */

  float W[5];
  hydro_part_get_primitive_variables(p, W);

  /* v_full is the actual velocity of the particle, v is its
     hydrodynamical velocity. The time step depends on the relative difference
     of the two. */
  float vrel[3];
  vrel[0] = W[1] - xp->v_full[0];
  vrel[1] = W[2] - xp->v_full[1];
  vrel[2] = W[3] - xp->v_full[2];
  float vmax =
      sqrtf(vrel[0] * vrel[0] + vrel[1] * vrel[1] + vrel[2] * vrel[2]) +
      sqrtf(hydro_gamma * W[4] / W[0]);
  vmax = max(vmax, p->timestepvars.vmax);

  float psize = cosmo->a * cosmo->a *
                powf(p->geometry.volume / hydro_dimension_unit_sphere,
                     hydro_dimension_inv);
<<<<<<< HEAD
//  if (p->geometry.min_face_dist < 0.25 * psize)
//    psize = p->geometry.min_face_dist;
=======
  if (p->geometry.min_face_dist < 0.25 * psize)
    psize = p->geometry.min_face_dist;
>>>>>>> 918790ac

  float dt = FLT_MAX;
  if (vmax > 0.0f) {
    dt = psize / vmax;
  }

#ifdef SWIFT_DEBUG_CHECKS
  if (dt == 0.f) error("Part wants dt=0!");
#endif

  return CFL_condition * dt;
}

/**
 * @brief Initialises the particles for the first time
 *
 * This function is called only once just after the ICs have been
 * read in to do some conversions or assignments between the particle
 * and extended particle fields.
 *
 * @param p The particle to act upon
 * @param xp The extended particle data to act upon
 */
__attribute__((always_inline)) INLINE static void hydro_first_init_part(
    struct part *restrict p, struct xpart *restrict xp) {

  float W[5], Q[5];

  W[0] = 0.0f;
  W[1] = p->v[0];
  W[2] = p->v[1];
  W[3] = p->v[2];
  W[4] = 0.0f;

<<<<<<< HEAD
  Q[0] = p->conserved.mass;
  Q[1] = Q[0] * W[1];
  Q[2] = Q[0] * W[2];
  Q[3] = Q[0] * W[3];
#if defined(EOS_ISOTHERMAL_GAS)
  Q[4] = Q[0] * gas_internal_energy_from_entropy(0.0f, 0.0f);
#else
  Q[4] = p->conserved.energy * Q[0];
#endif

#ifdef SHADOWSWIFT_TOTAL_ENERGY
  Q[4] += 0.5f * (Q[1] * W[1] + Q[2] * W[2] + Q[3] * W[3]);
#endif
=======
#ifdef EOS_ISOTHERMAL_GAS
  p->conserved.thermal_energy =
      Q[0] * gas_internal_energy_from_entropy(0.0f, 0.0f);
#else
  p->conserved.thermal_energy = p->conserved.thermal_energy * p->conserved.mass;
#endif

  Q[0] = p->conserved.mass;
  Q[1] = Q[0] * W[1];
  Q[2] = Q[0] * W[2];
  Q[3] = Q[0] * W[3];
  Q[4] = p->conserved.thermal_energy +
         0.5f * (Q[1] * W[1] + Q[2] * W[2] + Q[3] * W[3]);
>>>>>>> 918790ac

  shadowswift_check_physical_quantities("mass", "energy", Q[0], Q[1], Q[2],
                                        Q[3], Q[4]);

  /* overwrite all hydro variables if we are using Lloyd's algorithm */
  /* TODO */

  p->time_bin = 0;
<<<<<<< HEAD

  hydro_part_set_primitive_variables(p, W);
  hydro_part_set_conserved_variables(p, Q);

=======

  hydro_part_set_primitive_variables(p, W);
  hydro_part_set_conserved_variables(p, Q);

>>>>>>> 918790ac
  /* initialize the particle velocity based on the primitive fluid velocity */
  hydro_velocities_init(p, xp);

  /* ignore accelerations present in the initial condition */
  p->a_hydro[0] = 0.0f;
  p->a_hydro[1] = 0.0f;
  p->a_hydro[2] = 0.0f;

  p->flux_count = 0;
  p->geometry.delaunay_flags = 0;
}

/**
 * @brief Does some extra hydro operations once the actual physical time step
 * for the particle is known.
 *
 * We use this to set the timestep used in the flux calculation.
 *
 * @param p The particle to act upon.
 * @param dt Physical time step of the particle during the next step.
 */
__attribute__((always_inline)) INLINE static void hydro_timestep_extra(
    struct part *p, float dt) {}

/**
 * @brief Prepares a particle for the next hydro loop.
 *
 * We just unset the delaunay_flags
 *
 * @param p The particle to act upon
 * @param hs #hydro_space containing hydro specific space information.
 */
__attribute__((always_inline)) INLINE static void hydro_init_part(
    struct part *restrict p, const struct hydro_space *hs) {
  p->geometry.delaunay_flags = 0;
}

/**
 * @brief Finishes the density calculation.
 *
 * No Density calculation for ShadowSWIFT.
 *
 * @param p The particle to act upon
 * @param cosmo The cosmological model.
 */
__attribute__((always_inline)) INLINE static void hydro_end_density(
    struct part *restrict p, const struct cosmology *cosmo) {}

/**
 * @brief Sets all particle fields to sensible values when the #part has 0 ngbs.
 *
 * This cannot occur in the ShadowSWIFT scheme
 *
 * @param p The particle to act upon
 * @param xp The extended particle data to act upon
 * @param cosmo The cosmological model.
 */
__attribute__((always_inline)) INLINE static void hydro_part_has_no_neighbours(
    struct part *restrict p, struct xpart *restrict xp,
    const struct cosmology *cosmo) {}

/**
 * @brief Prepare a particle for the gradient calculation.
 *
 * This function is called after the density loop and before the gradient loop.
 *
 * We use it to set the physical timestep for the particle and to copy the
 * actual velocities, which we need to boost our interfaces during the flux
 * calculation. We also initialize the variables used for the time step
 * calculation.
 *
 * @param p The particle to act upon.
 * @param xp The extended particle data to act upon.
 * @param cosmo The cosmological model.
 * @param hydro_props Hydrodynamic properties.
 */
__attribute__((always_inline)) INLINE static void hydro_prepare_gradient(
    struct part *restrict p, struct xpart *restrict xp,
    const struct cosmology *cosmo, const struct hydro_props *hydro_props) {

  hydro_gradients_init(p);
}

/**
 * @brief Resets the variables that are required for a gradient calculation.
 *
 * This function is called after hydro_prepare_gradient.
 *
 * @param p The particle to act upon.
 * @param xp The extended particle data to act upon.
 * @param cosmo The cosmological model.
 */
__attribute__((always_inline)) INLINE static void hydro_reset_gradient(
    struct part *restrict p) {}

/**
 * @brief Finishes the gradient calculation and prepares the particle for the
 * slope limiting loop.
 *
 * Just a wrapper around hydro_gradients_finalize, which can be an empty method,
 * in which case no gradients are used.
 *
 * This method also initializes the force loop variables.
 *
 * @param p The particle to act upon.
 */
__attribute__((always_inline)) INLINE static void hydro_end_gradient(
    struct part *p) {

  hydro_gradients_finalize(p);

  /* reset the gradients if we are using Lloyd's algorith; we don't use them */
  /* TODO */

  /* Prepare the slope limiter for this particle */
  hydro_slope_limiter_prepare(p);
}

/**
 * @brief Prepare a particle for the force calculation.
 *
 * This function is called in the ghost task to convert some quantities coming
 * from the density loop over neighbours into quantities ready to be used in the
 * force loop over neighbours. Quantities are typically read from the density
 * sub-structure and written to the force sub-structure.
 * Examples of calculations done here include the calculation of viscosity term
 * constants, thermal conduction terms, hydro conversions, etc.
 *
 * @param p The particle to act upon
 * @param xp The extended particle data to act upon
 * @param cosmo The current cosmological model.
 * @param hydro_props Hydrodynamic properties.
 * @param dt_alpha The time-step used to evolve non-cosmological quantities such
 *                 as the artificial viscosity.
 * @param dt_therm The time-step used to evolve hydrodynamical quantities.
 */
__attribute__((always_inline)) INLINE static void hydro_prepare_force(
<<<<<<< HEAD
    struct part* restrict p, struct xpart* restrict xp,
    const struct cosmology* cosmo, const struct hydro_props* hydro_props,
=======
    struct part *restrict p, struct xpart *restrict xp,
    const struct cosmology *cosmo, const struct hydro_props *hydro_props,
>>>>>>> 918790ac
    const float dt_alpha, const float dt_therm) {
  hydro_part_reset_fluxes(p);
}

/**
 * @brief Reset acceleration fields of a particle
 *
 * Resets all hydro acceleration and time derivative fields in preparation
 * for the sums taking  place in the various force tasks.
 *
 * @param p The particle to act upon
 */
__attribute__((always_inline)) INLINE static void hydro_reset_acceleration(
    struct part *restrict p) {

  /* Reset the acceleration. */
  p->a_hydro[0] = 0.0f;
  p->a_hydro[1] = 0.0f;
  p->a_hydro[2] = 0.0f;
}

/**
 * @brief Sets the values to be predicted in the drifts to their values at a
 * kick time
 *
 * @param p The particle.
 * @param xp The extended data of this particle.
 * @param cosmo The cosmological model.
 */
__attribute__((always_inline)) INLINE static void hydro_reset_predicted_values(
    struct part *restrict p, const struct xpart *restrict xp,
    const struct cosmology *cosmo) {
  // MATTHIEU: Apply the entropy floor here.
}

/**
 * @brief Extra operations to be done during the drift
 *
 * This predicted the primitive variables a half timestep into the future, but
 * this is better done during the flux calculation (in the gradients predict,
 * TODO).
 *
 * @param p Particle to act upon.
 * @param xp The extended particle data to act upon.
 * @param dt_drift The drift time-step for positions.
 * @param dt_therm The drift time-step for thermal quantities.
 */
__attribute__((always_inline)) INLINE static void hydro_predict_extra(
    struct part *p, struct xpart *xp, float dt_drift, float dt_therm,
    float dt_kick_grav, const struct cosmology *cosmo,
    const struct hydro_props *hydro_props,
    const struct entropy_floor_properties *floor_props) {

  /* skip the drift if we are using Lloyd's algorithm */
  /* TODO */

#ifdef SHADOWSWIFT_EXTRAPOLATE_TIME
  /* Extrapolate primitive quantities in time */
  float W[5], dW[5];
  hydro_part_get_primitive_variables(p, W);
  hydro_gradients_extrapolate_in_time(p, W, 0.5f * dt_therm, /*return*/ dW);

  /* Update primitive quantities with extrapolations */
  p->dW_time[0] += dW[0];
  p->dW_time[1] += dW[1];
  p->dW_time[2] += dW[2];
  p->dW_time[3] += dW[3];
  p->dW_time[4] += dW[4];
  // MATTHIEU: Apply the entropy floor here.
#endif

  /* Reset the delaunay flags after a particle has been drifted */
  p->geometry.delaunay_flags = 0;
}

/**
 * @brief Set the particle acceleration after the flux loop
 *
 * We use the new conserved variables to calculate the new velocity of the
 * particle, and use that to derive the change of the velocity over the particle
 * time step.
 *
 * If the particle time step is zero, we set the accelerations to zero. This
 * should only happen at the start of the simulation.
 *
 * @param p Particle to act upon.
 * @param cosmo The cosmological model.
 */
__attribute__((always_inline)) INLINE static void hydro_end_force(
    struct part *p, const struct cosmology *cosmo) {

  /* Reset force variables if we are using Lloyd's algorithm. */
  /* TODO */
}

/**
 * @brief Convert conserved variables into primitive variables.
 *
 * @param p The particle to act upon.
 * @param volume The volume of the particle's associated voronoi cell
 */
__attribute__((always_inline)) INLINE static void
hydro_convert_conserved_to_primitive(struct part *restrict p,
                                     struct xpart *restrict xp) {
  float W[5], Q[5];
  hydro_part_get_conserved_variables(p, Q);
  const float m_inv = (Q[0] != 0.0f) ? 1.0f / Q[0] : 0.0f;
  const float volume_inv = 1.f / p->geometry.volume;
<<<<<<< HEAD

  W[0] = Q[0] * volume_inv;
  hydro_velocity_from_momentum(&Q[1], m_inv, W[0], &W[1]);

#ifdef EOS_ISOTHERMAL_GAS
  /* although the pressure is not formally used anywhere if an isothermal eos
     has been selected, we still make sure it is set to the correct value */
  W[4] = gas_pressure_from_internal_energy(W[0], 0.0f);
#else

#ifdef SHADOWSWIFT_TOTAL_ENERGY
  /* subtract the kinetic energy; we want the thermal energy */
  Q[4] -= 0.5f * (Q[1] * W[1] + Q[2] * W[2] + Q[3] * W[3]);
#endif

  W[4] = gas_pressure_from_internal_energy(W[0], Q[4] * m_inv);
=======

  W[0] = Q[0] * volume_inv;
  hydro_velocity_from_momentum(&Q[1], m_inv, W[0], &W[1]);

#ifdef EOS_ISOTHERMAL_GAS
  /* although the pressure is not formally used anywhere if an isothermal eos
     has been selected, we still make sure it is set to the correct value */
  W[4] = gas_pressure_from_internal_energy(W[0], 0.0f);
#else

  /* subtract the kinetic energy; we want the thermal energy */
  float thermal_energy = Q[4] - 0.5f * (Q[1] * Q[1] + Q[2] * Q[2] + Q[3] * Q[3]) / Q[0];
  if (thermal_energy < 1e-3 * p->conserved.energy) {
    /* If the thermal energy becomes tiny, use the one which is integrated
     * directly. Note that this violates energy conservation */
    thermal_energy = p->conserved.thermal_energy;
  }
  W[4] = gas_pressure_from_internal_energy(W[0], thermal_energy * m_inv);
>>>>>>> 918790ac
#endif

  /* reset the primitive variables if we are using Lloyd's algorithm */
  /* TODO */

  hydro_part_set_primitive_variables(p, W);

  if (m_inv == 0. && (p->v[0] != 0. || p->v[1] != 0. || p->v[2] != 0.)) {
    error("Nonzero v for particle with zero mass!");
  }

  if (p->rho < 0.) {
    error("Negative density!");
  }

  if (p->P < 0.) {
    error("Negative pressure!");
  }
}

/**
 * @brief Converts the conserved hydrodynamic variables from the initial
 * condition file to primitive quantities used for flux calculation. This can
 * only happen after the initial volume calculation.
 *
 * @param p The particle to act upon.
 */
__attribute__((always_inline)) INLINE static void hydro_convert_quantities(
    struct part *p, struct xpart *xp, const struct cosmology *cosmo,
    const struct hydro_props *hydro_props) {

  p->conserved.energy /= cosmo->a_factor_internal_energy;

  shadowswift_check_physical_quantities(
      "mass", "energy", p->conserved.mass, p->conserved.momentum[0],
      p->conserved.momentum[1], p->conserved.momentum[2], p->conserved.energy);

  hydro_convert_conserved_to_primitive(p, xp);
}

/**
 * @brief Extra operations done during the kick.
 *
 * @param p The particle to act upon.
 * @param xp The particle extended data to act upon.
 * @param dt_therm The time-step for this kick (for thermodynamic quantities).
 * @param dt_grav The time-step for this kick (for gravity quantities).
 * @param dt_hydro The time-step for this kick (for hydro quantities).
 * @param dt_kick_corr The time-step for this kick (for gravity corrections).
 * @param cosmo The cosmological model.
 * @param hydro_props The constants used in the scheme.
 * @param floor_props The properties of the entropy floor.
 */
__attribute__((always_inline)) INLINE static void hydro_kick_extra(
    struct part *restrict p, struct xpart *restrict xp, float dt_therm,
    float dt_grav, float dt_grav_mesh, float dt_hydro, float dt_kick_corr,
    const struct cosmology *cosmo, const struct hydro_props *hydro_props,
    const struct entropy_floor_properties *floor_props) {

  /* Add gravity. We only do this if we have gravity activated. */
  if (p->gpart) {
    /* Retrieve the current value of the gravitational acceleration from the
       gpart. We are only allowed to do this because this is the kick. We still
       need to check whether gpart exists though.*/
    float a_grav[3], grav_kick_factor[3];

    a_grav[0] = p->gpart->a_grav[0] + p->gpart->a_grav_mesh[0];
    a_grav[1] = p->gpart->a_grav[1] + p->gpart->a_grav_mesh[1];
    a_grav[2] = p->gpart->a_grav[2] + p->gpart->a_grav_mesh[2];

    grav_kick_factor[0] = dt_grav * p->gpart->a_grav[0];
    grav_kick_factor[1] = dt_grav * p->gpart->a_grav[1];
    grav_kick_factor[2] = dt_grav * p->gpart->a_grav[2];
    if (dt_grav_mesh != 0) {
      grav_kick_factor[0] += dt_grav_mesh * p->gpart->a_grav_mesh[0];
      grav_kick_factor[1] += dt_grav_mesh * p->gpart->a_grav_mesh[1];
      grav_kick_factor[2] += dt_grav_mesh * p->gpart->a_grav_mesh[2];
    }

    /* Kick the momentum for half a time step */
    /* Note that this also affects the particle movement, as the velocity for
       the particles is set after this. */
    p->conserved.momentum[0] += p->conserved.mass * grav_kick_factor[0];
    p->conserved.momentum[1] += p->conserved.mass * grav_kick_factor[1];
    p->conserved.momentum[2] += p->conserved.mass * grav_kick_factor[2];

    p->conserved.energy += hydro_gravity_energy_update_term(
        dt_kick_corr, p, p->conserved.momentum, a_grav, grav_kick_factor);
  }

  if (dt_therm < 0.0f) {
    /* We are reversing a kick1 due to the timestep limiter */
    /* Note on the fluxes: Since a particle can only receive time integrated
     * fluxes over time steps smaller than or equal to its own time step, we do
     * not need any rescaling or other special care. */

#ifdef SWIFT_DEBUG_CHECKS
    assert(p->timestepvars.last_kick == KICK1);
#endif

    /* Signal that we just did a rollback */
    p->timestepvars.last_kick = ROLLBACK;

    /* Reset the flux.dt */
    p->flux.dt = -1.0f;

    /* Nothing else to do here. */
    return;
  }

  if (p->timestepvars.last_kick == KICK1) {
    /* I.e. we are in kick2 (end of timestep), since the dt_therm > 0. */

#ifdef SWIFT_DEBUG_CHECKS
    assert(p->flux.dt >= 0.0f);
<<<<<<< HEAD
#endif

    if (p->flux.dt > 0.0f) {
      /* We are in kick2 of a normal timestep (not the very beginning of the
       * simulation) */
      float flux[5];
      hydro_part_get_fluxes(p, flux);

      /* Update conserved variables. */
      p->conserved.mass += flux[0];
      p->conserved.momentum[0] += flux[1];
      p->conserved.momentum[1] += flux[2];
      p->conserved.momentum[2] += flux[3];
#if defined(EOS_ISOTHERMAL_GAS)
      /* We use the EoS equation in a sneaky way here just to get the constant u
       */
      p->conserved.energy =
          p->conserved.mass * gas_internal_energy_from_entropy(0.0f, 0.0f);
#else
      p->conserved.energy += flux[4];
#endif

#ifndef HYDRO_GAMMA_5_3

      const float Pcorr = (dt_hydro - dt_therm) * p->geometry.volume;
      p->conserved.momentum[0] -= Pcorr * p->gradients.P[0];
      p->conserved.momentum[1] -= Pcorr * p->gradients.P[1];
      p->conserved.momentum[2] -= Pcorr * p->gradients.P[2];
#ifdef SHADOWSWIFT_TOTAL_ENERGY
      p->conserved.energy -=
          Pcorr * (p->v[0] * p->gradients.P[0] + p->v[1] * p->gradients.P[1] +
                   p->v[2] * p->gradients.P[2]);
#endif
#endif

      /* Apply the minimal energy limit */
      const float min_energy = hydro_props->minimal_internal_energy /
                               cosmo->a_factor_internal_energy;
      if (p->conserved.energy < min_energy * p->conserved.mass) {
        p->conserved.energy = min_energy * p->conserved.mass;
      }

      // MATTHIEU: Apply the entropy floor here.

      /* Check conserved quantities */
      shadowswift_check_physical_quantities(
          "mass", "energy", p->conserved.mass, p->conserved.momentum[0],
          p->conserved.momentum[1], p->conserved.momentum[2],
          p->conserved.energy);

#ifdef SWIFT_DEBUG_CHECKS
      if (p->conserved.mass < 0.) {
        error(
            "Negative mass after conserved variables update (mass: %g, dmass: "
            "%g)!",
            p->conserved.mass, p->flux.mass);
      }

      if (p->conserved.energy < 0.) {
        error(
            "Negative energy after conserved variables update (energy: %g, "
            "denergy: %g)!",
            p->conserved.energy, p->flux.energy);
      }
#endif

      /* Now that the mass is udated, update gpart mass accordingly */
      hydro_gravity_update_gpart_mass(p);
    }

    /* Reset the fluxes so that they do not get used again in the kick1. */
    hydro_part_reset_fluxes(p);

    /* Update primitive quantities. Note that this also updates the fluid
     * velocity p->v. */
    hydro_convert_conserved_to_primitive(p, xp);

#ifdef SHADOWSWIFT_EXTRAPOLATE_TIME
    /* Reset time extrapolations of primitive quantities */
    p->dW_time[0] = 0.0f;
    p->dW_time[1] = 0.0f;
    p->dW_time[2] = 0.0f;
    p->dW_time[3] = 0.0f;
    p->dW_time[4] = 0.0f;
#endif

    /* Signal we just did kick2 */
    p->timestepvars.last_kick = KICK2;

  } else if (p->timestepvars.last_kick == ROLLBACK) {
#ifdef SWIFT_DEBUG_CHECKS
    assert(p->flux.dt == -1.0f);
#endif
    /* Update the flux.dt */
    p->flux.dt = dt_therm;

    /* Signal we just did a restore */
    p->timestepvars.last_kick = RESTORE_AFTER_ROLLBACK;

  } else if (p->timestepvars.last_kick == RESTORE_AFTER_ROLLBACK) {
    /* We are in kick1 after a rollback. */
#ifdef SWIFT_DEBUG_CHECKS
    assert(p->flux.dt >= 0.0f);
#endif

    /* Add the remainder of this particle's timestep to flux.dt */
    p->flux.dt += 2.f * dt_therm;

    /* Reset v_max */
    p->timestepvars.vmax = 0.f;

    /* Now that we have received both half kicks, we can set the actual
     * velocity of the ShadowSWIFT particle (!= fluid velocity) */
    hydro_velocities_set(p, xp);

    /* Signal we just did a kick1 */
    p->timestepvars.last_kick = KICK1;

  } else if (p->timestepvars.last_kick == KICK2) {
    /* We are in kick1 after a kick2 (normal scenario). */
#ifdef SWIFT_DEBUG_CHECKS
    assert(p->flux.dt == -1.0f);
#endif

    /* Update the time step used in the flux calculation */
    p->flux.dt = 2.f * dt_therm;

    /* Reset v_max */
    p->timestepvars.vmax = 0.f;

    /* Now that we have received both half kicks, we can set the actual
     * velocity of the ShadowSWIFT particle (!= fluid velocity) */
    hydro_velocities_set(p, xp);

    /* Signal we just did a kick1 */
    p->timestepvars.last_kick = KICK1;

  } else {
    error("Impossible scenario!");
  }

  /* undo the flux exchange and kick the particles towards their centroid */
  /* TODO Lloyd */
}

/**
 * @brief Check whether we should split this part.
 *
 * @param p The particle.
 */
__attribute__((always_inline)) INLINE static int hydro_should_split_part(
    const struct part *p, const struct hydro_props *props) {
  // TODO: More advanced splitting criterion (e.g. when the mass has increased
  //  by a factor 2.
  return p->conserved.mass > props->particle_splitting_mass_threshold;
}

/**
 * @brief Get the optimal displacement for splitting the current particle.
 *
 * @param p The particle to split.
 * @param ti_current The ti_current to feed the random number generator
 * @param displacement (return) The displacement vector to split the particle.
 */
__attribute__((always_inline)) INLINE static void hydro_split_part_displacement(
    struct part *p, const integertime_t ti_current, double *displacement) {

  double rho_grad2 = p->gradients.rho[0] * p->gradients.rho[0] +
                     p->gradients.rho[1] * p->gradients.rho[1] +
                     p->gradients.rho[2] * p->gradients.rho[2];
  double rho_grad_norm = sqrt(rho_grad2);

  const double displacement_factor = 1e-7;
  if (rho_grad_norm > 1e-6) {
    displacement[0] = p->gradients.rho[0] / rho_grad_norm;
    displacement[1] = p->gradients.rho[1] / rho_grad_norm;
    displacement[2] = p->gradients.rho[2] / rho_grad_norm;
  } else {
    double v2 = p->v[0] * p->v[0] + p->v[1] * p->v[1] + p->v[2] * p->v[2];
    const double v_norm = sqrt(v2);
    if (v_norm > 1e-6) {
      displacement[0] = p->v[0] / v_norm;
      displacement[1] = p->v[1] / v_norm;
      displacement[2] = p->v[2] / v_norm;
    } else {
      displacement[0] =
          random_unit_interval(p->id, ti_current, (enum random_number_type)0) -
          0.5;
      displacement[1] =
          random_unit_interval(p->id, ti_current, (enum random_number_type)1) -
          0.5;
      displacement[2] =
          random_unit_interval(p->id, ti_current, (enum random_number_type)2) -
          0.5;
    }
  }
  /* Add some noise */
  displacement[0] += 0.5 * (random_unit_interval(p->id, ti_current,
                                                 (enum random_number_type)0) -
                            0.5);
  displacement[1] += 0.5 * (random_unit_interval(p->id, ti_current,
                                                 (enum random_number_type)1) -
                            0.5);
  displacement[2] += 0.5 * (random_unit_interval(p->id, ti_current,
                                                 (enum random_number_type)2) -
                            0.5);

  const double r = min(p->geometry.min_face_dist, p->h);
  displacement[0] *= r * displacement_factor;
  displacement[1] *= r * displacement_factor;
  displacement[2] *= r * displacement_factor;
}

/**
 * @brief Split the given particle.
 *
 * @param p1 The particle to split.
 * @param splitting_fraction (return) The splitting fraction of part1.
 */
__attribute__((always_inline)) INLINE static void hydro_split_part(
    struct part *p1, float splitting_factor) {

  float fraction = 1.f / splitting_factor;

  /* Finally divide the extensive quantities */
  // TODO: Volume integral of the extrapolated primitive quantities would be
  //  even better
  p1->conserved.mass *= fraction;
  p1->conserved.momentum[0] *= fraction;
  p1->conserved.momentum[1] *= fraction;
  p1->conserved.momentum[2] *= fraction;
  p1->conserved.energy *= fraction;

  /* Update the gpart's mass */
  if (p1->gpart != NULL) {
    p1->gpart->mass = p1->conserved.mass;
  }
=======
#endif

    if (p->flux.dt > 0.0f) {
      /* We are in kick2 of a normal timestep (not the very beginning of the
       * simulation) */
      float flux[5];
      hydro_part_get_fluxes(p, flux);

      /* Update conserved variables. */
      p->conserved.mass += flux[0];
      p->conserved.momentum[0] += flux[1];
      p->conserved.momentum[1] += flux[2];
      p->conserved.momentum[2] += flux[3];
#if defined(EOS_ISOTHERMAL_GAS)
      /* We use the EoS equation in a sneaky way here just to get the constant u
       */
      p->conserved.thermal_energy =
          p->conserved.mass * gas_internal_energy_from_entropy(0.0f, 0.0f);
      p->conserved.energy = p->conserved.thermal_energy + 0.5f * (
          p->conserved.momentum[0] * p->conserved.momentum[0] +
          p->conserved.momentum[1] * p->conserved.momentum[1] +
          p->conserved.momentum[2] * p->conserved.momentum[2]
        ) / p->conserved.mass);
#else
      p->conserved.energy += flux[4];
      // See eq. 24 in Alonso Asensio et al. (preprint 2023)
      p->conserved.thermal_energy +=
          flux[4] -
          (p->v[0] * flux[1] + p->v[1] * flux[2] + p->v[2] * flux[3]) +
          0.5f * (p->v[0] * p->v[0] + p->v[1] * p->v[1] + p->v[2] * p->v[2]) *
              flux[0];
#endif

#ifndef HYDRO_GAMMA_5_3

      const float Pcorr = (dt_hydro - dt_therm) * p->geometry.volume;
      p->conserved.momentum[0] -= Pcorr * p->gradients.P[0];
      p->conserved.momentum[1] -= Pcorr * p->gradients.P[1];
      p->conserved.momentum[2] -= Pcorr * p->gradients.P[2];
      p->conserved.energy -=
          Pcorr * (p->v[0] * p->gradients.P[0] + p->v[1] * p->gradients.P[1] +
                   p->v[2] * p->gradients.P[2]);
#endif

      /* Apply the minimal energy limit */
      const float min_energy = hydro_props->minimal_internal_energy /
                               cosmo->a_factor_internal_energy;
      if (p->conserved.thermal_energy < min_energy * p->conserved.mass) {
        hydro_set_internal_energy(p, min_energy);
      }

      // MATTHIEU: Apply the entropy floor here.

      /* Check conserved quantities */
      shadowswift_check_physical_quantities(
          "mass", "energy", p->conserved.mass, p->conserved.momentum[0],
          p->conserved.momentum[1], p->conserved.momentum[2],
          p->conserved.energy);

#ifdef SWIFT_DEBUG_CHECKS
      if (p->conserved.mass < 0.) {
        error(
            "Negative mass after conserved variables update (mass: %g, dmass: "
            "%g)!",
            p->conserved.mass, p->flux.mass);
      }

      if (p->conserved.energy < 0.) {
        error(
            "Negative energy after conserved variables update (energy: %g, "
            "denergy: %g)!",
            p->conserved.energy, p->flux.energy);
      }
#endif

      /* Now that the mass is udated, update gpart mass accordingly */
      hydro_gravity_update_gpart_mass(p);
    }

    /* Reset the fluxes so that they do not get used again in the kick1. */
    hydro_part_reset_fluxes(p);

    /* Update primitive quantities. Note that this also updates the fluid
     * velocity p->v. */
    hydro_convert_conserved_to_primitive(p, xp);

#ifdef SHADOWSWIFT_EXTRAPOLATE_TIME
    /* Reset time extrapolations of primitive quantities */
    p->dW_time[0] = 0.0f;
    p->dW_time[1] = 0.0f;
    p->dW_time[2] = 0.0f;
    p->dW_time[3] = 0.0f;
    p->dW_time[4] = 0.0f;
#endif

    /* Signal we just did kick2 */
    p->timestepvars.last_kick = KICK2;

  } else if (p->timestepvars.last_kick == ROLLBACK) {
#ifdef SWIFT_DEBUG_CHECKS
    assert(p->flux.dt == -1.0f);
#endif
    /* Update the flux.dt */
    p->flux.dt = dt_therm;

    /* Signal we just did a restore */
    p->timestepvars.last_kick = RESTORE_AFTER_ROLLBACK;

  } else if (p->timestepvars.last_kick == RESTORE_AFTER_ROLLBACK) {
    /* We are in kick1 after a rollback. */
#ifdef SWIFT_DEBUG_CHECKS
    assert(p->flux.dt >= 0.0f);
#endif

    /* Add the remainder of this particle's timestep to flux.dt */
    p->flux.dt += 2.f * dt_therm;

    /* Reset v_max */
    p->timestepvars.vmax = 0.f;

    /* Now that we have received both half kicks, we can set the actual
     * velocity of the ShadowSWIFT particle (!= fluid velocity) */
    hydro_velocities_set(p, xp);

    /* Signal we just did a kick1 */
    p->timestepvars.last_kick = KICK1;

  } else if (p->timestepvars.last_kick == KICK2) {
    /* We are in kick1 after a kick2 (normal scenario). */
#ifdef SWIFT_DEBUG_CHECKS
    assert(p->flux.dt == -1.0f);
#endif

    /* Update the time step used in the flux calculation */
    p->flux.dt = 2.f * dt_therm;

    /* Reset v_max */
    p->timestepvars.vmax = 0.f;

    /* Now that we have received both half kicks, we can set the actual
     * velocity of the ShadowSWIFT particle (!= fluid velocity) */
    hydro_velocities_set(p, xp);

    /* Signal we just did a kick1 */
    p->timestepvars.last_kick = KICK1;

  } else {
    error("Impossible scenario!");
  }

  /* undo the flux exchange and kick the particles towards their centroid */
  /* TODO Lloyd */
>>>>>>> 918790ac
}

/**
 * @brief Operations performed when a particle gets removed from the
 * simulation volume.
 *
 * @param p The particle.
 * @param xp The extended particle data.
 * @param time The simulation time.
 */
__attribute__((always_inline)) INLINE static void hydro_remove_part(
    const struct part *p, const struct xpart *xp, const double time) {}

#endif /* SWIFT_SHADOWSWIFT_HYDRO_H */<|MERGE_RESOLUTION|>--- conflicted
+++ resolved
@@ -18,20 +18,6 @@
  ******************************************************************************/
 #ifndef SWIFT_SHADOWSWIFT_HYDRO_H
 #define SWIFT_SHADOWSWIFT_HYDRO_H
-
-/**
- * @file Minimal/hydro.h
- * @brief Minimal conservative implementation of SPH (Non-neighbour loop
- * equations)
- *
- * The thermal variable is the internal energy (u). Simple constant
- * viscosity term with the Balsara (1995) switch. No thermal conduction
- * term is implemented.
- *
- * This corresponds to equations (43), (44), (45), (101), (103)  and (104) with
- * \f$\beta=3\f$ and \f$\alpha_u=0\f$ of Price, D., Journal of Computational
- * Physics, 2012, Volume 231, Issue 3, pp. 759-794.
- */
 
 #include "adiabatic_index.h"
 #include "approx_math.h"
@@ -39,10 +25,7 @@
 #include "dimension.h"
 #include "entropy_floor.h"
 #include "equation_of_state.h"
-<<<<<<< HEAD
 #include "error.h"
-=======
->>>>>>> 918790ac
 #include "hydro_flux.h"
 #include "hydro_getters.h"
 #include "hydro_gradients.h"
@@ -56,12 +39,9 @@
 #include "hydro_velocities.h"
 #include "kernel_hydro.h"
 #include "minmax.h"
-<<<<<<< HEAD
 #include "random.h"
 
 #include <string.h>
-=======
->>>>>>> 918790ac
 
 /**
  * @brief Computes the hydro time-step of a given particle
@@ -102,13 +82,8 @@
   float psize = cosmo->a * cosmo->a *
                 powf(p->geometry.volume / hydro_dimension_unit_sphere,
                      hydro_dimension_inv);
-<<<<<<< HEAD
-//  if (p->geometry.min_face_dist < 0.25 * psize)
-//    psize = p->geometry.min_face_dist;
-=======
-  if (p->geometry.min_face_dist < 0.25 * psize)
-    psize = p->geometry.min_face_dist;
->>>>>>> 918790ac
+  //  if (p->geometry.min_face_dist < 0.25 * psize)
+  //    psize = p->geometry.min_face_dist;
 
   float dt = FLT_MAX;
   if (vmax > 0.0f) {
@@ -143,21 +118,6 @@
   W[3] = p->v[2];
   W[4] = 0.0f;
 
-<<<<<<< HEAD
-  Q[0] = p->conserved.mass;
-  Q[1] = Q[0] * W[1];
-  Q[2] = Q[0] * W[2];
-  Q[3] = Q[0] * W[3];
-#if defined(EOS_ISOTHERMAL_GAS)
-  Q[4] = Q[0] * gas_internal_energy_from_entropy(0.0f, 0.0f);
-#else
-  Q[4] = p->conserved.energy * Q[0];
-#endif
-
-#ifdef SHADOWSWIFT_TOTAL_ENERGY
-  Q[4] += 0.5f * (Q[1] * W[1] + Q[2] * W[2] + Q[3] * W[3]);
-#endif
-=======
 #ifdef EOS_ISOTHERMAL_GAS
   p->conserved.thermal_energy =
       Q[0] * gas_internal_energy_from_entropy(0.0f, 0.0f);
@@ -171,7 +131,6 @@
   Q[3] = Q[0] * W[3];
   Q[4] = p->conserved.thermal_energy +
          0.5f * (Q[1] * W[1] + Q[2] * W[2] + Q[3] * W[3]);
->>>>>>> 918790ac
 
   shadowswift_check_physical_quantities("mass", "energy", Q[0], Q[1], Q[2],
                                         Q[3], Q[4]);
@@ -180,17 +139,10 @@
   /* TODO */
 
   p->time_bin = 0;
-<<<<<<< HEAD
 
   hydro_part_set_primitive_variables(p, W);
   hydro_part_set_conserved_variables(p, Q);
 
-=======
-
-  hydro_part_set_primitive_variables(p, W);
-  hydro_part_set_conserved_variables(p, Q);
-
->>>>>>> 918790ac
   /* initialize the particle velocity based on the primitive fluid velocity */
   hydro_velocities_init(p, xp);
 
@@ -328,13 +280,8 @@
  * @param dt_therm The time-step used to evolve hydrodynamical quantities.
  */
 __attribute__((always_inline)) INLINE static void hydro_prepare_force(
-<<<<<<< HEAD
-    struct part* restrict p, struct xpart* restrict xp,
-    const struct cosmology* cosmo, const struct hydro_props* hydro_props,
-=======
     struct part *restrict p, struct xpart *restrict xp,
     const struct cosmology *cosmo, const struct hydro_props *hydro_props,
->>>>>>> 918790ac
     const float dt_alpha, const float dt_therm) {
   hydro_part_reset_fluxes(p);
 }
@@ -443,24 +390,6 @@
   hydro_part_get_conserved_variables(p, Q);
   const float m_inv = (Q[0] != 0.0f) ? 1.0f / Q[0] : 0.0f;
   const float volume_inv = 1.f / p->geometry.volume;
-<<<<<<< HEAD
-
-  W[0] = Q[0] * volume_inv;
-  hydro_velocity_from_momentum(&Q[1], m_inv, W[0], &W[1]);
-
-#ifdef EOS_ISOTHERMAL_GAS
-  /* although the pressure is not formally used anywhere if an isothermal eos
-     has been selected, we still make sure it is set to the correct value */
-  W[4] = gas_pressure_from_internal_energy(W[0], 0.0f);
-#else
-
-#ifdef SHADOWSWIFT_TOTAL_ENERGY
-  /* subtract the kinetic energy; we want the thermal energy */
-  Q[4] -= 0.5f * (Q[1] * W[1] + Q[2] * W[2] + Q[3] * W[3]);
-#endif
-
-  W[4] = gas_pressure_from_internal_energy(W[0], Q[4] * m_inv);
-=======
 
   W[0] = Q[0] * volume_inv;
   hydro_velocity_from_momentum(&Q[1], m_inv, W[0], &W[1]);
@@ -479,7 +408,6 @@
     thermal_energy = p->conserved.thermal_energy;
   }
   W[4] = gas_pressure_from_internal_energy(W[0], thermal_energy * m_inv);
->>>>>>> 918790ac
 #endif
 
   /* reset the primitive variables if we are using Lloyd's algorithm */
@@ -595,7 +523,6 @@
 
 #ifdef SWIFT_DEBUG_CHECKS
     assert(p->flux.dt >= 0.0f);
-<<<<<<< HEAD
 #endif
 
     if (p->flux.dt > 0.0f) {
@@ -612,10 +539,21 @@
 #if defined(EOS_ISOTHERMAL_GAS)
       /* We use the EoS equation in a sneaky way here just to get the constant u
        */
-      p->conserved.energy =
+      p->conserved.thermal_energy =
           p->conserved.mass * gas_internal_energy_from_entropy(0.0f, 0.0f);
+      p->conserved.energy = p->conserved.thermal_energy + 0.5f * (
+          p->conserved.momentum[0] * p->conserved.momentum[0] +
+          p->conserved.momentum[1] * p->conserved.momentum[1] +
+          p->conserved.momentum[2] * p->conserved.momentum[2]
+        ) / p->conserved.mass);
 #else
       p->conserved.energy += flux[4];
+      // See eq. 24 in Alonso Asensio et al. (preprint 2023)
+      p->conserved.thermal_energy +=
+          flux[4] -
+          (p->v[0] * flux[1] + p->v[1] * flux[2] + p->v[2] * flux[3]) +
+          0.5f * (p->v[0] * p->v[0] + p->v[1] * p->v[1] + p->v[2] * p->v[2]) *
+              flux[0];
 #endif
 
 #ifndef HYDRO_GAMMA_5_3
@@ -624,18 +562,16 @@
       p->conserved.momentum[0] -= Pcorr * p->gradients.P[0];
       p->conserved.momentum[1] -= Pcorr * p->gradients.P[1];
       p->conserved.momentum[2] -= Pcorr * p->gradients.P[2];
-#ifdef SHADOWSWIFT_TOTAL_ENERGY
       p->conserved.energy -=
           Pcorr * (p->v[0] * p->gradients.P[0] + p->v[1] * p->gradients.P[1] +
                    p->v[2] * p->gradients.P[2]);
 #endif
-#endif
 
       /* Apply the minimal energy limit */
       const float min_energy = hydro_props->minimal_internal_energy /
                                cosmo->a_factor_internal_energy;
-      if (p->conserved.energy < min_energy * p->conserved.mass) {
-        p->conserved.energy = min_energy * p->conserved.mass;
+      if (p->conserved.thermal_energy < min_energy * p->conserved.mass) {
+        hydro_set_internal_energy(p, min_energy);
       }
 
       // MATTHIEU: Apply the entropy floor here.
@@ -833,160 +769,6 @@
   if (p1->gpart != NULL) {
     p1->gpart->mass = p1->conserved.mass;
   }
-=======
-#endif
-
-    if (p->flux.dt > 0.0f) {
-      /* We are in kick2 of a normal timestep (not the very beginning of the
-       * simulation) */
-      float flux[5];
-      hydro_part_get_fluxes(p, flux);
-
-      /* Update conserved variables. */
-      p->conserved.mass += flux[0];
-      p->conserved.momentum[0] += flux[1];
-      p->conserved.momentum[1] += flux[2];
-      p->conserved.momentum[2] += flux[3];
-#if defined(EOS_ISOTHERMAL_GAS)
-      /* We use the EoS equation in a sneaky way here just to get the constant u
-       */
-      p->conserved.thermal_energy =
-          p->conserved.mass * gas_internal_energy_from_entropy(0.0f, 0.0f);
-      p->conserved.energy = p->conserved.thermal_energy + 0.5f * (
-          p->conserved.momentum[0] * p->conserved.momentum[0] +
-          p->conserved.momentum[1] * p->conserved.momentum[1] +
-          p->conserved.momentum[2] * p->conserved.momentum[2]
-        ) / p->conserved.mass);
-#else
-      p->conserved.energy += flux[4];
-      // See eq. 24 in Alonso Asensio et al. (preprint 2023)
-      p->conserved.thermal_energy +=
-          flux[4] -
-          (p->v[0] * flux[1] + p->v[1] * flux[2] + p->v[2] * flux[3]) +
-          0.5f * (p->v[0] * p->v[0] + p->v[1] * p->v[1] + p->v[2] * p->v[2]) *
-              flux[0];
-#endif
-
-#ifndef HYDRO_GAMMA_5_3
-
-      const float Pcorr = (dt_hydro - dt_therm) * p->geometry.volume;
-      p->conserved.momentum[0] -= Pcorr * p->gradients.P[0];
-      p->conserved.momentum[1] -= Pcorr * p->gradients.P[1];
-      p->conserved.momentum[2] -= Pcorr * p->gradients.P[2];
-      p->conserved.energy -=
-          Pcorr * (p->v[0] * p->gradients.P[0] + p->v[1] * p->gradients.P[1] +
-                   p->v[2] * p->gradients.P[2]);
-#endif
-
-      /* Apply the minimal energy limit */
-      const float min_energy = hydro_props->minimal_internal_energy /
-                               cosmo->a_factor_internal_energy;
-      if (p->conserved.thermal_energy < min_energy * p->conserved.mass) {
-        hydro_set_internal_energy(p, min_energy);
-      }
-
-      // MATTHIEU: Apply the entropy floor here.
-
-      /* Check conserved quantities */
-      shadowswift_check_physical_quantities(
-          "mass", "energy", p->conserved.mass, p->conserved.momentum[0],
-          p->conserved.momentum[1], p->conserved.momentum[2],
-          p->conserved.energy);
-
-#ifdef SWIFT_DEBUG_CHECKS
-      if (p->conserved.mass < 0.) {
-        error(
-            "Negative mass after conserved variables update (mass: %g, dmass: "
-            "%g)!",
-            p->conserved.mass, p->flux.mass);
-      }
-
-      if (p->conserved.energy < 0.) {
-        error(
-            "Negative energy after conserved variables update (energy: %g, "
-            "denergy: %g)!",
-            p->conserved.energy, p->flux.energy);
-      }
-#endif
-
-      /* Now that the mass is udated, update gpart mass accordingly */
-      hydro_gravity_update_gpart_mass(p);
-    }
-
-    /* Reset the fluxes so that they do not get used again in the kick1. */
-    hydro_part_reset_fluxes(p);
-
-    /* Update primitive quantities. Note that this also updates the fluid
-     * velocity p->v. */
-    hydro_convert_conserved_to_primitive(p, xp);
-
-#ifdef SHADOWSWIFT_EXTRAPOLATE_TIME
-    /* Reset time extrapolations of primitive quantities */
-    p->dW_time[0] = 0.0f;
-    p->dW_time[1] = 0.0f;
-    p->dW_time[2] = 0.0f;
-    p->dW_time[3] = 0.0f;
-    p->dW_time[4] = 0.0f;
-#endif
-
-    /* Signal we just did kick2 */
-    p->timestepvars.last_kick = KICK2;
-
-  } else if (p->timestepvars.last_kick == ROLLBACK) {
-#ifdef SWIFT_DEBUG_CHECKS
-    assert(p->flux.dt == -1.0f);
-#endif
-    /* Update the flux.dt */
-    p->flux.dt = dt_therm;
-
-    /* Signal we just did a restore */
-    p->timestepvars.last_kick = RESTORE_AFTER_ROLLBACK;
-
-  } else if (p->timestepvars.last_kick == RESTORE_AFTER_ROLLBACK) {
-    /* We are in kick1 after a rollback. */
-#ifdef SWIFT_DEBUG_CHECKS
-    assert(p->flux.dt >= 0.0f);
-#endif
-
-    /* Add the remainder of this particle's timestep to flux.dt */
-    p->flux.dt += 2.f * dt_therm;
-
-    /* Reset v_max */
-    p->timestepvars.vmax = 0.f;
-
-    /* Now that we have received both half kicks, we can set the actual
-     * velocity of the ShadowSWIFT particle (!= fluid velocity) */
-    hydro_velocities_set(p, xp);
-
-    /* Signal we just did a kick1 */
-    p->timestepvars.last_kick = KICK1;
-
-  } else if (p->timestepvars.last_kick == KICK2) {
-    /* We are in kick1 after a kick2 (normal scenario). */
-#ifdef SWIFT_DEBUG_CHECKS
-    assert(p->flux.dt == -1.0f);
-#endif
-
-    /* Update the time step used in the flux calculation */
-    p->flux.dt = 2.f * dt_therm;
-
-    /* Reset v_max */
-    p->timestepvars.vmax = 0.f;
-
-    /* Now that we have received both half kicks, we can set the actual
-     * velocity of the ShadowSWIFT particle (!= fluid velocity) */
-    hydro_velocities_set(p, xp);
-
-    /* Signal we just did a kick1 */
-    p->timestepvars.last_kick = KICK1;
-
-  } else {
-    error("Impossible scenario!");
-  }
-
-  /* undo the flux exchange and kick the particles towards their centroid */
-  /* TODO Lloyd */
->>>>>>> 918790ac
 }
 
 /**
