--- conflicted
+++ resolved
@@ -221,11 +221,7 @@
 
   /* Signal velocity */
   const float new_v_sig =
-<<<<<<< HEAD
-      signal_velocity(dx, pi, pj, mu_ij, const_viscosity_beta);
-=======
       signal_velocity(dx, pi, pj, mu_ij, const_viscosity_beta, a);
->>>>>>> 17381871
 
   /* Update if we need to */
   pi->viscosity.v_sig = max(pi->viscosity.v_sig, new_v_sig);
@@ -305,11 +301,7 @@
 
   /* Signal velocity */
   const float new_v_sig =
-<<<<<<< HEAD
-      signal_velocity(dx, pi, pj, mu_ij, const_viscosity_beta);
-=======
       signal_velocity(dx, pi, pj, mu_ij, const_viscosity_beta, a);
->>>>>>> 17381871
 
   /* Update if we need to */
   pi->viscosity.v_sig = max(pi->viscosity.v_sig, new_v_sig);
@@ -399,12 +391,8 @@
   const float mu_ij = fac_mu * r_inv * omega_ij; /* This is 0 or negative */
 
   /* Compute sound speeds and signal velocity */
-<<<<<<< HEAD
-  const float v_sig = signal_velocity(dx, pi, pj, mu_ij, const_viscosity_beta);
-=======
   const float v_sig =
       signal_velocity(dx, pi, pj, mu_ij, const_viscosity_beta, a);
->>>>>>> 17381871
 
   /* Variable smoothing length term */
   const float f_ij = 1.f - pi->force.f / mj;
@@ -549,12 +537,8 @@
   const float mu_ij = fac_mu * r_inv * omega_ij; /* This is 0 or negative */
 
   /* Compute sound speeds and signal velocity */
-<<<<<<< HEAD
-  const float v_sig = signal_velocity(dx, pi, pj, mu_ij, const_viscosity_beta);
-=======
   const float v_sig =
       signal_velocity(dx, pi, pj, mu_ij, const_viscosity_beta, a);
->>>>>>> 17381871
 
   /* Variable smoothing length term */
   const float f_ij = 1.f - pi->force.f / mj;
