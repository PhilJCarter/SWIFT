/*******************************************************************************
 * This file is part of SWIFT.
 * Copyright (c) 2016 Pedro Gonnet (pedro.gonnet@durham.ac.uk)
 *               2022 Peter W. Draper (p.w.draper@durham.ac.uk)
 *
 * This program is free software: you can redistribute it and/or modify
 * it under the terms of the GNU Lesser General Public License as published
 * by the Free Software Foundation, either version 3 of the License, or
 * (at your option) any later version.
 *
 * This program is distributed in the hope that it will be useful,
 * but WITHOUT ANY WARRANTY; without even the implied warranty of
 * MERCHANTABILITY or FITNESS FOR A PARTICULAR PURPOSE.  See the
 * GNU General Public License for more details.
 *
 * You should have received a copy of the GNU Lesser General Public License
 * along with this program.  If not, see <http://www.gnu.org/licenses/>.
 *
 ******************************************************************************/

/* Config parameters. */
#include <config.h>

/* Some standard headers. */
#include <float.h>
#include <limits.h>
#include <math.h>
#include <sched.h>
#include <stdlib.h>
#include <string.h>
#ifdef SWIFT_DEBUG_THREADPOOL
#include <dlfcn.h>
#endif

/* This object's header. */
#include "threadpool.h"

/* Local headers. */
#include "atomic.h"
#include "clocks.h"
#include "error.h"
#include "minmax.h"

/* Keys for thread specific data. */
static pthread_key_t threadpool_tid;

/* Affinity mask shared by all threads, and if set. */
static cpu_set_t thread_affinity;
static int thread_affinity_set = 0;

/* Local declarations. */
static void threadpool_apply_affinity_mask(void);

#ifdef SWIFT_DEBUG_THREADPOOL
/**
 * @brief Store a log entry of the given chunk.
 */
static void threadpool_log(struct threadpool *tp, int tid, size_t chunk_size,
                           ticks tic, ticks toc) {
  struct mapper_log *log = &tp->logs[tid > 0 ? tid : 0];

  /* Check if we need to re-allocate the log buffer. */
  if (log->count == log->size) {
    log->size *= 2;
    struct mapper_log_entry *new_log;
    if ((new_log = (struct mapper_log_entry *)malloc(
             sizeof(struct mapper_log_entry) * log->size)) == NULL)
      error("Failed to re-allocate mapper log.");
    memcpy(new_log, log->log, sizeof(struct mapper_log_entry) * log->count);
    free(log->log);
    log->log = new_log;
  }

  /* Store the new entry. */
  struct mapper_log_entry *entry = &log->log[log->count];
  entry->tid = tid;
  entry->chunk_size = chunk_size;
  entry->tic = tic;
  entry->toc = toc;
  entry->map_function = tp->map_function;
  log->count++;
}

void threadpool_dump_log(struct threadpool *tp, const char *filename,
                         int reset) {

  /* Open the output file. */
  FILE *fd;
  if ((fd = fopen(filename, "w")) == NULL)
    error("Failed to create log file '%s'.", filename);

  /* Create a buffer of function names. */
  const int max_names = 100;
  struct name_entry {
    threadpool_map_function map_function;
    const char *name;
  };
  struct name_entry names[max_names];
  bzero(names, sizeof(struct name_entry) * max_names);

  /* Write a header. */
  fprintf(fd, "# map_function thread_id chunk_size tic toc\n");
  fprintf(fd, "# {'num_threads': %i, 'cpufreq': %lli}\n", tp->num_threads,
          clocks_get_cpufreq());

  /* Loop over the per-tid logs and dump them. */
  for (int k = 0; k < tp->num_threads; k++) {
    struct mapper_log *log = &tp->logs[k];

    /* Loop over the log entries and dump them. */
    for (int i = 0; i < log->count; i++) {

      struct mapper_log_entry *entry = &log->log[i];

      /* Look for the function pointer in the buffer. */
      int nid = 0;
      while (nid < max_names && names[nid].map_function != entry->map_function)
        nid++;

      /* If the name was not found, make a new entry. */
      if (nid == max_names) {
        for (int j = 1; j < max_names; j++) names[j - 1] = names[j];
        names[0].map_function = entry->map_function;
        Dl_info dl_info;
        dladdr(entry->map_function, &dl_info);
        names[0].name = dl_info.dli_sname;
        nid = 0;
      }

      /* Log a line to the file. */
      fprintf(fd, "%s %i %i %lli %lli\n", names[nid].name, entry->tid,
              entry->chunk_size, entry->tic, entry->toc);
    }

    /* Clear the log if requested. */
    if (reset) log->count = 0;
  }

  /* Close the file. */
  fclose(fd);
}
#endif  // SWIFT_DEBUG_THREADPOOL

/**
 * @brief Runner main loop, get a chunk and call the mapper function.
 */
static void threadpool_chomp(struct threadpool *tp, int tid) {

  /* Store the thread ID as thread specific data. */
  int localtid = tid;
  pthread_setspecific(threadpool_tid, &localtid);

  /* Loop until we can't get a chunk. */
  while (1) {
    /* Compute the desired chunk size. */
    ptrdiff_t chunk_size;
    if (tp->map_data_chunk == threadpool_uniform_chunk_size) {
      chunk_size = ((tid + 1) * tp->map_data_size / tp->num_threads) -
                   (tid * tp->map_data_size / tp->num_threads);
    } else {
      chunk_size =
          (tp->map_data_size - tp->map_data_count) / (2 * tp->num_threads);
      if (chunk_size > tp->map_data_chunk) chunk_size = tp->map_data_chunk;
    }
    if (chunk_size < 1) chunk_size = 1;

    /* A chunk cannot exceed INT_MAX, as we use int elements in map_function. */
    if (chunk_size > INT_MAX) chunk_size = INT_MAX;

    /* Get a chunk and check its size. */
    size_t task_ind = atomic_add(&tp->map_data_count, chunk_size);
    if (task_ind >= tp->map_data_size) break;
    if (task_ind + chunk_size > tp->map_data_size)
      chunk_size = tp->map_data_size - task_ind;

/* Call the mapper function. */
#ifdef SWIFT_DEBUG_THREADPOOL
    ticks tic = getticks();
#endif

    tp->map_function((char *)tp->map_data + (tp->map_data_stride * task_ind),
                     chunk_size, tp->map_extra_data);

#ifdef SWIFT_DEBUG_THREADPOOL
    threadpool_log(tp, tid, chunk_size, tic, getticks());
#endif
  }
}

/**
 * @brief The thread start routine. Loops until told to exit.
 *
 * @param data the threadpool we are part of.
 */
static void *threadpool_runner(void *data) {

  /* Our threadpool. */
  struct threadpool *tp = (struct threadpool *)data;

  /* Our affinity, if set. */
  threadpool_apply_affinity_mask();

  /* Main loop. */
  while (1) {

    /* Let the controller know that this thread is waiting. */
    swift_barrier_wait(&tp->wait_barrier);

    /* Wait for the controller. */
    swift_barrier_wait(&tp->run_barrier);

    /* If no map function is specified, just die. We use this as a mechanism
       to shut down threads without leaving the barriers in an invalid state. */
    if (tp->map_function == NULL) pthread_exit(NULL);

    /* Do actual work. */
    threadpool_chomp(tp, atomic_inc(&tp->num_threads_running));
  }
}

/**
 * @brief Initialises the #threadpool with a given number of threads.
 *
 * @param tp The #threadpool.
 * @param num_threads The number of threads.
 */
void threadpool_init(struct threadpool *tp, int num_threads) {

  /* Initialize the thread counters. */
  tp->num_threads = num_threads;

  /* Create thread local data areas. Only do this once for all threads. */
  pthread_key_create(&threadpool_tid, NULL);

  /* Store the main thread ID as thread specific data. */
  static int localtid = 0;
  pthread_setspecific(threadpool_tid, &localtid);

#ifdef SWIFT_DEBUG_THREADPOOL
  if ((tp->logs = (struct mapper_log *)malloc(sizeof(struct mapper_log) *
                                              num_threads)) == NULL)
    error("Failed to allocate mapper logs.");
  for (int k = 0; k < num_threads; k++) {
    tp->logs[k].size = threadpool_log_initial_size;
    tp->logs[k].count = 0;
    if ((tp->logs[k].log = (struct mapper_log_entry *)malloc(
             sizeof(struct mapper_log_entry) * tp->logs[k].size)) == NULL)
      error("Failed to allocate mapper log.");
  }
#endif

  /* If there is only a single thread, do nothing more as of here as
     we will just do work in the (blocked) calling thread. */
  if (num_threads == 1) return;

  /* Init the barriers. */
  if (swift_barrier_init(&tp->wait_barrier, NULL, num_threads) != 0 ||
      swift_barrier_init(&tp->run_barrier, NULL, num_threads) != 0)
    error("Failed to initialize barriers.");

  /* Set the task counter to zero. */
  tp->map_data_size = 0;
  tp->map_data_count = 0;
  tp->map_data_stride = 0;
  tp->map_data_chunk = 0;
  tp->map_function = NULL;

  /* Allocate the threads, one less than requested since the calling thread
     works as well. */
  if ((tp->threads = (pthread_t *)malloc(sizeof(pthread_t) *
                                         (num_threads - 1))) == NULL) {
    error("Failed to allocate thread array.");
  }

  /* Create and start the threads. */
  for (int k = 0; k < num_threads - 1; k++) {
    if (pthread_create(&tp->threads[k], NULL, &threadpool_runner, tp) != 0)
      error("Failed to create threadpool runner thread.");
  }

  /* Wait for all the threads to be up and running. */
  swift_barrier_wait(&tp->wait_barrier);
}

/**
 * @brief Map a function to an array of data in parallel using a #threadpool.
 *
 * The function @c map_function is called on each element of @c map_data
 * in parallel.
 *
 * @param tp The #threadpool on which to run.
 * @param map_function The function that will be applied to the map data.
 * @param map_data The data on which the mapping function will be called.
 * @param N Number of elements in @c map_data.
 * @param stride Size, in bytes, of each element of @c map_data.
 * @param chunk Number of map data elements to pass to the function at a time,
 *        or #threadpool_auto_chunk_size to choose the number dynamically
 *        depending on the number of threads and tasks (recommended), or
 *        #threadpool_uniform_chunk_size to spread the tasks evenly over the
 *        threads in one go.
 * @param extra_data Addtitional pointer that will be passed to the mapping
 *        function, may contain additional data.
 */
void threadpool_map(struct threadpool *tp, threadpool_map_function map_function,
                    void *map_data, size_t N, int stride, int chunk,
                    void *extra_data) {

#ifdef SWIFT_DEBUG_THREADPOOL
  ticks tic_total = getticks();
#endif

  /* If we just have a single thread, call the map function directly. */
  if (tp->num_threads == 1) {

    if (N <= INT_MAX) {
      map_function(map_data, N, extra_data);

#ifdef SWIFT_DEBUG_THREADPOOL
      tp->map_function = map_function;
      threadpool_log(tp, 0, N, tic_total, getticks());
#endif
    } else {

      /* N > INT_MAX, we need to do this in chunks as map_function only takes
       * an int. */
      size_t chunk_size = INT_MAX;
      size_t data_size = N;
      size_t data_count = 0;
      while (1) {

/* Call the mapper function. */
#ifdef SWIFT_DEBUG_THREADPOOL
        ticks tic = getticks();
#endif
        map_function((char *)map_data + (stride * data_count), chunk_size,
                     extra_data);
#ifdef SWIFT_DEBUG_THREADPOOL
        threadpool_log(tp, 0, chunk_size, tic, getticks());
#endif
        /* Get the next chunk and check its size. */
        data_count += chunk_size;
        if (data_count >= data_size) break;
        if (data_count + chunk_size > data_size)
          chunk_size = data_size - data_count;
      }
    }

    return;
  }

  /* Set the map data and signal the threads. */
  tp->map_data_stride = stride;
  tp->map_data_size = N;
  tp->map_data_count = 0;
  if (chunk == threadpool_auto_chunk_size) {
    tp->map_data_chunk =
        max((N / (tp->num_threads * threadpool_default_chunk_ratio)), 1U);
  } else if (chunk == threadpool_uniform_chunk_size) {
    tp->map_data_chunk = threadpool_uniform_chunk_size;
  } else {
    tp->map_data_chunk = chunk;
  }
  tp->map_function = map_function;
  tp->map_data = map_data;
  tp->map_extra_data = extra_data;
  tp->num_threads_running = 0;

  /* Wait for all the threads to be up and running. */
  swift_barrier_wait(&tp->run_barrier);

  /* Do some work while I'm at it. */
  threadpool_chomp(tp, tp->num_threads - 1);

  /* Wait for all threads to be done. */
  swift_barrier_wait(&tp->wait_barrier);

#ifdef SWIFT_DEBUG_THREADPOOL
  /* Log the total call time to thread id -1. */
  threadpool_log(tp, -1, N, tic_total, getticks());
#endif
}

/**
 * @brief Re-sets the log for this #threadpool.
 */
#ifdef SWIFT_DEBUG_THREADPOOL
void threadpool_reset_log(struct threadpool *tp) {
  for (int k = 0; k < tp->num_threads; k++) tp->logs[k].count = 0;
}
#endif

/**
 * @brief Frees up the memory allocated for this #threadpool.
 */
void threadpool_clean(struct threadpool *tp) {

  if (tp->num_threads > 1) {
    /* Destroy the runner threads by calling them with a NULL mapper function
     * and waiting for all the threads to terminate. This ensures that no
     * thread is still waiting at a barrier. */
    tp->map_function = NULL;
    swift_barrier_wait(&tp->run_barrier);
    for (int k = 0; k < tp->num_threads - 1; k++) {
      void *retval;
      pthread_join(tp->threads[k], &retval);
    }

    /* Release the barriers. */
    if (swift_barrier_destroy(&tp->wait_barrier) != 0 ||
        swift_barrier_destroy(&tp->run_barrier) != 0)
      error("Failed to destroy threadpool barriers.");

    /* Clean up memory. */
    free(tp->threads);
  }

#ifdef SWIFT_DEBUG_THREADPOOL
  for (int k = 0; k < tp->num_threads; k++) {
    free(tp->logs[k].log);
  }
  free(tp->logs);
#endif
}

/**
 * @brief return the threadpool id of the current thread.
 */
int threadpool_gettid(void) {
  int *tid = (int *)pthread_getspecific(threadpool_tid);
  return *tid;
}

<<<<<<< HEAD
/* Basic struct to pass data into memcpy mapper. */
struct memcpy_data {
  char *src;
  char *dest;
};

/**
 * @brief copy a chunk of memory.
 *
 * @param src pointer to the memory to copy.
 * @param n the size of the memory to copy in bytes.
 * @param extra_data contains the original memory pointers.
 */
static void threadpool_memcpy_mapper(void *src, int n, void *extra_data) {
  struct memcpy_data *data = (struct memcpy_data *)extra_data;

  /* Offset into the data arrays. */
  const ptrdiff_t offset = (char *)src - data->src;
  char *dest = data->dest + offset;

  /* And copy. */
  memcpy(dest, src, n);
}

/**
 * @brief threadpool memcpy()
 *
 * @param tp the threadpool.
 * @param dest the destination for the memory.
 * @param src the source of the memory.
 * @param n the size of the memory to copy in bytes.
 *
 * @result a pointer to dest.
 */
void *threadpool_memcpy(struct threadpool *tp, void *dest, void *src,
                        size_t n) {
  static struct memcpy_data data;
  data.src = src;
  data.dest = dest;
  threadpool_map(tp, threadpool_memcpy_mapper, src, n, sizeof(char),
                 threadpool_uniform_chunk_size, &data);
  return dest;
=======
#ifdef HAVE_SETAFFINITY
/**
 * @brief set an affinity mask to be used for all threads.
 *
 * @param affinity the mask to use.
 */
void threadpool_set_affinity_mask(cpu_set_t *affinity) {
  memcpy(&thread_affinity, affinity, sizeof(cpu_set_t));
  thread_affinity_set = 1;
}
#endif

/**
 * @brief apply the affinity mask the current thread, if set.
 *
 */
static void threadpool_apply_affinity_mask(void) {
  if (thread_affinity_set) {
    pthread_setaffinity_np(pthread_self(), sizeof(cpu_set_t), &thread_affinity);
  }
>>>>>>> 231cdd06
}<|MERGE_RESOLUTION|>--- conflicted
+++ resolved
@@ -430,7 +430,6 @@
   return *tid;
 }
 
-<<<<<<< HEAD
 /* Basic struct to pass data into memcpy mapper. */
 struct memcpy_data {
   char *src;
@@ -473,26 +472,4 @@
   threadpool_map(tp, threadpool_memcpy_mapper, src, n, sizeof(char),
                  threadpool_uniform_chunk_size, &data);
   return dest;
-=======
-#ifdef HAVE_SETAFFINITY
-/**
- * @brief set an affinity mask to be used for all threads.
- *
- * @param affinity the mask to use.
- */
-void threadpool_set_affinity_mask(cpu_set_t *affinity) {
-  memcpy(&thread_affinity, affinity, sizeof(cpu_set_t));
-  thread_affinity_set = 1;
-}
-#endif
-
-/**
- * @brief apply the affinity mask the current thread, if set.
- *
- */
-static void threadpool_apply_affinity_mask(void) {
-  if (thread_affinity_set) {
-    pthread_setaffinity_np(pthread_self(), sizeof(cpu_set_t), &thread_affinity);
-  }
->>>>>>> 231cdd06
 }