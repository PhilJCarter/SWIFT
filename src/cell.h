--- conflicted
+++ resolved
@@ -681,7 +681,6 @@
                          const int use_rebuild_data, const int is_tree_walk);
 
 /**
-<<<<<<< HEAD
  * @brief Does a #cell contain no particle at all.
  *
  * @param c The #cell.
@@ -691,7 +690,9 @@
 
   return (c->hydro.count == 0 && c->grav.count == 0 && c->stars.count == 0 &&
           c->black_holes.count == 0 && c->sinks.count == 0);
-=======
+}
+
+/**
  * @brief Set the depth_h field of a #part.
  *
  * @param p The #part.
@@ -760,7 +761,6 @@
 #ifdef SWIFT_DEBUG_CHECKS
   error("Could not find an appropriate depth!");
 #endif
->>>>>>> b153f18f
 }
 
 /**
