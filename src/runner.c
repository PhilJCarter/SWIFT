/*******************************************************************************
 * This file is part of SWIFT.
 * Copyright (c) 2012 Pedro Gonnet (pedro.gonnet@durham.ac.uk)
 *
 * This program is free software: you can redistribute it and/or modify
 * it under the terms of the GNU Lesser General Public License as published
 * by the Free Software Foundation, either version 3 of the License, or
 * (at your option) any later version.
 *
 * This program is distributed in the hope that it will be useful,
 * but WITHOUT ANY WARRANTY; without even the implied warranty of
 * MERCHANTABILITY or FITNESS FOR A PARTICULAR PURPOSE.  See the
 * GNU General Public License for more details.
 *
 * You should have received a copy of the GNU Lesser General Public License
 * along with this program.  If not, see <http://www.gnu.org/licenses/>.
 *
 ******************************************************************************/

/* Config parameters. */
#include "../config.h"

/* Some standard headers. */
#include <float.h>
#include <limits.h>
#include <stdlib.h>

/* MPI headers. */
#ifdef WITH_MPI
#include <mpi.h>
#endif

/* This object's header. */
#include "runner.h"

/* Local headers. */
#include "approx_math.h"
#include "atomic.h"
#include "const.h"
#include "debug.h"
#include "engine.h"
#include "error.h"
#include "gravity.h"
#include "hydro.h"
#include "minmax.h"
#include "scheduler.h"
#include "space.h"
#include "task.h"
#include "timers.h"

/* Orientation of the cell pairs */
const float runner_shift[13 * 3] = {
    5.773502691896258e-01, 5.773502691896258e-01,  5.773502691896258e-01,
    7.071067811865475e-01, 7.071067811865475e-01,  0.0,
    5.773502691896258e-01, 5.773502691896258e-01,  -5.773502691896258e-01,
    7.071067811865475e-01, 0.0,                    7.071067811865475e-01,
    1.0,                   0.0,                    0.0,
    7.071067811865475e-01, 0.0,                    -7.071067811865475e-01,
    5.773502691896258e-01, -5.773502691896258e-01, 5.773502691896258e-01,
    7.071067811865475e-01, -7.071067811865475e-01, 0.0,
    5.773502691896258e-01, -5.773502691896258e-01, -5.773502691896258e-01,
    0.0,                   7.071067811865475e-01,  7.071067811865475e-01,
    0.0,                   1.0,                    0.0,
    0.0,                   7.071067811865475e-01,  -7.071067811865475e-01,
    0.0,                   0.0,                    1.0, };

/* Does the axis need flipping ? */
const char runner_flip[27] = {1, 1, 1, 1, 1, 1, 1, 1, 1, 1, 1, 1, 1, 0,
                              0, 0, 0, 0, 0, 0, 0, 0, 0, 0, 0, 0, 0};

/* Import the density loop functions. */
#define FUNCTION density
#include "runner_doiact.h"

/* Import the force loop functions. */
#undef FUNCTION
#define FUNCTION force
#include "runner_doiact.h"

/* Import the gravity loop functions. */
#include "runner_doiact_grav.h"

/**
 * @brief Sort the entries in ascending order using QuickSort.
 *
 * @param sort The entries
 * @param N The number of entries.
 */

void runner_dosort_ascending(struct entry *sort, int N) {

  struct {
    short int lo, hi;
  } qstack[10];
  int qpos, i, j, lo, hi, imin;
  struct entry temp;
  float pivot;

  /* Sort parts in cell_i in decreasing order with quicksort */
  qstack[0].lo = 0;
  qstack[0].hi = N - 1;
  qpos = 0;
  while (qpos >= 0) {
    lo = qstack[qpos].lo;
    hi = qstack[qpos].hi;
    qpos -= 1;
    if (hi - lo < 15) {
      for (i = lo; i < hi; i++) {
        imin = i;
        for (j = i + 1; j <= hi; j++)
          if (sort[j].d < sort[imin].d) imin = j;
        if (imin != i) {
          temp = sort[imin];
          sort[imin] = sort[i];
          sort[i] = temp;
        }
      }
    } else {
      pivot = sort[(lo + hi) / 2].d;
      i = lo;
      j = hi;
      while (i <= j) {
        while (sort[i].d < pivot) i++;
        while (sort[j].d > pivot) j--;
        if (i <= j) {
          if (i < j) {
            temp = sort[i];
            sort[i] = sort[j];
            sort[j] = temp;
          }
          i += 1;
          j -= 1;
        }
      }
      if (j > (lo + hi) / 2) {
        if (lo < j) {
          qpos += 1;
          qstack[qpos].lo = lo;
          qstack[qpos].hi = j;
        }
        if (i < hi) {
          qpos += 1;
          qstack[qpos].lo = i;
          qstack[qpos].hi = hi;
        }
      } else {
        if (i < hi) {
          qpos += 1;
          qstack[qpos].lo = i;
          qstack[qpos].hi = hi;
        }
        if (lo < j) {
          qpos += 1;
          qstack[qpos].lo = lo;
          qstack[qpos].hi = j;
        }
      }
    }
  }
}

/**
 * @brief Sort the particles in the given cell along all cardinal directions.
 *
 * @param r The #runner.
 * @param c The #cell.
 * @param flags Cell flag.
 * @param clock Flag indicating whether to record the timing or not, needed
 *      for recursive calls.
 */

void runner_dosort(struct runner *r, struct cell *c, int flags, int clock) {

  struct entry *finger;
  struct entry *fingers[8];
  struct part *parts = c->parts;
  struct entry *sort;
  int j, k, count = c->count;
  int i, ind, off[8], inds[8], temp_i, missing;
  // float shift[3];
  float buff[8], px[3];

  TIMER_TIC

  /* Clean-up the flags, i.e. filter out what's already been sorted. */
  flags &= ~c->sorted;
  if (flags == 0) return;

  /* start by allocating the entry arrays. */
  if (c->sort == NULL || c->sortsize < count) {
    if (c->sort != NULL) free(c->sort);
    c->sortsize = count * 1.1;
    if ((c->sort = (struct entry *)malloc(sizeof(struct entry) *
                                          (c->sortsize + 1) * 13)) == NULL)
      error("Failed to allocate sort memory.");
  }
  sort = c->sort;

  /* Does this cell have any progeny? */
  if (c->split) {

    /* Fill in the gaps within the progeny. */
    for (k = 0; k < 8; k++) {
      if (c->progeny[k] == NULL) continue;
      missing = flags & ~c->progeny[k]->sorted;
      if (missing) runner_dosort(r, c->progeny[k], missing, 0);
    }

    /* Loop over the 13 different sort arrays. */
    for (j = 0; j < 13; j++) {

      /* Has this sort array been flagged? */
      if (!(flags & (1 << j))) continue;

      /* Init the particle index offsets. */
      for (off[0] = 0, k = 1; k < 8; k++)
        if (c->progeny[k - 1] != NULL)
          off[k] = off[k - 1] + c->progeny[k - 1]->count;
        else
          off[k] = off[k - 1];

      /* Init the entries and indices. */
      for (k = 0; k < 8; k++) {
        inds[k] = k;
        if (c->progeny[k] != NULL && c->progeny[k]->count > 0) {
          fingers[k] = &c->progeny[k]->sort[j * (c->progeny[k]->count + 1)];
          buff[k] = fingers[k]->d;
          off[k] = off[k];
        } else
          buff[k] = FLT_MAX;
      }

      /* Sort the buffer. */
      for (i = 0; i < 7; i++)
        for (k = i + 1; k < 8; k++)
          if (buff[inds[k]] < buff[inds[i]]) {
            temp_i = inds[i];
            inds[i] = inds[k];
            inds[k] = temp_i;
          }

      /* For each entry in the new sort list. */
      finger = &sort[j * (count + 1)];
      for (ind = 0; ind < count; ind++) {

        /* Copy the minimum into the new sort array. */
        finger[ind].d = buff[inds[0]];
        finger[ind].i = fingers[inds[0]]->i + off[inds[0]];

        /* Update the buffer. */
        fingers[inds[0]] += 1;
        buff[inds[0]] = fingers[inds[0]]->d;

        /* Find the smallest entry. */
        for (k = 1; k < 8 && buff[inds[k]] < buff[inds[k - 1]]; k++) {
          temp_i = inds[k - 1];
          inds[k - 1] = inds[k];
          inds[k] = temp_i;
        }

      } /* Merge. */

      /* Add a sentinel. */
      sort[j * (count + 1) + count].d = FLT_MAX;
      sort[j * (count + 1) + count].i = 0;

      /* Mark as sorted. */
      c->sorted |= (1 << j);

    } /* loop over sort arrays. */

  } /* progeny? */

  /* Otherwise, just sort. */
  else {

    /* Fill the sort array. */
    for (k = 0; k < count; k++) {
      px[0] = parts[k].x[0];
      px[1] = parts[k].x[1];
      px[2] = parts[k].x[2];
      for (j = 0; j < 13; j++)
        if (flags & (1 << j)) {
          sort[j * (count + 1) + k].i = k;
          sort[j * (count + 1) + k].d = px[0] * runner_shift[3 * j + 0] +
                                        px[1] * runner_shift[3 * j + 1] +
                                        px[2] * runner_shift[3 * j + 2];
        }
    }

    /* Add the sentinel and sort. */
    for (j = 0; j < 13; j++)
      if (flags & (1 << j)) {
        sort[j * (count + 1) + count].d = FLT_MAX;
        sort[j * (count + 1) + count].i = 0;
        runner_dosort_ascending(&sort[j * (count + 1)], count);
        c->sorted |= (1 << j);
      }
  }

  /* Verify the sorting. */
  /* for ( j = 0 ; j < 13 ; j++ ) {
      if ( !( flags & (1 << j) ) )
          continue;
      finger = &sort[ j*(count + 1) ];
      for ( k = 1 ; k < count ; k++ ) {
          if ( finger[k].d < finger[k-1].d )
              error( "Sorting failed, ascending array." );
          if ( finger[k].i >= count )
              error( "Sorting failed, indices borked." );
          }
      } */

  if (clock) TIMER_TOC(timer_dosort);
}

void runner_dogsort(struct runner *r, struct cell *c, int flags, int clock) {

  struct entry *finger;
  struct entry *fingers[8];
  struct gpart *gparts = c->gparts;
  struct entry *gsort;
  int j, k, count = c->gcount;
  int i, ind, off[8], inds[8], temp_i, missing;
  // float shift[3];
  float buff[8], px[3];

  TIMER_TIC

  /* Clean-up the flags, i.e. filter out what's already been sorted. */
  flags &= ~c->gsorted;
  if (flags == 0) return;

  /* start by allocating the entry arrays. */
  if (c->gsort == NULL || c->gsortsize < count) {
    if (c->gsort != NULL) free(c->gsort);
    c->gsortsize = count * 1.1;
    if ((c->gsort = (struct entry *)malloc(sizeof(struct entry) *
                                           (c->gsortsize + 1) * 13)) == NULL)
      error("Failed to allocate sort memory.");
  }
  gsort = c->gsort;

  /* Does this cell have any progeny? */
  if (c->split) {

    /* Fill in the gaps within the progeny. */
    for (k = 0; k < 8; k++) {
      if (c->progeny[k] == NULL) continue;
      missing = flags & ~c->progeny[k]->gsorted;
      if (missing) runner_dogsort(r, c->progeny[k], missing, 0);
    }

    /* Loop over the 13 different sort arrays. */
    for (j = 0; j < 13; j++) {

      /* Has this sort array been flagged? */
      if (!(flags & (1 << j))) continue;

      /* Init the particle index offsets. */
      for (off[0] = 0, k = 1; k < 8; k++)
        if (c->progeny[k - 1] != NULL)
          off[k] = off[k - 1] + c->progeny[k - 1]->gcount;
        else
          off[k] = off[k - 1];

      /* Init the entries and indices. */
      for (k = 0; k < 8; k++) {
        inds[k] = k;
        if (c->progeny[k] != NULL && c->progeny[k]->gcount > 0) {
          fingers[k] = &c->progeny[k]->gsort[j * (c->progeny[k]->gcount + 1)];
          buff[k] = fingers[k]->d;
          off[k] = off[k];
        } else
          buff[k] = FLT_MAX;
      }

      /* Sort the buffer. */
      for (i = 0; i < 7; i++)
        for (k = i + 1; k < 8; k++)
          if (buff[inds[k]] < buff[inds[i]]) {
            temp_i = inds[i];
            inds[i] = inds[k];
            inds[k] = temp_i;
          }

      /* For each entry in the new sort list. */
      finger = &gsort[j * (count + 1)];
      for (ind = 0; ind < count; ind++) {

        /* Copy the minimum into the new sort array. */
        finger[ind].d = buff[inds[0]];
        finger[ind].i = fingers[inds[0]]->i + off[inds[0]];

        /* Update the buffer. */
        fingers[inds[0]] += 1;
        buff[inds[0]] = fingers[inds[0]]->d;

        /* Find the smallest entry. */
        for (k = 1; k < 8 && buff[inds[k]] < buff[inds[k - 1]]; k++) {
          temp_i = inds[k - 1];
          inds[k - 1] = inds[k];
          inds[k] = temp_i;
        }

      } /* Merge. */

      /* Add a sentinel. */
      gsort[j * (count + 1) + count].d = FLT_MAX;
      gsort[j * (count + 1) + count].i = 0;

      /* Mark as sorted. */
      c->gsorted |= (1 << j);

    } /* loop over sort arrays. */

  } /* progeny? */

  /* Otherwise, just sort. */
  else {

    /* Fill the sort array. */
    for (k = 0; k < count; k++) {
      px[0] = gparts[k].x[0];
      px[1] = gparts[k].x[1];
      px[2] = gparts[k].x[2];
      for (j = 0; j < 13; j++)
        if (flags & (1 << j)) {
          gsort[j * (count + 1) + k].i = k;
          gsort[j * (count + 1) + k].d = px[0] * runner_shift[3 * j + 0] +
                                         px[1] * runner_shift[3 * j + 1] +
                                         px[2] * runner_shift[3 * j + 2];
        }
    }

    /* Add the sentinel and sort. */
    for (j = 0; j < 13; j++)
      if (flags & (1 << j)) {
        gsort[j * (count + 1) + count].d = FLT_MAX;
        gsort[j * (count + 1) + count].i = 0;
        runner_dosort_ascending(&gsort[j * (count + 1)], count);
        c->gsorted |= (1 << j);
      }
  }

  /* Verify the sorting. */
  /* for ( j = 0 ; j < 13 ; j++ ) {
      if ( !( flags & (1 << j) ) )
          continue;
      finger = &c->gsort[ j*(count + 1) ];
      for ( k = 1 ; k < count ; k++ ) {
          if ( finger[k].d < finger[k-1].d )
              error( "Sorting failed, ascending array." );
          if ( finger[k].i < 0 || finger[k].i >= count )
              error( "Sorting failed, indices borked." );
          }
      } */

  if (clock) TIMER_TOC(timer_dosort);
}

/**
 * @brief Initialize the particles before the density calculation
 *
 * @param r The runner thread.
 * @param c The cell.
 * @param timer 1 if the time is to be recorded.
 */

void runner_doinit(struct runner *r, struct cell *c, int timer) {

  struct part *const parts = c->parts;
  struct gpart *const gparts = c->gparts;
  const int count = c->count;
  const int gcount = c->gcount;
  const int ti_current = r->e->ti_current;

  TIMER_TIC;

  /* Recurse? */
  if (c->split) {
    for (int k = 0; k < 8; k++)
      if (c->progeny[k] != NULL) runner_doinit(r, c->progeny[k], 0);
    return;
  } else {

    /* Loop over the parts in this cell. */
    for (int i = 0; i < count; i++) {

      /* Get a direct pointer on the part. */
      struct part *const p = &parts[i];

      if (p->ti_end <= ti_current) {

        /* Get ready for a density calculation */
        hydro_init_part(p);
      }
    }

    /* Loop over the gparts in this cell. */
    for (int i = 0; i < gcount; i++) {

      /* Get a direct pointer on the part. */
      struct gpart *const gp = &gparts[i];

      if (gp->ti_end <= ti_current) {

        /* Get ready for a density calculation */
        gravity_init_part(gp);
      }
    }
  }

  if (timer) TIMER_TOC(timer_init);
}

/**
 * @brief Intermediate task between density and force
 *
 * @param r The runner thread.
 * @param c The cell.
 */

void runner_doghost(struct runner *r, struct cell *c) {

  struct part *p, *parts = c->parts;
  struct xpart *xp, *xparts = c->xparts;
  struct cell *finger;
  int redo, count = c->count;
  int *pid;
  float h_corr;
  const int ti_current = r->e->ti_current;
  const double timeBase = r->e->timeBase;

  TIMER_TIC;

  /* Recurse? */
  if (c->split) {
    for (int k = 0; k < 8; k++)
      if (c->progeny[k] != NULL) runner_doghost(r, c->progeny[k]);
    return;
  }

  /* Init the IDs that have to be updated. */
  if ((pid = (int *)alloca(sizeof(int) * count)) == NULL)
    error("Call to alloca failed.");
  for (int k = 0; k < count; k++) pid[k] = k;

  /* While there are particles that need to be updated... */
  for (int num_reruns = 0; count > 0 && num_reruns < const_smoothing_max_iter;
       num_reruns++) {

    /* Reset the redo-count. */
    redo = 0;

    /* Loop over the parts in this cell. */
    for (int i = 0; i < count; i++) {

      /* Get a direct pointer on the part. */
      p = &parts[pid[i]];
      xp = &xparts[pid[i]];

      /* Is this part within the timestep? */
      if (p->ti_end <= ti_current) {

        /* Finish the density calculation */
        hydro_end_density(p, ti_current);

        /* If no derivative, double the smoothing length. */
        if (p->density.wcount_dh == 0.0f) h_corr = p->h;

        /* Otherwise, compute the smoothing length update (Newton step). */
        else {
          h_corr = (kernel_nwneigh - p->density.wcount) / p->density.wcount_dh;

          /* Truncate to the range [ -p->h/2 , p->h ]. */
          h_corr = fminf(h_corr, p->h);
          h_corr = fmaxf(h_corr, -p->h * 0.5f);
        }

        /* Did we get the right number density? */
        if (p->density.wcount > kernel_nwneigh + const_delta_nwneigh ||
            p->density.wcount < kernel_nwneigh - const_delta_nwneigh) {

          /* Ok, correct then */
          p->h += h_corr;

          /* Flag for another round of fun */
          pid[redo] = pid[i];
          redo += 1;

          /* Re-initialise everything */
          hydro_init_part(p);

          /* Off we go ! */
          continue;
        }

        /* We now have a particle whose smoothing length has converged */

        /* As of here, particle force variables will be set. */

        /* Compute variables required for the force loop */
        hydro_prepare_force(p, xp, ti_current, timeBase);

        /* The particle force values are now set.  Do _NOT_
           try to read any particle density variables! */

        /* Prepare the particle for the force loop over neighbours */
        hydro_reset_acceleration(p);
      }
    }

    /* We now need to treat the particles whose smoothing length had not
     * converged again */

    /* Re-set the counter for the next loop (potentially). */
    count = redo;
    if (count > 0) {

      /* Climb up the cell hierarchy. */
      for (finger = c; finger != NULL; finger = finger->parent) {

        /* Run through this cell's density interactions. */
        for (struct link *l = finger->density; l != NULL; l = l->next) {

          /* Self-interaction? */
          if (l->t->type == task_type_self)
            runner_doself_subset_density(r, finger, parts, pid, count);

          /* Otherwise, pair interaction? */
          else if (l->t->type == task_type_pair) {

            /* Left or right? */
            if (l->t->ci == finger)
              runner_dopair_subset_density(r, finger, parts, pid, count,
                                           l->t->cj);
            else
              runner_dopair_subset_density(r, finger, parts, pid, count,
                                           l->t->ci);

          }

          /* Otherwise, sub interaction? */
          else if (l->t->type == task_type_sub) {

            /* Left or right? */
            if (l->t->ci == finger)
              runner_dosub_subset_density(r, finger, parts, pid, count,
                                          l->t->cj, -1, 1);
            else
              runner_dosub_subset_density(r, finger, parts, pid, count,
                                          l->t->ci, -1, 1);
          }
        }
      }
    }
  }

  if (count)
    message("Smoothing length failed to converge on %i particles.", count);

  TIMER_TOC(timer_doghost);
}

/**
 * @brief Drift particles and g-particles forward in time
 *
 * @param r The runner thread.
 * @param c The cell.
 * @param timer Are we timing this ?
 */
void runner_dodrift(struct runner *r, struct cell *c, int timer) {

<<<<<<< HEAD
  const double timeBase = r->e->timeBase;
  const double dt = (r->e->ti_current - r->e->ti_old) * timeBase;
  const float ti_old = r->e->ti_old;
  const float ti_current = r->e->ti_current;
  struct part *restrict parts = c->parts;
  struct xpart *restrict xparts = c->xparts;
=======
  const int nr_parts = c->count;
  const int nr_gparts = c->gcount;
  const double timeBase = r->e->timeBase;
  const double dt = (r->e->ti_current - r->e->ti_old) * timeBase;
  const int ti_old = r->e->ti_old;
  const int ti_current = r->e->ti_current;
  struct part *const parts = c->parts;
  struct xpart *const xparts = c->xparts;
  struct gpart *const gparts = c->gparts;
>>>>>>> 4effc52c
  float dx_max = 0.f, dx2_max = 0.f, h_max = 0.f;

  TIMER_TIC

  /* No children? */
  if (!c->split) {

<<<<<<< HEAD
    /* Loop over all the particles in the cell */
    const size_t nr_parts = c->count;
    for (size_t k = 0; k < nr_parts; k++) {

      /* Get a handle on the part. */
      struct part *p = &parts[k];
      struct xpart *xp = &xparts[k];
=======
    /* Loop over all the g-particles in the cell */
    for (int k = 0; k < nr_gparts; ++k) {

      /* Get a handle on the gpart. */
      struct gpart *const gp = &gparts[k];

      /* Drift... */
      gp->x[0] += gp->v_full[0] * dt;
      gp->x[1] += gp->v_full[1] * dt;
      gp->x[2] += gp->v_full[2] * dt;
    }

    /* Loop over all the particles in the cell (more work for these !) */
    for (int k = 0; k < nr_parts; k++) {

      /* Get a handle on the part. */
      struct part *const p = &parts[k];
      struct xpart *const xp = &xparts[k];
>>>>>>> 4effc52c

      /* Useful quantity */
      const float h_inv = 1.0f / p->h;

      /* Drift... */
      p->x[0] += xp->v_full[0] * dt;
      p->x[1] += xp->v_full[1] * dt;
      p->x[2] += xp->v_full[2] * dt;

      /* Predict velocities (for hydro terms) */
      p->v[0] += p->a_hydro[0] * dt;
      p->v[1] += p->a_hydro[1] * dt;
      p->v[2] += p->a_hydro[2] * dt;

      /* Predict smoothing length */
<<<<<<< HEAD
      float w = p->h_dt * h_inv * dt;
      if (fabsf(w) < 0.2f)
        p->h *= approx_expf(w); /* 4th order expansion of exp(w) */
=======
      const float w1 = p->h_dt * h_inv * dt;
      if (fabsf(w1) < 0.2f)
        p->h *= approx_expf(w1); /* 4th order expansion of exp(w) */
>>>>>>> 4effc52c
      else
        p->h *= expf(w1);

      /* Predict density */
      const float w2 = -3.0f * p->h_dt * h_inv * dt;
      if (fabsf(w2) < 0.2f)
        p->rho *= approx_expf(w2); /* 4th order expansion of exp(w) */
      else
        p->rho *= expf(w2);

      /* Predict the values of the extra fields */
      hydro_predict_extra(p, xp, ti_old, ti_current, timeBase);

      /* Compute (square of) motion since last cell construction */
      const float dx2 = (p->x[0] - xp->x_old[0]) * (p->x[0] - xp->x_old[0]) +
                        (p->x[1] - xp->x_old[1]) * (p->x[1] - xp->x_old[1]) +
                        (p->x[2] - xp->x_old[2]) * (p->x[2] - xp->x_old[2]);
      dx2_max = fmaxf(dx2_max, dx2);

      /* Maximal smoothing length */
      h_max = fmaxf(p->h, h_max);
    }

    /* Now, get the maximal particle motion from its square */
    dx_max = sqrtf(dx2_max);
  }

  /* Otherwise, aggregate data from children. */
  else {

    /* Loop over the progeny. */
    for (int k = 0; k < 8; k++)
      if (c->progeny[k] != NULL) {
        struct cell *cp = c->progeny[k];
        runner_dodrift(r, cp, 0);

        dx_max = fmaxf(dx_max, cp->dx_max);
        h_max = fmaxf(h_max, cp->h_max);
      }
  }

  /* Store the values */
  c->h_max = h_max;
  c->dx_max = dx_max;

  if (timer) TIMER_TOC(timer_drift);
}

/**
 * @brief Combined second and first kick for fixed dt.
 *
 * @param r The runner thread.
 * @param c The cell.
 * @param timer The timer
 */

void runner_dokick(struct runner *r, struct cell *c, int timer) {

  const float global_dt_min = r->e->dt_min;
  const float global_dt_max = r->e->dt_max;
  const int ti_current = r->e->ti_current;
  const double timeBase = r->e->timeBase;
  const double timeBase_inv = 1.0 / r->e->timeBase;
  const int count = c->count;
  const int gcount = c->gcount;
  struct part *const parts = c->parts;
  struct xpart *const xparts = c->xparts;
  struct gpart *const gparts = c->gparts;
  const int is_fixdt =
      (r->e->policy & engine_policy_fixdt) == engine_policy_fixdt;

  int updated = 0, g_updated = 0;
  int ti_end_min = max_nr_timesteps, ti_end_max = 0;
  double e_kin = 0.0, e_int = 0.0, e_pot = 0.0, mass = 0.0;
  float mom[3] = {0.0f, 0.0f, 0.0f};
  float ang[3] = {0.0f, 0.0f, 0.0f};

  TIMER_TIC

  /* No children? */
  if (!c->split) {

    /* Loop over the g-particles and kick the active ones. */
    for (int k = 0; k < gcount; k++) {

      /* Get a handle on the part. */
      struct gpart *const gp = &gparts[k];

      /* If the g-particle has no counterpart and needs to be kicked */
      if (gp->id < 0 && (is_fixdt || gp->ti_end <= ti_current)) {

        /* First, finish the force calculation */
        gravity_end_force(gp);

        /* Now we are ready to compute the next time-step size */
        int new_dti;

        if (is_fixdt) {

          /* Now we have a time step, proceed with the kick */
          new_dti = global_dt_max * timeBase_inv;

        } else {

          /* Compute the next timestep (gravity condition) */
          float new_dt = gravity_compute_timestep(gp);

          /* Limit timestep within the allowed range */
          new_dt = fminf(new_dt, global_dt_max);
          new_dt = fmaxf(new_dt, global_dt_min);

          /* Convert to integer time */
          new_dti = new_dt * timeBase_inv;

          /* Recover the current timestep */
          const int current_dti = gp->ti_end - gp->ti_begin;

          /* Limit timestep increase */
          if (current_dti > 0) new_dti = min(new_dti, 2 * current_dti);

          /* Put this timestep on the time line */
          int dti_timeline = max_nr_timesteps;
          while (new_dti < dti_timeline) dti_timeline /= 2;

          /* Now we have a time step, proceed with the kick */
          new_dti = dti_timeline;
        }

        /* Compute the time step for this kick */
        const int ti_start = (gp->ti_begin + gp->ti_end) / 2;
        const int ti_end = gp->ti_end + new_dti / 2;
        const double dt = (ti_end - ti_start) * timeBase;
        const double half_dt = (ti_end - gp->ti_end) * timeBase;

        /* Move particle forward in time */
        gp->ti_begin = gp->ti_end;
        gp->ti_end = gp->ti_begin + new_dti;

        /* Kick particles in momentum space */
        gp->v_full[0] += gp->a_grav[0] * dt;
        gp->v_full[1] += gp->a_grav[1] * dt;
        gp->v_full[2] += gp->a_grav[2] * dt;

        /* Extra kick work */
        gravity_kick_extra(gp, dt, half_dt);

        /* Number of updated g-particles */
        g_updated++;
      }

      /* Minimal time for next end of time-step */
      ti_end_min = min(gp->ti_end, ti_end_min);
      ti_end_max = max(gp->ti_end, ti_end_max);
    }

    /* Now do the hydro ones... */

    /* Loop over the particles and kick the active ones. */
    for (int k = 0; k < count; k++) {

      /* Get a handle on the part. */
      struct part *const p = &parts[k];
      struct xpart *const xp = &xparts[k];

      /* If particle needs to be kicked */
      if (is_fixdt || p->ti_end <= ti_current) {

        /* First, finish the force loop */
        p->h_dt *= p->h * 0.333333333f;

        /* And do the same of the extra variable */
        hydro_end_force(p);
        if (p->gpart != NULL) gravity_end_force(p->gpart);

        /* Now we are ready to compute the next time-step size */
        int new_dti;

        if (is_fixdt) {

          /* Now we have a time step, proceed with the kick */
          new_dti = global_dt_max * timeBase_inv;

        } else {

          /* Compute the next timestep (hydro condition) */
          const float new_dt_hydro = hydro_compute_timestep(p, xp);

          /* Compute the next timestep (gravity condition) */
          float new_dt_grav = FLT_MAX;
          if (p->gpart != NULL)
            new_dt_grav = gravity_compute_timestep(p->gpart);

          float new_dt = fminf(new_dt_hydro, new_dt_grav);

          /* Limit change in h */
          const float dt_h_change =
              (p->h_dt != 0.0f) ? fabsf(const_ln_max_h_change * p->h / p->h_dt)
                                : FLT_MAX;

          new_dt = fminf(new_dt, dt_h_change);

          /* Limit timestep within the allowed range */
          new_dt = fminf(new_dt, global_dt_max);
          new_dt = fmaxf(new_dt, global_dt_min);

          /* Convert to integer time */
          new_dti = new_dt * timeBase_inv;

          /* Recover the current timestep */
          const int current_dti = p->ti_end - p->ti_begin;

          /* Limit timestep increase */
          if (current_dti > 0) new_dti = min(new_dti, 2 * current_dti);

          /* Put this timestep on the time line */
          int dti_timeline = max_nr_timesteps;
          while (new_dti < dti_timeline) dti_timeline /= 2;

          /* Now we have a time step, proceed with the kick */
          new_dti = dti_timeline;
        }

        /* Compute the time step for this kick */
        const int ti_start = (p->ti_begin + p->ti_end) / 2;
        const int ti_end = p->ti_end + new_dti / 2;
        const double dt = (ti_end - ti_start) * timeBase;
        const double half_dt = (ti_end - p->ti_end) * timeBase;

        /* Move particle forward in time */
        p->ti_begin = p->ti_end;
        p->ti_end = p->ti_begin + new_dti;
        if (p->gpart != NULL) {
          p->gpart->ti_begin = p->ti_begin;
          p->gpart->ti_end = p->ti_end;
        }

        /* Get the acceleration */
        float a_tot[3] = {p->a_hydro[0], p->a_hydro[1], p->a_hydro[2]};
        if (p->gpart != NULL) {
          a_tot[0] += p->gpart->a_grav[0];
          a_tot[1] += p->gpart->a_grav[1];
          a_tot[1] += p->gpart->a_grav[2];
        }

        /* Kick particles in momentum space */
        xp->v_full[0] += a_tot[0] * dt;
        xp->v_full[1] += a_tot[1] * dt;
        xp->v_full[2] += a_tot[2] * dt;

        if (p->gpart != NULL) {
          p->gpart->v_full[0] = xp->v_full[0];
          p->gpart->v_full[1] = xp->v_full[1];
          p->gpart->v_full[2] = xp->v_full[2];
        }

        /* Go back by half-step for the hydro velocity */
        p->v[0] = xp->v_full[0] - half_dt * a_tot[0];
        p->v[1] = xp->v_full[1] - half_dt * a_tot[1];
        p->v[2] = xp->v_full[2] - half_dt * a_tot[2];

        /* Extra kick work */
        hydro_kick_extra(p, xp, dt, half_dt);
        if (p->gpart != NULL) gravity_kick_extra(p->gpart, dt, half_dt);

        /* Number of updated particles */
        updated++;
        if (p->gpart != NULL) g_updated++;
      }

      /* Now collect quantities for statistics */

      const double x[3] = {p->x[0], p->x[1], p->x[2]};
      const float v_full[3] = {xp->v_full[0], xp->v_full[1], xp->v_full[2]};
      const float m = p->mass;

      /* Collect mass */
      mass += m;

      /* Collect momentum */
      mom[0] += m * v_full[0];
      mom[1] += m * v_full[1];
      mom[2] += m * v_full[2];

      /* Collect angular momentum */
      ang[0] += m * (x[1] * v_full[2] - x[2] * v_full[1]);
      ang[1] += m * (x[2] * v_full[0] - x[0] * v_full[2]);
      ang[2] += m * (x[0] * v_full[1] - x[1] * v_full[0]);

      /* Collect total energy. */
      e_kin += 0.5 * m * (v_full[0] * v_full[0] + v_full[1] * v_full[1] +
                          v_full[2] * v_full[2]);
      e_pot += 0.f; /* No gravitational potential thus far */
      e_int += hydro_get_internal_energy(p);

      /* Minimal time for next end of time-step */
      ti_end_min = min(p->ti_end, ti_end_min);
      ti_end_max = max(p->ti_end, ti_end_max);
    }

  }

  /* Otherwise, aggregate data from children. */
  else {

    /* Loop over the progeny. */
    for (int k = 0; k < 8; k++)
      if (c->progeny[k] != NULL) {
        struct cell *const cp = c->progeny[k];

        /* Recurse */
        runner_dokick(r, cp, 0);

        /* And aggregate */
        updated += cp->updated;
        g_updated += cp->g_updated;
        e_kin += cp->e_kin;
        e_int += cp->e_int;
        e_pot += cp->e_pot;
        mass += cp->mass;
        mom[0] += cp->mom[0];
        mom[1] += cp->mom[1];
        mom[2] += cp->mom[2];
        ang[0] += cp->ang[0];
        ang[1] += cp->ang[1];
        ang[2] += cp->ang[2];
        ti_end_min = min(cp->ti_end_min, ti_end_min);
        ti_end_max = max(cp->ti_end_max, ti_end_max);
      }
  }

  /* Store the values. */
  c->updated = updated;
  c->g_updated = g_updated;
  c->e_kin = e_kin;
  c->e_int = e_int;
  c->e_pot = e_pot;
  c->mass = mass;
  c->mom[0] = mom[0];
  c->mom[1] = mom[1];
  c->mom[2] = mom[2];
  c->ang[0] = ang[0];
  c->ang[1] = ang[1];
  c->ang[2] = ang[2];
  c->ti_end_min = ti_end_min;
  c->ti_end_max = ti_end_max;

  if (timer) TIMER_TOC(timer_kick);
}

/**
 * @brief The #runner main thread routine.
 *
 * @param data A pointer to this thread's data.
 */

void *runner_main(void *data) {

  struct runner *r = (struct runner *)data;
  struct engine *e = r->e;
  struct scheduler *sched = &e->sched;

  /* Main loop. */
  while (1) {

    /* Wait at the barrier. */
    engine_barrier(e, r->id);

    /* Re-set the pointer to the previous task, as there is none. */
    struct task *t = NULL;
    struct task *prev = NULL;

    /* Loop while there are tasks... */
    while (1) {

      /* If there's no old task, try to get a new one. */
      if (t == NULL) {

        /* Get the task. */
        TIMER_TIC
        t = scheduler_gettask(sched, r->qid, prev);
        TIMER_TOC(timer_gettask);

        /* Did I get anything? */
        if (t == NULL) break;
      }

      /* Get the cells. */
      struct cell *ci = t->ci;
      struct cell *cj = t->cj;
      t->rid = r->cpuid;

      /* Different types of tasks... */
      switch (t->type) {
        case task_type_self:
          if (t->subtype == task_subtype_density)
            runner_doself1_density(r, ci);
          else if (t->subtype == task_subtype_force)
            runner_doself2_force(r, ci);
          else
            error("Unknown task subtype.");
          break;
        case task_type_pair:
          if (t->subtype == task_subtype_density)
            runner_dopair1_density(r, ci, cj);
          else if (t->subtype == task_subtype_force)
            runner_dopair2_force(r, ci, cj);
          else
            error("Unknown task subtype.");
          break;
        case task_type_sort:
          runner_dosort(r, ci, t->flags, 1);
          break;
        case task_type_sub:
          if (t->subtype == task_subtype_density)
            runner_dosub1_density(r, ci, cj, t->flags, 1);
          else if (t->subtype == task_subtype_force)
            runner_dosub2_force(r, ci, cj, t->flags, 1);
          else if (t->subtype == task_subtype_grav)
            runner_dosub_grav(r, ci, cj, 1);
          else
            error("Unknown task subtype.");
          break;
        case task_type_init:
          runner_doinit(r, ci, 1);
          break;
        case task_type_ghost:
          runner_doghost(r, ci);
          break;
        case task_type_drift:
          runner_dodrift(r, ci, 1);
          break;
        case task_type_kick:
          runner_dokick(r, ci, 1);
          break;
        case task_type_send:
          break;
        case task_type_recv: {
          struct part *parts = ci->parts;
          size_t nr_parts = ci->count;
          ci->ti_end_min = ci->ti_end_max = max_nr_timesteps;
          for (size_t k = 0; k < nr_parts; k++)
            parts[k].ti_end = max_nr_timesteps;
          break;
        }
        case task_type_grav_pp:
          if (t->cj == NULL)
            runner_doself_grav(r, t->ci);
          else
            runner_dopair_grav(r, t->ci, t->cj);
          break;
        case task_type_grav_mm:
          runner_dograv_mm(r, t->ci, t->cj);
          break;
        case task_type_grav_up:
          runner_dograv_up(r, t->ci);
          break;
        case task_type_grav_down:
          runner_dograv_down(r, t->ci);
          break;
        case task_type_part_sort:
          space_do_parts_sort();
          break;
        case task_type_gpart_sort:
          space_do_gparts_sort();
          break;
        case task_type_split_cell:
          space_do_split(e->s, t->ci);
          break;
        case task_type_rewait:
          scheduler_do_rewait((struct task *)t->ci, (struct task *)t->cj,
                              t->flags, t->rank);
          break;
        default:
          error("Unknown task type.");
      }

      /* We're done with this task, see if we get a next one. */
      prev = t;
      t = scheduler_done(sched, t);

    } /* main loop. */
  }

  /* Be kind, rewind. */
  return NULL;
}<|MERGE_RESOLUTION|>--- conflicted
+++ resolved
@@ -672,15 +672,6 @@
  */
 void runner_dodrift(struct runner *r, struct cell *c, int timer) {
 
-<<<<<<< HEAD
-  const double timeBase = r->e->timeBase;
-  const double dt = (r->e->ti_current - r->e->ti_old) * timeBase;
-  const float ti_old = r->e->ti_old;
-  const float ti_current = r->e->ti_current;
-  struct part *restrict parts = c->parts;
-  struct xpart *restrict xparts = c->xparts;
-=======
-  const int nr_parts = c->count;
   const int nr_gparts = c->gcount;
   const double timeBase = r->e->timeBase;
   const double dt = (r->e->ti_current - r->e->ti_old) * timeBase;
@@ -689,7 +680,6 @@
   struct part *const parts = c->parts;
   struct xpart *const xparts = c->xparts;
   struct gpart *const gparts = c->gparts;
->>>>>>> 4effc52c
   float dx_max = 0.f, dx2_max = 0.f, h_max = 0.f;
 
   TIMER_TIC
@@ -697,18 +687,9 @@
   /* No children? */
   if (!c->split) {
 
-<<<<<<< HEAD
-    /* Loop over all the particles in the cell */
+    /* Loop over all the g-particles in the cell */
     const size_t nr_parts = c->count;
     for (size_t k = 0; k < nr_parts; k++) {
-
-      /* Get a handle on the part. */
-      struct part *p = &parts[k];
-      struct xpart *xp = &xparts[k];
-=======
-    /* Loop over all the g-particles in the cell */
-    for (int k = 0; k < nr_gparts; ++k) {
-
       /* Get a handle on the gpart. */
       struct gpart *const gp = &gparts[k];
 
@@ -719,12 +700,10 @@
     }
 
     /* Loop over all the particles in the cell (more work for these !) */
-    for (int k = 0; k < nr_parts; k++) {
 
       /* Get a handle on the part. */
       struct part *const p = &parts[k];
       struct xpart *const xp = &xparts[k];
->>>>>>> 4effc52c
 
       /* Useful quantity */
       const float h_inv = 1.0f / p->h;
@@ -740,15 +719,9 @@
       p->v[2] += p->a_hydro[2] * dt;
 
       /* Predict smoothing length */
-<<<<<<< HEAD
-      float w = p->h_dt * h_inv * dt;
-      if (fabsf(w) < 0.2f)
-        p->h *= approx_expf(w); /* 4th order expansion of exp(w) */
-=======
       const float w1 = p->h_dt * h_inv * dt;
       if (fabsf(w1) < 0.2f)
         p->h *= approx_expf(w1); /* 4th order expansion of exp(w) */
->>>>>>> 4effc52c
       else
         p->h *= expf(w1);
 
