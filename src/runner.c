--- conflicted
+++ resolved
@@ -581,13 +581,8 @@
       p = &parts[pid[i]];
       xp = &xparts[pid[i]];
 
-<<<<<<< HEAD
       /* Is this part within the timestep? */
       if (p->t_end <= t_end) {
-=======
-      /* Is this part within the time step? */
-      if (p->dt <= dt_step) {
->>>>>>> 6db5ecea
 
         /* Some smoothing length multiples. */
         h = p->h;
@@ -604,9 +599,8 @@
             p->density.wcount_dh * ih * (4.0f / 3.0 * M_PI * kernel_gamma3);
 
         /* If no derivative, double the smoothing length. */
-        if (wcount_dh == 0.0f) {
-          h_corr = p->h;
-        }
+        if (wcount_dh == 0.0f) h_corr = p->h;
+
         /* Otherwise, compute the smoothing length update (Newton step). */
         else {
           h_corr = (kernel_nwneigh - wcount) / wcount_dh;
@@ -677,13 +671,8 @@
         alpha_dot = (const_viscosity_alpha_min - p->alpha) / tau +
                     (const_viscosity_alpha_max - p->alpha) * S;
 
-<<<<<<< HEAD
         /* Update particle's viscosity paramter */
         p->alpha += alpha_dot * 1;  // p->dt;
-=======
-        /* Update particle's viscosity parameter */
-        p->alpha += alpha_dot * p->dt;
->>>>>>> 6db5ecea
 #endif
 
         /* Reset the acceleration. */
@@ -702,6 +691,8 @@
     /* Re-set the counter for the next loop (potentially). */
     count = redo;
     if (count > 0) {
+
+      // error( "Bad smoothing length, fixing this isn't implemented yet." );
 
       /* Climb up the cell hierarchy. */
       for (finger = c; finger != NULL; finger = finger->parent) {
@@ -767,6 +758,131 @@
   struct xpart *restrict xp, *restrict xparts = c->xparts;
 
   TIMER_TIC
+
+  /* Init idt to avoid compiler stupidity. */
+  idt = (dt > 0) ? 1.0f / dt : 0.0f;
+  hdt = dt / 2;
+
+  /* Loop over the particles and kick them. */
+  for (k = 0; k < nr_parts; k++) {
+
+    /* Get a handle on the part. */
+    p = &parts[k];
+    xp = &xparts[k];
+
+    /* Get local copies of particle data. */
+    pdt = p->dt;
+    m = p->mass;
+    x[0] = p->x[0];
+    x[1] = p->x[1];
+    x[2] = p->x[2];
+    v_hdt[0] = xp->v_hdt[0];
+    v_hdt[1] = xp->v_hdt[1];
+    v_hdt[2] = xp->v_hdt[2];
+    u_hdt = xp->u_hdt;
+
+    /* Update the particle's data (if active). */
+    if (pdt <= dt_step) {
+
+      /* Increase the number of particles updated. */
+      count += 1;
+
+      /* Scale the derivatives as they're freshly computed. */
+      h = p->h;
+      h_dt = p->force.h_dt *= h * 0.333333333f;
+      xp->omega = 1.0f + h * p->rho_dh / p->rho * 0.3333333333f;
+
+      /* Compute the new time step. */
+      u_dt = p->force.u_dt;
+      dt_cfl = const_cfl * h / p->force.v_sig;
+      dt_h_change =
+          (h_dt != 0.0f) ? fabsf(const_ln_max_h_change * h / h_dt) : FLT_MAX;
+      dt_u_change =
+          (u_dt != 0.0f) ? fabsf(const_max_u_change * p->u / u_dt) : FLT_MAX;
+      dt_new = fminf(dt_cfl, fminf(dt_h_change, dt_u_change));
+      if (pdt == 0.0f)
+        p->dt = pdt = dt_new;
+      else
+        p->dt = pdt = fminf(dt_new, 2.0f * pdt);
+
+      /* Update positions and energies at the full step. */
+      p->v[0] = v_hdt[0] + hdt * p->a[0];
+      p->v[1] = v_hdt[1] + hdt * p->a[1];
+      p->v[2] = v_hdt[2] + hdt * p->a[2];
+      p->u = u_hdt + hdt * u_dt;
+
+      /* Set the new particle-specific time step. */
+      if (dt > 0.0f) {
+        float dt_curr = dt;
+        j = (int)(pdt * idt);
+        while (j > 1) {
+          dt_curr *= 2.0f;
+          j >>= 1;
+        }
+        xp->dt_curr = dt_curr;
+      }
+    }
+
+    /* Get the smallest/largest dt. */
+    dt_min = fminf(dt_min, pdt);
+    dt_max = fmaxf(dt_max, pdt);
+
+    /* Collect total energy. */
+    ekin += 0.5 * m *
+            (v_hdt[0] * v_hdt[0] + v_hdt[1] * v_hdt[1] + v_hdt[2] * v_hdt[2]);
+    epot += m * u_hdt;
+
+    /* Collect momentum */
+    mom[0] += m * v_hdt[0];
+    mom[1] += m * v_hdt[1];
+    mom[2] += m * v_hdt[2];
+
+    /* Collect angular momentum */
+    ang[0] += m * (x[1] * v_hdt[2] - x[2] * v_hdt[1]);
+    ang[1] += m * (x[2] * v_hdt[0] - x[0] * v_hdt[2]);
+    ang[2] += m * (x[0] * v_hdt[1] - x[1] * v_hdt[0]);
+
+    /* Collect entropic function */
+    // lent += u * pow( p->rho, 1.f-const_gamma );
+  }
+
+#ifdef TIMER_VERBOSE
+  message("runner %02i: %i parts at depth %i took %.3f ms.", r->id, c->count,
+          c->depth, ((double)TIMER_TOC(timer_kick2)) / CPU_TPS * 1000);
+  fflush(stdout);
+#else
+  TIMER_TOC(timer_kick2);
+#endif
+
+  /* Store the computed values in the cell. */
+  c->dt_min = dt_min;
+  c->dt_max = dt_max;
+  c->updated = count;
+  c->ekin = ekin;
+  c->epot = epot;
+  c->mom[0] = mom[0];
+  c->mom[1] = mom[1];
+  c->mom[2] = mom[2];
+  c->ang[0] = ang[0];
+  c->ang[1] = ang[1];
+  c->ang[2] = ang[2];
+}
+
+/**
+ * @brief Mapping function to set dt_min and dt_max, do the first
+ * kick.
+ */
+
+void runner_dokick1(struct runner *r, struct cell *c) {
+
+  int j, k;
+  struct engine *e = r->e;
+  float pdt, dt_step = e->dt_step, dt = e->dt, hdt = dt / 2;
+  float dt_min, dt_max, h_max, dx, dx_max;
+  float a[3], v[3], u, u_dt, h, h_dt, w, rho;
+  double x[3], x_old[3];
+  struct part *restrict p, *restrict parts = c->parts;
+  struct xpart *restrict xp, *restrict xparts = c->xparts;
 
   /* No children? */
   if (!c->split) {
@@ -827,9 +943,9 @@
       /* Predict gradient term */
       p->force.POrho2 = u * (const_hydro_gamma - 1.0f) / (rho * xp->omega);
     }
-  }
-
-<<<<<<< HEAD
+
+  }
+
   if (timer) {
 #ifdef TIMER_VERBOSE
     message("runner %02i: %i parts at depth %i took %.3f ms.", r->id, c->count,
@@ -838,27 +954,13 @@
 #else
     TIMER_TOC(timer_drift);
 #endif
-=======
-  /* Otherwise, aggregate data from children. */
-  else {
-
-    /* Init with the first non-null child. */
-    dt_min = FLT_MAX;
-    dt_max = 0.0f;
-    h_max = 0.0f;
-    dx_max = 0.0f;
-
-    /* Loop over the progeny. */
-    for (k = 0; k < 8; k++)
-      if (c->progeny[k] != NULL) {
-        if (c->count < space_subsize) runner_dokick1(r, c->progeny[k]);
-        dt_min = fminf(dt_min, c->progeny[k]->dt_min);
-        dt_max = fmaxf(dt_max, c->progeny[k]->dt_max);
-        h_max = fmaxf(h_max, c->progeny[k]->h_max);
-        dx_max = fmaxf(dx_max, c->progeny[k]->dx_max);
-      }
->>>>>>> 6db5ecea
-  }
+  }
+
+  /* Store the values. */
+  c->dt_min = dt_min;
+  c->dt_max = dt_max;
+  c->h_max = h_max;
+  c->dx_max = dx_max;
 }
 
 /**
@@ -891,6 +993,8 @@
   if (!c->split) {
 
     /* Init the min/max counters. */
+    dt_min = FLT_MAX;
+    dt_max = 0.0f;
     h_max = 0.0f;
     dx_max = 0.0f;
 
@@ -900,8 +1004,12 @@
       /* Get a handle on the part. */
       p = &parts[k];
       xp = &xparts[k];
+
+      /* Get local copies of particle data. */
+      pdt = p->dt;
+      u_dt = p->force.u_dt;
+      h = p->h;
       m = p->mass;
-<<<<<<< HEAD
       x[0] = p->x[0], x[1] = p->x[1], x[2] = p->x[2];
 
       if (p->id == 0)
@@ -968,78 +1076,6 @@
 
       v_full[0] = xp->v_full[0], v_full[1] = xp->v_full[1],
       v_full[2] = xp->v_full[2];
-=======
-      x[0] = p->x[0];
-      x[1] = p->x[1];
-      x[2] = p->x[2];
-      a[0] = p->a[0];
-      a[1] = p->a[1];
-      a[2] = p->a[2];
-      x_old[0] = xp->x_old[0];
-      x_old[1] = xp->x_old[1];
-      x_old[2] = xp->x_old[2];
-      v_hdt[0] = xp->v_hdt[0];
-      v_hdt[1] = xp->v_hdt[1];
-      v_hdt[2] = xp->v_hdt[2];
-      u_hdt = xp->u_hdt;
-
-      /* Scale the derivatives if they're freshly computed. */
-      h_dt = p->force.h_dt *= h * 0.333333333f;
-      count += 1;
-      xp->omega = 1.0f + h * p->rho_dh / p->rho * 0.3333333333f;
-
-      /* Update the particle's time step. */
-      dt_cfl = const_cfl * h / p->force.v_sig;
-      dt_h_change =
-          (h_dt != 0.0f) ? fabsf(const_ln_max_h_change * h / h_dt) : FLT_MAX;
-      dt_u_change =
-          (u_dt != 0.0f) ? fabsf(const_max_u_change * p->u / u_dt) : FLT_MAX;
-      dt_new = fminf(dt_cfl, fminf(dt_h_change, dt_u_change));
-      if (pdt == 0.0f)
-        p->dt = pdt = dt_new;
-      else
-        p->dt = pdt = fminf(dt_new, 2.0f * pdt);
-
-      /* Get the smallest/largest dt. */
-      dt_min = fminf(dt_min, pdt);
-      dt_max = fmaxf(dt_max, pdt);
-
-      /* Step and store the velocity and internal energy. */
-      xp->v_hdt[0] = (v_hdt[0] += dt * a[0]);
-      xp->v_hdt[1] = (v_hdt[1] += dt * a[1]);
-      xp->v_hdt[2] = (v_hdt[2] += dt * a[2]);
-      xp->u_hdt = (u_hdt += dt * u_dt);
-
-      /* Move the particles with the velocity at the half-step. */
-      p->x[0] = x[0] += dt * v_hdt[0];
-      p->x[1] = x[1] += dt * v_hdt[1];
-      p->x[2] = x[2] += dt * v_hdt[2];
-      dx = sqrtf((x[0] - x_old[0]) * (x[0] - x_old[0]) +
-                 (x[1] - x_old[1]) * (x[1] - x_old[1]) +
-                 (x[2] - x_old[2]) * (x[2] - x_old[2]));
-      dx_max = fmaxf(dx_max, dx);
-
-      /* Update positions and energies at the next full step. */
-      p->v[0] = v_hdt[0] + hdt * a[0];
-      p->v[1] = v_hdt[1] + hdt * a[1];
-      p->v[2] = v_hdt[2] + hdt * a[2];
-      w = u_dt / u_hdt * hdt;
-      if (fabsf(w) < 0.01f)
-        p->u = u =
-            u_hdt *
-            (1.0f +
-             w * (1.0f + w * (0.5f + w * (1.0f / 6.0f + 1.0f / 24.0f * w))));
-      else
-        p->u = u = u_hdt * expf(w);
-      w = h_dt / h * dt;
-      if (fabsf(w) < 0.01f)
-        p->h = h *=
-            (1.0f +
-             w * (1.0f + w * (0.5f + w * (1.0f / 6.0f + 1.0f / 24.0f * w))));
-      else
-        p->h = h *= expf(w);
-      h_max = fmaxf(h_max, h);
->>>>>>> 6db5ecea
 
       /* Collect momentum */
       mom[0] += m * v_full[0];
@@ -1064,10 +1100,12 @@
 
   }
 
-  /* Otherwise, aggregate data from children. */
+  /* Otherwise, agregate data from children. */
   else {
 
     /* Init with the first non-null child. */
+    dt_min = FLT_MAX;
+    dt_max = 0.0f;
     h_max = 0.0f;
     dx_max = 0.0f;
     updated = 0;
@@ -1085,6 +1123,8 @@
       if (c->progeny[k] != NULL) {
         struct cell *cp = c->progeny[k];
         runner_dokick(r, cp, 0);
+        dt_min = fminf(dt_min, cp->dt_min);
+        dt_max = fmaxf(dt_max, cp->dt_max);
         h_max = fmaxf(h_max, cp->h_max);
         dx_max = fmaxf(dx_max, cp->dx_max);
         updated += cp->count;
@@ -1102,6 +1142,8 @@
   }
 
   /* Store the values. */
+  c->dt_min = dt_min;
+  c->dt_max = dt_max;
   c->h_max = h_max;
   c->dx_max = dx_max;
   c->updated = count;
