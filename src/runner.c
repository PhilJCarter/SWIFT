--- conflicted
+++ resolved
@@ -44,9 +44,6 @@
 #include "timers.h"
 #include "timestep.h"
 
-//struct task *store = NULL;
-
-
 /* Include the right variant of the SPH interactions */
 #ifdef LEGACY_GADGET2_SPH
 #include "runner_iact_legacy.h"
@@ -55,29 +52,7 @@
 #endif
 #include "runner_iact_grav.h"
 
-<<<<<<< HEAD
-#define PRINT_PART                                                          \
-  if (p->id == 1000) {                                                      \
-    message(                                                                \
-        "p->id=%lld p->h=%3.2f p->N_ngb=%3.2f p->rho=%3.2f p->t_beg=%3.2f p->t_end=%3.2f pos=[%3.2f %3.2f %3.2f] a=[%3.2f %3.2f %3.2f]", \
-        p->id, p->h, p->density.wcount, p->rho, p->t_begin, p->t_end, p->x[0], p->x[1], p->x[2], p->a[0], p->a[1], p->a[2]); \
-  }
-
-
-
-/* Convert cell location to ID. */
-#define cell_getid(cdim, i, j, k) \
-  ((int)(k) + (cdim)[2] * ((int)(j) + (cdim)[1] * (int)(i)))
-
-/* Histograms bins. */
-long long int runner_hist_bins[runner_hist_N];
-
-/* The counters. */
-int runner_counter[runner_counter_count];
-
-=======
 /* Orientation of the cell pairs */
->>>>>>> b46be395
 const float runner_shift[13 * 3] = {
     5.773502691896258e-01, 5.773502691896258e-01,  5.773502691896258e-01,
     7.071067811865475e-01, 7.071067811865475e-01,  0.0,
@@ -211,8 +186,6 @@
 
   TIMER_TIC
 
-  //    message("sort!");
-
   /* Clean-up the flags, i.e. filter out what's already been sorted. */
   flags &= ~c->sorted;
   if (flags == 0) return;
@@ -553,7 +526,7 @@
       for (k = 0; k < 3; k++) p->density.curl_v[k] = 0.0;
     }
 
-    PRINT_PART;
+    ;
   }
 }
 
@@ -627,7 +600,7 @@
         wcount_dh =
             p->density.wcount_dh * ih * (4.0f / 3.0 * M_PI * kernel_gamma3);
 
-        PRINT_PART;
+        ;
         // if(p->id==1000)
         //  message("wcount_dh=%f", wcount_dh);
 
@@ -729,16 +702,12 @@
         /* Run through this cell's density interactions. */
         for (struct link *l = finger->density; l != NULL; l = l->next) {
 
-          // message("link: %p next: %p", l, l->next); fflush(stdout);
-
           /* Self-interaction? */
           if (l->t->type == task_type_self)
             runner_doself_subset_density(r, finger, parts, pid, count);
 
           /* Otherwise, pair interaction? */
           else if (l->t->type == task_type_pair) {
-
-            // message("pair");
 
             /* Left or right? */
             if (l->t->ci == finger)
@@ -752,8 +721,6 @@
 
           /* Otherwise, sub interaction? */
           else if (l->t->type == task_type_sub) {
-
-            // message("sub");
 
             /* Left or right? */
             if (l->t->ci == finger)
@@ -764,7 +731,6 @@
                                           l->t->ci, -1, 1);
           }
         }
-        // error("done");
       }
     }
   }
@@ -797,6 +763,7 @@
   struct xpart *restrict xp, *restrict xparts = c->xparts;
 
   TIMER_TIC
+
   /* No children? */
   if (!c->split) {
 
@@ -811,7 +778,7 @@
       h = p->h;
       ih = 1.0f / h;
 
-      PRINT_PART;
+      ;
 
       /* Drift... */
       p->x[0] += xp->v_full[0] * dt;
@@ -913,6 +880,7 @@
       /* Get a handle on the part. */
       p = &parts[k];
       xp = &xparts[k];
+
       m = p->mass;
       x[0] = p->x[0], x[1] = p->x[1], x[2] = p->x[2];
 
@@ -954,7 +922,6 @@
         p->t_begin = p->t_end;
         p->t_end = p->t_begin + dt;
 
-        PRINT_PART
 
         /* Kick particles in momentum space */
         xp->v_full[0] += p->a[0] * dt;
@@ -996,7 +963,7 @@
 
   }
 
-  /* Otherwise, agregate data from children. */
+  /* Otherwise, aggregate data from children. */
   else {
 
     /* Init everything. */
@@ -1104,8 +1071,6 @@
         t = scheduler_gettask(sched, r->qid, prev);
         TIMER_TOC(timer_gettask);
 
-        // message("Got task %p", t->type); fflush(stdout);
-
         /* Did I get anything? */
         if (t == NULL) break;
       }
@@ -1118,7 +1083,6 @@
       /* Different types of tasks... */
       switch (t->type) {
         case task_type_self:
-	  //message("self");
           if (t->subtype == task_subtype_density)
             runner_doself1_density(r, ci);
           else if (t->subtype == task_subtype_force)
@@ -1127,7 +1091,6 @@
             error("Unknown task subtype.");
           break;
         case task_type_pair:
-	  //message("pair unlocking %d tasks", t->nr_unlock_tasks);
           if (t->subtype == task_subtype_density)
             runner_dopair1_density(r, ci, cj);
           else if (t->subtype == task_subtype_force)
@@ -1153,11 +1116,9 @@
           runner_doinit(r, ci);
           break;
         case task_type_ghost:
-	  //message("ghost");
           runner_doghost(r, ci);
           break;
         case task_type_drift:
-	  
           runner_dodrift(r, ci, 1);
           break;
         case task_type_kick:
@@ -1193,7 +1154,7 @@
           space_split(e->s, t->ci);
           break;
         case task_type_rewait:
-	  task_do_rewait(t);
+	  scheduler_do_rewait((struct task *)t->ci, (struct task *)t->cj, t->flags);
           break;
         default:
           error("Unknown task type.");
