--- conflicted
+++ resolved
@@ -23,13 +23,8 @@
 #ifndef SWIFT_RUNNER_H
 #define SWIFT_RUNNER_H
 
-<<<<<<< HEAD
-#include "cache.h"
-#include "sort.h"
-=======
 /* Config parameters. */
 #include "../config.h"
->>>>>>> 2ede7d27
 
 /* Includes. */
 #include "cache.h"
