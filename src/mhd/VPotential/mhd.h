/*******************************************************************************
 * This file is part of SWIFT.
 * Copyright (c) 2022 Matthieu Schaller (schaller@strw.leidenuniv.nl)
 *
 * This program is free software: you can redistribute it and/or modify
 * it under the terms of the GNU Lesser General Public License as published
 * by the Free Software Foundation, either version 3 of the License, or
 * (at your option) any later version.
 *
 * This program is distributed in the hope that it will be useful,
 * but WITHOUT ANY WARRANTY; without even the implied warranty of
 * MERCHANTABILITY or FITNESS FOR A PARTICULAR PURPOSE.  See the
 * GNU General Public License for more details.
 *
 * You should have received a copy of the GNU Lesser General Public License
 * along with this program.  If not, see <http://www.gnu.org/licenses/>.
 *
 ******************************************************************************/
#ifndef SWIFT_VECTOR_POTENTIAL_MHD_H
#define SWIFT_VECTOR_POTENTIAL_MHD_H

#include "hydro.h"
#include "mhd_parameters.h"
#include "space.h"

#include <float.h>

__attribute__((always_inline)) INLINE static float mhd_get_magnetic_energy(
    const struct part *p, const struct xpart *xp) {

  return 0.f;
}

__attribute__((always_inline)) INLINE static float mhd_get_magnetic_helicity(
    const struct part *p, const struct xpart *xp) {

  return 0.f;
}

__attribute__((always_inline)) INLINE static float mhd_get_cross_helicity(
    const struct part *p, const struct xpart *xp) {

  return 0.f;
}

__attribute__((always_inline)) INLINE static float mhd_get_divB_error(
    const struct part *p, const struct xpart *xp) {

  return 0.f;
}

/**
 * @brief Compute the MHD signal velocity between two gas particles,
 *
 * This is eq. (131) of Price D., JCoPh, 2012, Vol. 231, Issue 3.
 *
 * Warning ONLY to be called just after preparation of the force loop.
 * Warning BPred is used XXX/TODO
 * @param dx Comoving vector separating both particles (pi - pj).
 * @brief pi The first #part.
 * @brief pj The second #part.
 * @brief mu_ij The velocity on the axis linking the particles, or zero if the
 * particles are moving away from each other,
 * @brief beta The non-linear viscosity constant.
 */
__attribute__((always_inline)) INLINE static float mhd_signal_velocity(
    const float dx[3], const struct part *restrict pi,
    const struct part *restrict pj, const float mu_ij, const float beta) {

  const float ci = pi->force.soundspeed;
  const float cj = pj->force.soundspeed;
  const float r2 = (dx[0] * dx[0] + dx[1] * dx[1] + dx[2] * dx[2]);
  const float r_inv = r2 ? 1.f / sqrt(r2) : 0.0f;

  const float b2_i = (pi->mhd_data.BPred[0] * pi->mhd_data.BPred[0] +
                      pi->mhd_data.BPred[1] * pi->mhd_data.BPred[1] +
                      pi->mhd_data.BPred[2] * pi->mhd_data.BPred[2]);
  const float b2_j = (pj->mhd_data.BPred[0] * pj->mhd_data.BPred[0] +
                      pj->mhd_data.BPred[1] * pj->mhd_data.BPred[1] +
                      pj->mhd_data.BPred[2] * pj->mhd_data.BPred[2]);
  const float vcsa2_i = ci * ci + b2_i / pi->rho;
  const float vcsa2_j = cj * cj + b2_j / pj->rho;
  float Bpro2_i =
      (pi->mhd_data.BPred[0] * dx[0] + pi->mhd_data.BPred[1] * dx[1] +
       pi->mhd_data.BPred[2] * dx[2]) *
      r_inv;
  Bpro2_i *= Bpro2_i;
  float mag_speed_i = sqrtf(
      0.5 * (vcsa2_i +
             sqrtf(max((vcsa2_i * vcsa2_i - 4.f * ci * ci * Bpro2_i / pi->rho),
                       0.f))));
  float Bpro2_j =
      (pj->mhd_data.BPred[0] * dx[0] + pj->mhd_data.BPred[1] * dx[1] +
       pj->mhd_data.BPred[2] * dx[2]) *
      r_inv;
  Bpro2_j *= Bpro2_j;
  float mag_speed_j = sqrtf(
      0.5 * (vcsa2_j +
             sqrtf(max((vcsa2_j * vcsa2_j - 4.f * cj * cj * Bpro2_j / pj->rho),
                       0.f))));

  return (mag_speed_i + mag_speed_j - beta / 2. * mu_ij);
}

/**
 * @brief Returns the Gauge Scalar Phi evolution
 * time the particle. Gaugeall variables in full step
 *
 * @param p The particle of interest
 * @param Gauge Gauge
 */
__attribute__((always_inline)) INLINE static float hydro_get_dGau_dt(
<<<<<<< HEAD
    const struct part *p) {
  return (-p->mhd_data.divA * p->viscosity.v_sig * p->viscosity.v_sig * 0.01 -
          2.0f * p->viscosity.v_sig * p->mhd_data.Gau / p->h * 0.1);
=======
    const struct part *restrict p, const float Gauge, const float a, 
    const struct cosmology *c) {

  const float v_sig = hydro_get_signal_velocity(p);

  return (-p->mhd_data.divA * v_sig * v_sig * 0.01 / a / a-
          2.0f * v_sig * Gauge / p->h);
>>>>>>> 0221deb8
}

/**
 * @brief Computes the MHD time-step of a given particle
 *
 * This function returns the time-step of a particle given its hydro-dynamical
 * state. A typical time-step calculation would be the use of the CFL condition.
 *
 * @param p Pointer to the particle data
 * @param xp Pointer to the extended particle data
 * @param hydro_properties The SPH parameters
 * @param cosmo The cosmological model.
 */
__attribute__((always_inline)) INLINE static float mhd_compute_timestep(
    const struct part *p, const struct xpart *xp,
    const struct hydro_props *hydro_properties, const struct cosmology *cosmo) {

  float dt_divB =
      p->mhd_data.divB != 0.f
          ? cosmo->a * hydro_properties->CFL_condition *
                sqrtf(p->rho / (p->mhd_data.divB * p->mhd_data.divB))
          : FLT_MAX;
  const float Deta = p->mhd_data.Deta;
  // PROPOERTIES TODO/XXX
  // //WAIT no comoving?
  const float dt_eta = Deta != 0.f
                           ? cosmo->a * hydro_properties->CFL_condition * p->h *
                                 p->h / Deta * 0.5
                           : FLT_MAX;

  return min(dt_eta, dt_divB);
}

/**
 * @brief Prepares a particle for the density calculation.
 *
 * Zeroes all the relevant arrays in preparation for the sums taking place in
 * the various density loop over neighbours. Typically, all fields of the
 * density sub-structure of a particle get zeroed in here.
 *
 * @param p The particle to act upon
 */
__attribute__((always_inline)) INLINE static void mhd_init_part(
    struct part *p) {

  p->mhd_data.divA = 0.f;
  // XXX todo, really is not the predicted variable will be the full step
  p->mhd_data.BPred[0] = 0.f;
  p->mhd_data.BPred[1] = 0.f;
  p->mhd_data.BPred[2] = 0.f;
}

/**
 * @brief Finishes the density calculation.
 *
 * Multiplies the density and number of neighbours by the appropiate constants
 * and add the self-contribution term.
 * Additional quantities such as velocity gradients will also get the final
 * terms added to them here.
 *
 * Also adds/multiplies the cosmological terms if need be.
 *
 * @param p The particle to act upon
 * @param cosmo The cosmological model.
 */
__attribute__((always_inline)) INLINE static void mhd_end_density(
    struct part *p, const struct cosmology *cosmo) {

  //    const float h = p->h;
  //    const float h_inv = 1.0f / h;                       /* 1/h */
  //    const float h_inv_dim = pow_dimension(h_inv);       /* 1/h^d */
  const float h_inv_dim_plus_one = pow_dimension(1.f / p->h) / p->h;
  //const float a_inv2 = 1.f ; //cosmo->a2_inv;
  //const float a_inv = 1.f ; // cosmo->a;
  const float rho_inv = 1.f / p->rho;

  p->mhd_data.divA *= h_inv_dim_plus_one * rho_inv;
  for (int i = 0; i < 3; i++)
    p->mhd_data.BPred[i] *=
        h_inv_dim_plus_one * rho_inv;  // CHECK a factors XXX
}

/**
 * @brief Prepare a particle for the gradient calculation.
 *
 * This function is called after the density loop and before the gradient loop.
 *
 * @param p The particle to act upon.
 * @param xp The extended particle data to act upon.
 * @param cosmo The cosmological model.
 * @param hydro_props Hydrodynamic properties.
 */
__attribute__((always_inline)) INLINE static void mhd_prepare_gradient(
<<<<<<< HEAD
    struct part *p, struct xpart *xp, const struct cosmology *cosmo,
    const struct hydro_props *hydro_props) {}
=======
    struct part *restrict p, struct xpart *restrict xp,
    const struct cosmology *cosmo, const struct hydro_props *hydro_props) {

  p->force.balsara = 1.f;
}
>>>>>>> 0221deb8

/**
 * @brief Resets the variables that are required for a gradient calculation.
 *
 * This function is called after mhd_prepare_gradient.
 *
 * @param p The particle to act upon.
 * @param xp The extended particle data to act upon.
 * @param cosmo The cosmological model.
 */
__attribute__((always_inline)) INLINE static void mhd_reset_gradient(
    struct part *p) {

  p->mhd_data.divB = 0.f;

  p->mhd_data.BSmooth[0] = 0.f;
  p->mhd_data.BSmooth[1] = 0.f;
  p->mhd_data.BSmooth[2] = 0.f;
  //  p->mhd_data.GauSmooth = 0.f;
  p->mhd_data.Q0 = 0.f;  // XXX make union for clarification
}

/**
 * @brief Finishes the gradient calculation.
 *
 * This method also initializes the force loop variables.
 *
 * @param p The particle to act upon.
 */
__attribute__((always_inline)) INLINE static void mhd_end_gradient(
    struct part *p) {

  // const float h_inv_dim_plus_one = pow_dimension(1.f / p->h) / p->h;
  // const float a_inv2 = cosmo->a2_inv;
  // const float rho_inv = 1.f / p->rho;
  // COSMO FACTORS

  // Self Contribution
  for (int i = 0; i < 3; i++)
    p->mhd_data.BSmooth[i] += p->mass * kernel_root * p->mhd_data.BPred[i];
  //  p->mhd_data.GauSmooth += p->mass * kernel_root * p->mhd_data.Gau;
  p->mhd_data.Q0 += p->mass * kernel_root;

  for (int i = 0; i < 3; i++) p->mhd_data.BSmooth[i] /= p->mhd_data.Q0;
  //  p->mhd_data.GauSmooth /= p->mhd_data.Q0;
}

/**
 * @brief Sets all particle fields to sensible values when the #part has 0 ngbs.
 *
 * In the desperate case where a particle has no neighbours (likely because
 * of the h_max ceiling), set the particle fields to something sensible to avoid
 * NaNs in the next calculations.
 *
 * @param p The particle to act upon
 * @param xp The extended particle data to act upon
 * @param cosmo The cosmological model.
 */
__attribute__((always_inline)) INLINE static void mhd_part_has_no_neighbours(
    struct part *p, struct xpart *xp, const struct cosmology *cosmo) {}

/**
 * @brief Prepare a particle for the force calculation.
 *
 * This function is called in the ghost task to convert some quantities coming
 * from the density loop over neighbours into quantities ready to be used in the
 * force loop over neighbours. Quantities are typically read from the density
 * sub-structure and written to the force sub-structure.
 * Examples of calculations done here include the calculation of viscosity term
 * constants, thermal conduction terms, hydro conversions, etc.
 *
 * @param p The particle to act upon
 * @param xp The extended particle data to act upon
 * @param cosmo The current cosmological model.
 * @param hydro_props Hydrodynamic properties.
 * @param dt_alpha The time-step used to evolve non-cosmological quantities such
 *                 as the artificial viscosity.
 */
__attribute__((always_inline)) INLINE static void mhd_prepare_force(
    struct part *p, struct xpart *xp, const struct cosmology *cosmo,
    const struct hydro_props *hydro_props, const float dt_alpha) {

  const float pressure = hydro_get_comoving_pressure(p);
  const float b2 = (p->mhd_data.BPred[0] * p->mhd_data.BPred[0] +
                    p->mhd_data.BPred[1] * p->mhd_data.BPred[1] +
                    p->mhd_data.BPred[2] * p->mhd_data.BPred[2]);
  /* Estimation of the tensile instability due divB */
  p->mhd_data.Q0 = pressure / (b2 / 2.0f);  // Plasma Beta
  p->mhd_data.Q0 =
      p->mhd_data.Q0 < 10.0f ? 1.0f : 0.0f;  // No correction if not magnetized
  /* divB contribution */
  const float ACC_corr = fabs(
      p->mhd_data.divB * sqrt(b2));  // this should go with a /p->h, but I
  //    take simplify becasue of ACC_mhd also.
  /* isotropic magnetic presure */
  // add the correct hydro acceleration?
  const float ACC_mhd = b2 / (p->h);
  /* Re normalize the correction in eth momentum from the DivB errors*/
  p->mhd_data.Q0 =
      ACC_corr > ACC_mhd ? p->mhd_data.Q0 * ACC_mhd / ACC_corr : p->mhd_data.Q0;
}

/**
 * @brief Reset acceleration fields of a particle
 *
 * Resets all hydro acceleration and time derivative fields in preparation
 * for the sums taking  place in the various force tasks.
 *
 * @param p The particle to act upon
 */
__attribute__((always_inline)) INLINE static void mhd_reset_acceleration(
<<<<<<< HEAD
    struct part *p) {
  /* MHD acceleration */
  // p->mhd_data.Test[0] = 0.f;
  // p->mhd_data.Test[1] = 0.f;
  // p->mhd_data.Test[2] = 0.f;

=======
    struct part *restrict p) {
>>>>>>> 0221deb8
  /* Induction equation */
  p->mhd_data.dAdt[0] = 0.0f;
  p->mhd_data.dAdt[1] = 0.0f;
  p->mhd_data.dAdt[2] = 0.0f;
}

/**
 * @brief Sets the values to be predicted in the drifts to their values at a
 * kick time
 *
 * @param p The particle.
 * @param xp The extended data of this particle.
 * @param cosmo The cosmological model
 */
__attribute__((always_inline)) INLINE static void mhd_reset_predicted_values(
    struct part *p, const struct xpart *xp, const struct cosmology *cosmo) {

  // MAy Bpred differenet and now we have to smooth
  p->mhd_data.BPred[0] = p->mhd_data.BSmooth[0];
  p->mhd_data.BPred[1] = p->mhd_data.BSmooth[1];
  p->mhd_data.BPred[2] = p->mhd_data.BSmooth[2];

  p->mhd_data.Gau = xp->mhd_data.Gau;
  // p->mhd_data.Gau = p->mhd_data.GauSmooth;

  p->mhd_data.APred[0] = xp->mhd_data.APot[0];
  p->mhd_data.APred[1] = xp->mhd_data.APot[1];
  p->mhd_data.APred[2] = xp->mhd_data.APot[2];
}

/**
 * @brief Predict additional particle fields forward in time when drifting
 *
 * Note the different time-step sizes used for the different quantities as they
 * include cosmological factors.
 *
 * @param p The particle.
 * @param xp The extended data of the particle.
 * @param dt_drift The drift time-step for positions.
 * @param dt_therm The drift time-step for thermal quantities.
 * @param cosmo The cosmological model.
 * @param hydro_props The properties of the hydro scheme.
 * @param floor_props The properties of the entropy floor.
 */
__attribute__((always_inline)) INLINE static void mhd_predict_extra(
    struct part *p, const struct xpart *xp, const float dt_drift,
    const float dt_therm, const struct cosmology *cosmo,
    const struct hydro_props *hydro_props,
    const struct entropy_floor_properties *floor_props) {

  /* Predict the VP magnetic field */  ///// May we need to predict B? XXX
  p->mhd_data.APred[0] += p->mhd_data.dAdt[0] * dt_therm;
  p->mhd_data.APred[1] += p->mhd_data.dAdt[1] * dt_therm;
  p->mhd_data.APred[2] += p->mhd_data.dAdt[2] * dt_therm;

  // p->mhd_data.Gau += hydro_get_dGau_dt(p,p->mhd_data.Gau) * dt_therm;
  float change_Gau = hydro_get_dGau_dt(p, p->mhd_data.Gau, cosmo->a,cosmo) * dt_therm;
  change_Gau = fabs(change_Gau / p->mhd_data.Gau) > 0.5f
                   ? copysign(p->mhd_data.Gau * 0.5, change_Gau)
                   : change_Gau;
  p->mhd_data.Gau += change_Gau;
}

/**
 * @brief Finishes the force calculation.
 *
 * Multiplies the force and accelerations by the appropriate constants
 * and add the self-contribution term. In most cases, there is little
 * to do here.
 *
 * Cosmological terms are also added/multiplied here.
 *
 * @param p The particle to act upon
 * @param cosmo The current cosmological model.
 */
__attribute__((always_inline)) INLINE static void mhd_end_force(
<<<<<<< HEAD
    struct part *p, const struct cosmology *cosmo) {
=======
    struct part *restrict p, const struct cosmology *cosmo) {
  
//  p->mhd_data.dAdt[0] += cosmo->H * p->mhd_data.APred[0];
//  p->mhd_data.dAdt[1] += cosmo->H * p->mhd_data.APred[1];
//  p->mhd_data.dAdt[2] += cosmo->H * p->mhd_data.APred[2];
>>>>>>> 0221deb8

  return;
}

/**
 * @brief Kick the additional variables
 *
 * Additional hydrodynamic quantities are kicked forward in time here. These
 * include thermal quantities (thermal energy or total energy or entropy, ...).
 *
 * @param p The particle to act upon.
 * @param xp The particle extended data to act upon.
 * @param dt_therm The time-step for this kick (for thermodynamic quantities).
 * @param dt_grav The time-step for this kick (for gravity quantities).
 * @param dt_hydro The time-step for this kick (for hydro quantities).
 * @param dt_kick_corr The time-step for this kick (for gravity corrections).
 * @param cosmo The cosmological model.
 * @param hydro_props The constants used in the scheme.
 * @param floor_props The properties of the entropy floor.
 */
__attribute__((always_inline)) INLINE static void mhd_kick_extra(
    struct part *p, struct xpart *xp, const float dt_therm, const float dt_grav,
    const float dt_hydro, const float dt_kick_corr,
    const struct cosmology *cosmo, const struct hydro_props *hydro_props,
    const struct entropy_floor_properties *floor_props) {

  /* Integrate the magnetic field */  // XXX check is Bfld is a p or xp
  xp->mhd_data.APot[0] += p->mhd_data.dAdt[0] * dt_therm;
  xp->mhd_data.APot[1] += p->mhd_data.dAdt[1] * dt_therm;
  xp->mhd_data.APot[2] += p->mhd_data.dAdt[2] * dt_therm;
  // this is fine ? XXX
  // xp->mhd_data.Gau = p->mhd_data.Gau + hydro_get_dGau_dt(p) * dt_therm;
  // Dont allow middle change
  float change_Gau = hydro_get_dGau_dt(p, p->mhd_data.Gau, cosmo->a,cosmo) * dt_therm;
  change_Gau = fabs(change_Gau / xp->mhd_data.Gau) > 0.5f
                   ? copysign(xp->mhd_data.Gau * 0.5, change_Gau)
                   : change_Gau;
  xp->mhd_data.Gau += change_Gau;
}

/**
 * @brief Converts MHD quantities of a particle at the start of a run
 *
 * This function is called once at the end of the engine_init_particle()
 * routine (at the start of a calculation) after the densities of
 * particles have been computed.
 * This can be used to convert internal energy into entropy in the case
 * of hydro for instance.
 *
 * @param p The particle to act upon
 * @param xp The extended particle to act upon
 * @param cosmo The cosmological model.
 * @param hydro_props The constants used in the scheme.
 */
__attribute__((always_inline)) INLINE static void mhd_convert_quantities(
    struct part *p, struct xpart *xp, const struct cosmology *cosmo,
    const struct hydro_props *hydro_props) {

  p->mhd_data.Deta = hydro_props->mhd.mhd_eta;
}

/**
 * @brief Initialises the particles for the first time
 *
 * This function is called only once just after the ICs have been
 * read in to do some conversions or assignments between the particle
 * and extended particle fields.
 *
 * @param p The particle to act upon
 * @param xp The extended particle data to act upon
 */
__attribute__((always_inline)) INLINE static void mhd_first_init_part(
<<<<<<< HEAD
    struct part *p, struct xpart *xp) {
=======
    struct part *restrict p, struct xpart *restrict xp,
    const struct mhd_global_data mhd_data, const double Lsize) {

  const float mu0 = mhd_data.mu0;
  // const float Lsize = s->dims[0];
  const float define_Bfield_in_ics = mhd_data.define_Bfield_in_ics;
  const float Nvort = 7;
  const float Bini = define_Bfield_in_ics / (2 * M_PI * Nvort) * Lsize;
  if (define_Bfield_in_ics) {

    p->mhd_data.APred[0] = Bini * (sin(2 * M_PI * p->x[2] / Lsize * Nvort) +
                                   cos(2 * M_PI * p->x[1] / Lsize * Nvort));
    p->mhd_data.APred[1] = Bini * (sin(2 * M_PI * p->x[0] / Lsize * Nvort) +
                                   cos(2 * M_PI * p->x[2] / Lsize * Nvort));
    p->mhd_data.APred[2] = Bini * (sin(2 * M_PI * p->x[1] / Lsize * Nvort) +
                                   cos(2 * M_PI * p->x[0] / Lsize * Nvort));
  }
  p->mhd_data.APred[0] /= sqrt(mu0);
  p->mhd_data.APred[1] /= sqrt(mu0);
  p->mhd_data.APred[2] /= sqrt(mu0);
>>>>>>> 0221deb8

  p->mhd_data.Bfld[0] = p->mhd_data.BPred[0];
  p->mhd_data.Bfld[1] = p->mhd_data.BPred[1];
  p->mhd_data.Bfld[2] = p->mhd_data.BPred[2];
  xp->mhd_data.APot[0] = p->mhd_data.APred[0];
  xp->mhd_data.APot[1] = p->mhd_data.APred[1];
  xp->mhd_data.APot[2] = p->mhd_data.APred[2];
  xp->mhd_data.Gau = p->mhd_data.Gau;

  mhd_reset_acceleration(p);
  mhd_init_part(p);
}

/**
 * @brief Print out the mhd fields of a particle.
 *
 * Function used for debugging purposes.
 *
 * @param p The particle to act upon
 * @param xp The extended particle data to act upon
 */
__attribute__((always_inline)) INLINE static void mhd_debug_particle(
    const struct part *p, const struct xpart *xp) {
  printf(
      "Bfld=[%.3e,%.3e,%.3e], "
      "Bpred=[%.3e,%.3e,%.3e], "
      "Apred=[%.3e,%.3e,%.3e], "
      "dAdt=[%.3e,%.3e,%.3e], \n"
      "divB=%.3e, divA=%.3e, Q0=%.3e, Gau=%.3e\n",
      xp->mhd_data.Bfld[0], xp->mhd_data.Bfld[1], xp->mhd_data.Bfld[2],
      p->mhd_data.BPred[0], p->mhd_data.BPred[1], p->mhd_data.BPred[2],
      p->mhd_data.APred[0], p->mhd_data.APred[1], p->mhd_data.APred[2],
      p->mhd_data.dAdt[0], p->mhd_data.dAdt[1], p->mhd_data.dAdt[2],
      p->mhd_data.divB, p->mhd_data.divA, p->mhd_data.Q0, p->mhd_data.Gau);
}

#endif /* SWIFT_VECTOR_POTENTIAL_MHD_H */<|MERGE_RESOLUTION|>--- conflicted
+++ resolved
@@ -110,11 +110,6 @@
  * @param Gauge Gauge
  */
 __attribute__((always_inline)) INLINE static float hydro_get_dGau_dt(
-<<<<<<< HEAD
-    const struct part *p) {
-  return (-p->mhd_data.divA * p->viscosity.v_sig * p->viscosity.v_sig * 0.01 -
-          2.0f * p->viscosity.v_sig * p->mhd_data.Gau / p->h * 0.1);
-=======
     const struct part *restrict p, const float Gauge, const float a, 
     const struct cosmology *c) {
 
@@ -122,7 +117,6 @@
 
   return (-p->mhd_data.divA * v_sig * v_sig * 0.01 / a / a-
           2.0f * v_sig * Gauge / p->h);
->>>>>>> 0221deb8
 }
 
 /**
@@ -216,16 +210,11 @@
  * @param hydro_props Hydrodynamic properties.
  */
 __attribute__((always_inline)) INLINE static void mhd_prepare_gradient(
-<<<<<<< HEAD
-    struct part *p, struct xpart *xp, const struct cosmology *cosmo,
-    const struct hydro_props *hydro_props) {}
-=======
     struct part *restrict p, struct xpart *restrict xp,
     const struct cosmology *cosmo, const struct hydro_props *hydro_props) {
 
   p->force.balsara = 1.f;
 }
->>>>>>> 0221deb8
 
 /**
  * @brief Resets the variables that are required for a gradient calculation.
@@ -337,16 +326,7 @@
  * @param p The particle to act upon
  */
 __attribute__((always_inline)) INLINE static void mhd_reset_acceleration(
-<<<<<<< HEAD
-    struct part *p) {
-  /* MHD acceleration */
-  // p->mhd_data.Test[0] = 0.f;
-  // p->mhd_data.Test[1] = 0.f;
-  // p->mhd_data.Test[2] = 0.f;
-
-=======
     struct part *restrict p) {
->>>>>>> 0221deb8
   /* Induction equation */
   p->mhd_data.dAdt[0] = 0.0f;
   p->mhd_data.dAdt[1] = 0.0f;
@@ -423,15 +403,11 @@
  * @param cosmo The current cosmological model.
  */
 __attribute__((always_inline)) INLINE static void mhd_end_force(
-<<<<<<< HEAD
-    struct part *p, const struct cosmology *cosmo) {
-=======
     struct part *restrict p, const struct cosmology *cosmo) {
   
 //  p->mhd_data.dAdt[0] += cosmo->H * p->mhd_data.APred[0];
 //  p->mhd_data.dAdt[1] += cosmo->H * p->mhd_data.APred[1];
 //  p->mhd_data.dAdt[2] += cosmo->H * p->mhd_data.APred[2];
->>>>>>> 0221deb8
 
   return;
 }
@@ -504,9 +480,6 @@
  * @param xp The extended particle data to act upon
  */
 __attribute__((always_inline)) INLINE static void mhd_first_init_part(
-<<<<<<< HEAD
-    struct part *p, struct xpart *xp) {
-=======
     struct part *restrict p, struct xpart *restrict xp,
     const struct mhd_global_data mhd_data, const double Lsize) {
 
@@ -527,7 +500,6 @@
   p->mhd_data.APred[0] /= sqrt(mu0);
   p->mhd_data.APred[1] /= sqrt(mu0);
   p->mhd_data.APred[2] /= sqrt(mu0);
->>>>>>> 0221deb8
 
   p->mhd_data.Bfld[0] = p->mhd_data.BPred[0];
   p->mhd_data.Bfld[1] = p->mhd_data.BPred[1];
