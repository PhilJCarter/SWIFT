--- conflicted
+++ resolved
@@ -523,21 +523,12 @@
   const float Bini = define_Bfield_in_ics / (2 * M_PI * Nvort) * Lsize;
   if (define_Bfield_in_ics) {
 
-<<<<<<< HEAD
     p->mhd_data->APred[0] = Bini * (sin(2 * M_PI * p->x[2] / Lsize * Nvort) +
                                     cos(2 * M_PI * p->x[1] / Lsize * Nvort));
     p->mhd_data->APred[1] = Bini * (sin(2 * M_PI * p->x[0] / Lsize * Nvort) +
                                     cos(2 * M_PI * p->x[2] / Lsize * Nvort));
     p->mhd_data->APred[2] = Bini * (sin(2 * M_PI * p->x[1] / Lsize * Nvort) +
                                     cos(2 * M_PI * p->x[0] / Lsize * Nvort));
-=======
-    p->mhd_data.APred[0] = Bini * (sin(2 * M_PI * p->x[2] / Lsize * Nvort) +
-                                   cos(2 * M_PI * p->x[1] / Lsize * Nvort));
-    p->mhd_data.APred[1] = Bini * (sin(2 * M_PI * p->x[0] / Lsize * Nvort) +
-                                   cos(2 * M_PI * p->x[2] / Lsize * Nvort));
-    p->mhd_data.APred[2] = Bini * (sin(2 * M_PI * p->x[1] / Lsize * Nvort) +
-                                   cos(2 * M_PI * p->x[0] / Lsize * Nvort));
->>>>>>> 35712046
   }
   p->mhd_data.APred[0] /= sqrt(mu0);
   p->mhd_data.APred[1] /= sqrt(mu0);
