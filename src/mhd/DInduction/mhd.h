--- conflicted
+++ resolved
@@ -108,13 +108,6 @@
  * @param p The particle of interest
  */
 __attribute__((always_inline)) INLINE static float hydro_get_dphi_dt(
-<<<<<<< HEAD
-    const struct part *p) {
-  return (-p->mhd_data.divB * p->viscosity.v_sig * p->viscosity.v_sig -
-          2.0f * p->viscosity.v_sig * p->mhd_data.phi /
-              p->h  //(0.5 *2.0) gadget
-          - 0.5f * p->mhd_data.phi * p->viscosity.div_v);
-=======
     const struct part *restrict p, const float hyp, const float par,
     const float a, const struct cosmology *c) {
 
@@ -124,7 +117,6 @@
   return (-hyp * p->mhd_data.divB * v_sig * v_sig / a / a-
           par * v_sig * p->mhd_data.phi / p-> h / a / a);
 //	  - 0.5f * p->mhd_data.phi * div_v / a); 
->>>>>>> 0221deb8
 }
 
 /**
@@ -200,16 +192,11 @@
  * @param hydro_props Hydrodynamic properties.
  */
 __attribute__((always_inline)) INLINE static void mhd_prepare_gradient(
-<<<<<<< HEAD
-    struct part *p, struct xpart *xp, const struct cosmology *cosmo,
-    const struct hydro_props *hydro_props) {}
-=======
     struct part *restrict p, struct xpart *restrict xp,
     const struct cosmology *cosmo, const struct hydro_props *hydro_props) {
 
   p->force.balsara = 1.f;
 }
->>>>>>> 0221deb8
 
 /**
  * @brief Resets the variables that are required for a gradient calculation.
@@ -306,16 +293,7 @@
  * @param p The particle to act upon
  */
 __attribute__((always_inline)) INLINE static void mhd_reset_acceleration(
-<<<<<<< HEAD
-    struct part *p) {
-  /* MHD acceleration */
-  p->mhd_data.Test[0] = 0.f;
-  p->mhd_data.Test[1] = 0.f;
-  p->mhd_data.Test[2] = 0.f;
-
-=======
     struct part *restrict p) {
->>>>>>> 0221deb8
   /* Induction equation */
   p->mhd_data.dBdt[0] = 0.0f;
   p->mhd_data.dBdt[1] = 0.0f;
@@ -454,9 +432,6 @@
  * @param xp The extended particle data to act upon
  */
 __attribute__((always_inline)) INLINE static void mhd_first_init_part(
-<<<<<<< HEAD
-    struct part *p, struct xpart *xp) {
-=======
     struct part *restrict p, struct xpart *restrict xp,
     const struct mhd_global_data mhd_data, const double Lsize) {
 
@@ -475,7 +450,6 @@
   p->mhd_data.BPred[0] /= sqrt(mu0);
   p->mhd_data.BPred[1] /= sqrt(mu0);
   p->mhd_data.BPred[2] /= sqrt(mu0);
->>>>>>> 0221deb8
 
   p->mhd_data.Bfld[0] = p->mhd_data.BPred[0];
   p->mhd_data.Bfld[1] = p->mhd_data.BPred[1];
