/*******************************************************************************
 * This file is part of SWIFT.
 * Copyright (c) 2012 Pedro Gonnet (pedro.gonnet@durham.ac.uk)
 *                    Matthieu Schaller (schaller@strw.leidenuniv.nl)
 *               2015 Peter W. Draper (p.w.draper@durham.ac.uk)
 *
 * This program is free software: you can redistribute it and/or modify
 * it under the terms of the GNU Lesser General Public License as published
 * by the Free Software Foundation, either version 3 of the License, or
 * (at your option) any later version.
 *
 * This program is distributed in the hope that it will be useful,
 * but WITHOUT ANY WARRANTY; without even the implied warranty of
 * MERCHANTABILITY or FITNESS FOR A PARTICULAR PURPOSE.  See the
 * GNU General Public License for more details.
 *
 * You should have received a copy of the GNU Lesser General Public License
 * along with this program.  If not, see <http://www.gnu.org/licenses/>.
 *
 ******************************************************************************/

/* Config parameters. */
#include "../config.h"

/* This object's header. */
#include "space.h"

/* Local headers. */
#include "cell.h"
#include "engine.h"
#include "star_formation_logger.h"
#include "threadpool.h"

/**
 * @brief Recursively dismantle a cell tree.
 *
 * @param s The #space.
 * @param c The #cell to recycle.
 * @param cell_rec_begin Pointer to the start of the list of cells to recycle.
 * @param cell_rec_end Pointer to the end of the list of cells to recycle.
 * @param multipole_rec_begin Pointer to the start of the list of multipoles to
 * recycle.
 * @param multipole_rec_end Pointer to the end of the list of multipoles to
 * recycle.
 */
void space_rebuild_recycle_rec(struct space *s, struct cell *c,
                               struct cell **cell_rec_begin,
                               struct cell **cell_rec_end,
                               struct gravity_tensors **multipole_rec_begin,
                               struct gravity_tensors **multipole_rec_end) {
  if (c->split)
    for (int k = 0; k < 8; k++)
      if (c->progeny[k] != NULL) {
        space_rebuild_recycle_rec(s, c->progeny[k], cell_rec_begin,
                                  cell_rec_end, multipole_rec_begin,
                                  multipole_rec_end);

        c->progeny[k]->next = *cell_rec_begin;
        *cell_rec_begin = c->progeny[k];

        if (s->with_self_gravity) {
          c->progeny[k]->grav.multipole->next = *multipole_rec_begin;
          *multipole_rec_begin = c->progeny[k]->grav.multipole;
        }

        if (*cell_rec_end == NULL) *cell_rec_end = *cell_rec_begin;
        if (s->with_self_gravity && *multipole_rec_end == NULL)
          *multipole_rec_end = *multipole_rec_begin;

        c->progeny[k]->grav.multipole = NULL;
        c->progeny[k] = NULL;
      }
}

void space_rebuild_recycle_mapper(void *map_data, int num_elements,
                                  void *extra_data) {

  struct space *s = (struct space *)extra_data;
  struct cell *cells = (struct cell *)map_data;

  for (int k = 0; k < num_elements; k++) {
    struct cell *c = &cells[k];
    struct cell *cell_rec_begin = NULL, *cell_rec_end = NULL;
    struct gravity_tensors *multipole_rec_begin = NULL,
                           *multipole_rec_end = NULL;
    space_rebuild_recycle_rec(s, c, &cell_rec_begin, &cell_rec_end,
                              &multipole_rec_begin, &multipole_rec_end);
    if (cell_rec_begin != NULL)
      space_recycle_list(s, cell_rec_begin, cell_rec_end, multipole_rec_begin,
                         multipole_rec_end);
    c->hydro.sorts = NULL;
    c->stars.sorts = NULL;
    c->nr_tasks = 0;
    c->grav.nr_mm_tasks = 0;
    c->hydro.density = NULL;
    c->hydro.gradient = NULL;
    c->hydro.force = NULL;
    c->hydro.limiter = NULL;
    c->grav.grav = NULL;
    c->grav.mm = NULL;
    c->hydro.dx_max_part = 0.0f;
    c->hydro.dx_max_sort = 0.0f;
    c->sinks.dx_max_part = 0.f;
    c->stars.dx_max_part = 0.f;
    c->stars.dx_max_sort = 0.f;
    c->black_holes.dx_max_part = 0.f;
    c->hydro.sorted = 0;
    c->hydro.sort_allocated = 0;
    c->stars.sorted = 0;
    c->hydro.count = 0;
    c->hydro.count_total = 0;
    c->hydro.updated = 0;
    c->grav.count = 0;
    c->grav.count_total = 0;
    c->grav.updated = 0;
    c->sinks.count = 0;
    c->stars.count = 0;
    c->stars.count_total = 0;
    c->stars.updated = 0;
    c->black_holes.count = 0;
    c->black_holes.count_total = 0;
    c->black_holes.updated = 0;
    c->grav.init = NULL;
    c->grav.init_out = NULL;
    c->hydro.extra_ghost = NULL;
    c->hydro.ghost_in = NULL;
    c->hydro.ghost_out = NULL;
    c->hydro.ghost = NULL;
    c->hydro.prep1_ghost = NULL;
    c->hydro.star_formation = NULL;
    c->sinks.sink_formation = NULL;
    c->sinks.star_formation_sink = NULL;
    c->hydro.stars_resort = NULL;
    c->stars.density_ghost = NULL;
    c->stars.prep1_ghost = NULL;
    c->stars.prep2_ghost = NULL;
    c->stars.density = NULL;
    c->stars.feedback = NULL;
    c->stars.prepare1 = NULL;
    c->stars.prepare2 = NULL;
    c->sinks.swallow = NULL;
    c->sinks.do_sink_swallow = NULL;
    c->sinks.do_gas_swallow = NULL;
    c->black_holes.density_ghost = NULL;
    c->black_holes.swallow_ghost_0 = NULL;
    c->black_holes.swallow_ghost_1 = NULL;
    c->black_holes.swallow_ghost_2 = NULL;
    c->black_holes.density = NULL;
    c->black_holes.swallow = NULL;
    c->black_holes.do_gas_swallow = NULL;
    c->black_holes.do_bh_swallow = NULL;
    c->black_holes.feedback = NULL;
#ifdef WITH_CSDS
    c->csds = NULL;
#endif
    c->kick1 = NULL;
    c->kick2 = NULL;
    c->timestep = NULL;
    c->timestep_limiter = NULL;
    c->timestep_sync = NULL;
    c->timestep_collect = NULL;
    c->hydro.end_force = NULL;
    c->hydro.drift = NULL;
    c->sinks.drift = NULL;
    c->stars.drift = NULL;
    c->stars.stars_in = NULL;
    c->stars.stars_out = NULL;
    c->black_holes.drift = NULL;
    c->black_holes.black_holes_in = NULL;
    c->black_holes.black_holes_out = NULL;
    c->sinks.sink_in = NULL;
    c->sinks.sink_ghost1 = NULL;
    c->sinks.sink_ghost2 = NULL;
    c->sinks.sink_out = NULL;
    c->grav.drift = NULL;
    c->grav.drift_out = NULL;
    c->hydro.cooling_in = NULL;
    c->hydro.cooling_out = NULL;
    c->hydro.cooling = NULL;
    c->grav.long_range = NULL;
    c->grav.down_in = NULL;
    c->grav.down = NULL;
    c->grav.end_force = NULL;
    c->grav.neutrino_weight = NULL;
    c->top = c;
    c->super = c;
    c->hydro.super = c;
    c->grav.super = c;
    c->hydro.parts = NULL;
    c->hydro.xparts = NULL;
    c->grav.parts = NULL;
    c->grav.parts_rebuild = NULL;
    c->sinks.parts = NULL;
    c->stars.parts = NULL;
    c->stars.parts_rebuild = NULL;
    c->black_holes.parts = NULL;
    c->flags = 0;
    c->hydro.ti_end_min = -1;
    c->grav.ti_end_min = -1;
    c->sinks.ti_end_min = -1;
    c->stars.ti_end_min = -1;
    c->black_holes.ti_end_min = -1;
    c->hydro.rt_in = NULL;
    c->hydro.rt_ghost1 = NULL;
    c->hydro.rt_gradient = NULL;
    c->hydro.rt_ghost2 = NULL;
    c->hydro.rt_transport = NULL;
    c->hydro.rt_transport_out = NULL;
    c->hydro.rt_tchem = NULL;
    c->hydro.rt_out = NULL;
    star_formation_logger_init(&c->stars.sfh);
#if defined(SWIFT_DEBUG_CHECKS) || defined(SWIFT_CELL_GRAPH)
    c->cellID = 0;
#endif
    if (s->with_self_gravity)
      bzero(c->grav.multipole, sizeof(struct gravity_tensors));

    cell_free_hydro_sorts(c);
    cell_free_stars_sorts(c);
#if WITH_MPI
    c->mpi.tag = -1;
    c->mpi.recv = NULL;
    c->mpi.send = NULL;
#endif
  }
}

/**
 * @brief Return a used cell to the buffer of unused sub-cells.
 *
 * @param s The #space.
 * @param c The #cell.
 * @param lock Should we lock the space or is this thread-safe?
 */
void space_recycle(struct space *s, struct cell *c, const int lock) {

  /* Clear the cell. */
  if (lock_destroy(&c->hydro.lock) != 0 || lock_destroy(&c->grav.plock) != 0 ||
      lock_destroy(&c->grav.mlock) != 0 || lock_destroy(&c->stars.lock) != 0 ||
      lock_destroy(&c->sinks.lock) != 0 ||
      lock_destroy(&c->sinks.sink_formation_lock) != 0 ||
      lock_destroy(&c->black_holes.lock) != 0 ||
      lock_destroy(&c->grav.star_formation_lock) != 0 ||
      lock_destroy(&c->stars.star_formation_lock) != 0)
    error("Failed to destroy spinlocks.");

  /* Lock the space. */
  if (lock) lock_lock(&s->lock);

  /* Thread which allocated this cell */
  const int owner = c->owner;

  /* Hook the multipole back in the buffer */
  if (s->with_self_gravity) {
    c->grav.multipole->next = s->multipoles_sub[owner];
    s->multipoles_sub[owner] = c->grav.multipole;
  }

  /* Hook this cell into the buffer. */
  c->next = s->cells_sub[owner];
  s->cells_sub[owner] = c;
<<<<<<< HEAD
  atomic_dec(&s->tot_cells);
=======
  if (lock)
    s->tot_cells -= 1;
  else
    atomic_dec(&s->tot_cells);

>>>>>>> f7c3e5fc
  /* Unlock the space. */
  if (lock) lock_unlock_blind(&s->lock);
}

/**
 * @brief Return a list of used cells to the buffer of unused sub-cells.
 *
 * @param s The #space.
 * @param cell_list_begin Pointer to the first #cell in the linked list of
 *        cells joined by their @c next pointers.
 * @param cell_list_end Pointer to the last #cell in the linked list of
 *        cells joined by their @c next pointers. It is assumed that this
 *        cell's @c next pointer is @c NULL.
 * @param multipole_list_begin Pointer to the first #multipole in the linked
 * list of
 *        multipoles joined by their @c next pointers.
 * @param multipole_list_end Pointer to the last #multipole in the linked list
 * of
 *        multipoles joined by their @c next pointers. It is assumed that this
 *        multipole's @c next pointer is @c NULL.
 */
void space_recycle_list(struct space *s, struct cell *cell_list_begin,
                        struct cell *cell_list_end,
                        struct gravity_tensors *multipole_list_begin,
                        struct gravity_tensors *multipole_list_end) {

  int count = 0;

  /* Clean up the list of cells. */
  for (struct cell *c = cell_list_begin; c != NULL; c = c->next) {
    /* Clear the cell. */
    if (lock_destroy(&c->hydro.lock) != 0 ||
        lock_destroy(&c->grav.plock) != 0 ||
        lock_destroy(&c->grav.mlock) != 0 ||
        lock_destroy(&c->stars.lock) != 0 ||
        lock_destroy(&c->sinks.lock) != 0 ||
        lock_destroy(&c->sinks.sink_formation_lock) != 0 ||
        lock_destroy(&c->black_holes.lock) != 0 ||
        lock_destroy(&c->stars.star_formation_lock) != 0 ||
        lock_destroy(&c->grav.star_formation_lock) != 0)
      error("Failed to destroy spinlocks.");

    /* Count this cell. */
    count += 1;
  }

  /* Lock the space. */
  lock_lock(&s->lock);

  /* Thread which allocated this cell */
  const int owner = cell_list_begin->owner;

  /* Hook the cells into the buffer. */
  cell_list_end->next = s->cells_sub[owner];
  s->cells_sub[owner] = cell_list_begin;
  atomic_sub(&s->tot_cells, count);

  /* Hook the multipoles into the buffer. */
  if (s->with_self_gravity) {
    multipole_list_end->next = s->multipoles_sub[owner];
    s->multipoles_sub[owner] = multipole_list_begin;
  }

  /* Unlock the space. */
  lock_unlock_blind(&s->lock);
}

/**
 * @brief Free up any allocated cells.
 *
 * @param s The #space.
 */
void space_free_cells(struct space *s) {

  ticks tic = getticks();

  threadpool_map(&s->e->threadpool, space_rebuild_recycle_mapper, s->cells_top,
                 s->nr_cells, sizeof(struct cell), threadpool_auto_chunk_size,
                 s);
  s->maxdepth = 0;

  if (s->e->verbose)
    message("took %.3f %s.", clocks_from_ticks(getticks() - tic),
            clocks_getunit());
}<|MERGE_RESOLUTION|>--- conflicted
+++ resolved
@@ -259,15 +259,11 @@
   /* Hook this cell into the buffer. */
   c->next = s->cells_sub[owner];
   s->cells_sub[owner] = c;
-<<<<<<< HEAD
-  atomic_dec(&s->tot_cells);
-=======
   if (lock)
     s->tot_cells -= 1;
   else
     atomic_dec(&s->tot_cells);
 
->>>>>>> f7c3e5fc
   /* Unlock the space. */
   if (lock) lock_unlock_blind(&s->lock);
 }
